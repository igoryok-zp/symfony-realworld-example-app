{
    "_readme": [
        "This file locks the dependencies of your project to a known state",
        "Read more about it at https://getcomposer.org/doc/01-basic-usage.md#installing-dependencies",
        "This file is @generated automatically"
    ],
    "content-hash": "3f7a73fea7b02446b7a84692eb40283e",
    "packages": [
        {
            "name": "api-platform/core",
            "version": "v3.1.1",
            "source": {
                "type": "git",
                "url": "https://github.com/api-platform/core.git",
                "reference": "9fb9b0addcdec84f257505863e6ae7073df15a60"
            },
            "dist": {
                "type": "zip",
                "url": "https://api.github.com/repos/api-platform/core/zipball/9fb9b0addcdec84f257505863e6ae7073df15a60",
                "reference": "9fb9b0addcdec84f257505863e6ae7073df15a60",
                "shasum": ""
            },
            "require": {
                "doctrine/inflector": "^1.0 || ^2.0",
                "php": ">=8.1",
                "psr/cache": "^1.0 || ^2.0 || ^3.0",
                "psr/container": "^1.0 || ^2.0",
                "symfony/deprecation-contracts": "^3.1",
                "symfony/http-foundation": "^6.1",
                "symfony/http-kernel": "^6.1",
                "symfony/property-access": "^6.1",
                "symfony/property-info": "^6.1",
                "symfony/serializer": "^6.1",
                "symfony/web-link": "^6.1",
                "willdurand/negotiation": "^3.0"
            },
            "conflict": {
                "doctrine/common": "<3.2.2",
                "doctrine/dbal": "<2.10",
                "doctrine/mongodb-odm": "<2.4",
                "doctrine/orm": "<2.14.0",
                "doctrine/persistence": "<1.3",
                "elasticsearch/elasticsearch": ">=8.0",
                "phpspec/prophecy": "<1.15",
                "phpunit/phpunit": "<9.5",
                "symfony/service-contracts": "<3",
                "symfony/var-exporter": "<6.1.1"
            },
            "require-dev": {
                "behat/behat": "^3.1",
                "behat/mink": "^1.9@dev",
                "doctrine/cache": "^1.11 || ^2.1",
                "doctrine/common": "^3.2.2",
                "doctrine/data-fixtures": "^1.2.2",
                "doctrine/dbal": "^3.4.0",
                "doctrine/doctrine-bundle": "^1.12 || ^2.0",
                "doctrine/mongodb-odm": "^2.2",
                "doctrine/mongodb-odm-bundle": "^4.0",
                "doctrine/orm": "^2.14",
                "elasticsearch/elasticsearch": "^7.11.0",
                "friends-of-behat/mink-browserkit-driver": "^1.3.1",
                "friends-of-behat/mink-extension": "^2.2",
                "friends-of-behat/symfony-extension": "^2.1",
                "guzzlehttp/guzzle": "^6.0 || ^7.0",
                "jangregor/phpstan-prophecy": "^1.0",
                "justinrainbow/json-schema": "^5.2.1",
                "phpspec/prophecy-phpunit": "^2.0",
                "phpstan/extension-installer": "^1.1",
                "phpstan/phpdoc-parser": "^1.13",
                "phpstan/phpstan": "^1.1",
                "phpstan/phpstan-doctrine": "^1.0",
                "phpstan/phpstan-phpunit": "^1.0",
                "phpstan/phpstan-symfony": "^1.0",
                "psr/log": "^1.0 || ^2.0 || ^3.0",
                "ramsey/uuid": "^3.7 || ^4.0",
                "ramsey/uuid-doctrine": "^1.4",
                "soyuka/contexts": "^3.3.6",
                "soyuka/stubs-mongodb": "^1.0",
                "symfony/asset": "^6.1",
                "symfony/browser-kit": "^6.1",
                "symfony/cache": "^6.1",
                "symfony/config": "^6.1",
                "symfony/console": "^6.1",
                "symfony/css-selector": "^6.1",
                "symfony/dependency-injection": "^6.1",
                "symfony/doctrine-bridge": "^6.1",
                "symfony/dom-crawler": "^6.1",
                "symfony/error-handler": "^6.1",
                "symfony/event-dispatcher": "^6.1",
                "symfony/expression-language": "^6.1",
                "symfony/finder": "^6.1",
                "symfony/form": "^6.1",
                "symfony/framework-bundle": "^6.1",
                "symfony/http-client": "^6.1",
                "symfony/intl": "^6.1",
                "symfony/maker-bundle": "^1.24",
                "symfony/mercure-bundle": "*",
                "symfony/messenger": "^6.1",
                "symfony/phpunit-bridge": "^6.1",
                "symfony/routing": "^6.1",
                "symfony/security-bundle": "^6.1",
                "symfony/security-core": "^6.1",
                "symfony/twig-bundle": "^6.1",
                "symfony/uid": "^6.1",
                "symfony/validator": "^6.1",
                "symfony/web-profiler-bundle": "^6.1",
                "symfony/yaml": "^6.1",
                "twig/twig": "^1.42.3 || ^2.12 || ^3.0",
                "webonyx/graphql-php": "^14.0"
            },
            "suggest": {
                "doctrine/mongodb-odm-bundle": "To support MongoDB. Only versions 4.0 and later are supported.",
                "elasticsearch/elasticsearch": "To support Elasticsearch.",
                "ocramius/package-versions": "To display the API Platform's version in the debug bar.",
                "phpstan/phpdoc-parser": "To support extracting metadata from PHPDoc.",
                "psr/cache-implementation": "To use metadata caching.",
                "ramsey/uuid": "To support Ramsey's UUID identifiers.",
                "symfony/cache": "To have metadata caching when using Symfony integration.",
                "symfony/config": "To load XML configuration files.",
                "symfony/expression-language": "To use authorization features.",
                "symfony/http-client": "To use the HTTP cache invalidation system.",
                "symfony/messenger": "To support messenger integration.",
                "symfony/security": "To use authorization features.",
                "symfony/twig-bundle": "To use the Swagger UI integration.",
                "symfony/uid": "To support Symfony UUID/ULID identifiers.",
                "symfony/web-profiler-bundle": "To use the data collector.",
                "webonyx/graphql-php": "To support GraphQL."
            },
            "type": "library",
            "extra": {
                "branch-alias": {
                    "dev-main": "3.2.x-dev"
                },
                "symfony": {
                    "require": "^6.1"
                }
            },
            "autoload": {
                "psr-4": {
                    "ApiPlatform\\": "src/"
                }
            },
            "notification-url": "https://packagist.org/downloads/",
            "license": [
                "MIT"
            ],
            "authors": [
                {
                    "name": "Kévin Dunglas",
                    "email": "kevin@dunglas.fr",
                    "homepage": "https://dunglas.fr"
                }
            ],
            "description": "Build a fully-featured hypermedia or GraphQL API in minutes!",
            "homepage": "https://api-platform.com",
            "keywords": [
                "Hydra",
                "JSON-LD",
                "api",
                "graphql",
                "hal",
                "jsonapi",
                "openapi",
                "rest",
                "swagger"
            ],
            "support": {
                "issues": "https://github.com/api-platform/core/issues",
                "source": "https://github.com/api-platform/core/tree/v3.1.1"
            },
            "funding": [
                {
                    "url": "https://tidelift.com/funding/github/packagist/api-platform/core",
                    "type": "tidelift"
                }
            ],
            "time": "2023-01-27T10:41:37+00:00"
        },
        {
            "name": "behat/transliterator",
            "version": "v1.5.0",
            "source": {
                "type": "git",
                "url": "https://github.com/Behat/Transliterator.git",
                "reference": "baac5873bac3749887d28ab68e2f74db3a4408af"
            },
            "dist": {
                "type": "zip",
                "url": "https://api.github.com/repos/Behat/Transliterator/zipball/baac5873bac3749887d28ab68e2f74db3a4408af",
                "reference": "baac5873bac3749887d28ab68e2f74db3a4408af",
                "shasum": ""
            },
            "require": {
                "php": ">=7.2"
            },
            "require-dev": {
                "chuyskywalker/rolling-curl": "^3.1",
                "php-yaoi/php-yaoi": "^1.0",
                "phpunit/phpunit": "^8.5.25 || ^9.5.19"
            },
            "type": "library",
            "extra": {
                "branch-alias": {
                    "dev-master": "1.x-dev"
                }
            },
            "autoload": {
                "psr-4": {
                    "Behat\\Transliterator\\": "src/Behat/Transliterator"
                }
            },
            "notification-url": "https://packagist.org/downloads/",
            "license": [
                "Artistic-1.0"
            ],
            "description": "String transliterator",
            "keywords": [
                "i18n",
                "slug",
                "transliterator"
            ],
            "support": {
                "issues": "https://github.com/Behat/Transliterator/issues",
                "source": "https://github.com/Behat/Transliterator/tree/v1.5.0"
            },
            "time": "2022-03-30T09:27:43+00:00"
        },
        {
            "name": "doctrine/annotations",
            "version": "1.14.2",
            "source": {
                "type": "git",
                "url": "https://github.com/doctrine/annotations.git",
                "reference": "ad785217c1e9555a7d6c6c8c9f406395a5e2882b"
            },
            "dist": {
                "type": "zip",
                "url": "https://api.github.com/repos/doctrine/annotations/zipball/ad785217c1e9555a7d6c6c8c9f406395a5e2882b",
                "reference": "ad785217c1e9555a7d6c6c8c9f406395a5e2882b",
                "shasum": ""
            },
            "require": {
                "doctrine/lexer": "^1 || ^2",
                "ext-tokenizer": "*",
                "php": "^7.1 || ^8.0",
                "psr/cache": "^1 || ^2 || ^3"
            },
            "require-dev": {
                "doctrine/cache": "^1.11 || ^2.0",
                "doctrine/coding-standard": "^9 || ^10",
                "phpstan/phpstan": "~1.4.10 || ^1.8.0",
                "phpunit/phpunit": "^7.5 || ^8.5 || ^9.5",
                "symfony/cache": "^4.4 || ^5.4 || ^6",
                "vimeo/psalm": "^4.10"
            },
            "suggest": {
                "php": "PHP 8.0 or higher comes with attributes, a native replacement for annotations"
            },
            "type": "library",
            "autoload": {
                "psr-4": {
                    "Doctrine\\Common\\Annotations\\": "lib/Doctrine/Common/Annotations"
                }
            },
            "notification-url": "https://packagist.org/downloads/",
            "license": [
                "MIT"
            ],
            "authors": [
                {
                    "name": "Guilherme Blanco",
                    "email": "guilhermeblanco@gmail.com"
                },
                {
                    "name": "Roman Borschel",
                    "email": "roman@code-factory.org"
                },
                {
                    "name": "Benjamin Eberlei",
                    "email": "kontakt@beberlei.de"
                },
                {
                    "name": "Jonathan Wage",
                    "email": "jonwage@gmail.com"
                },
                {
                    "name": "Johannes Schmitt",
                    "email": "schmittjoh@gmail.com"
                }
            ],
            "description": "Docblock Annotations Parser",
            "homepage": "https://www.doctrine-project.org/projects/annotations.html",
            "keywords": [
                "annotations",
                "docblock",
                "parser"
            ],
            "support": {
                "issues": "https://github.com/doctrine/annotations/issues",
                "source": "https://github.com/doctrine/annotations/tree/1.14.2"
            },
            "time": "2022-12-15T06:48:22+00:00"
        },
        {
            "name": "doctrine/cache",
            "version": "2.2.0",
            "source": {
                "type": "git",
                "url": "https://github.com/doctrine/cache.git",
                "reference": "1ca8f21980e770095a31456042471a57bc4c68fb"
            },
            "dist": {
                "type": "zip",
                "url": "https://api.github.com/repos/doctrine/cache/zipball/1ca8f21980e770095a31456042471a57bc4c68fb",
                "reference": "1ca8f21980e770095a31456042471a57bc4c68fb",
                "shasum": ""
            },
            "require": {
                "php": "~7.1 || ^8.0"
            },
            "conflict": {
                "doctrine/common": ">2.2,<2.4"
            },
            "require-dev": {
                "cache/integration-tests": "dev-master",
                "doctrine/coding-standard": "^9",
                "phpunit/phpunit": "^7.5 || ^8.5 || ^9.5",
                "psr/cache": "^1.0 || ^2.0 || ^3.0",
                "symfony/cache": "^4.4 || ^5.4 || ^6",
                "symfony/var-exporter": "^4.4 || ^5.4 || ^6"
            },
            "type": "library",
            "autoload": {
                "psr-4": {
                    "Doctrine\\Common\\Cache\\": "lib/Doctrine/Common/Cache"
                }
            },
            "notification-url": "https://packagist.org/downloads/",
            "license": [
                "MIT"
            ],
            "authors": [
                {
                    "name": "Guilherme Blanco",
                    "email": "guilhermeblanco@gmail.com"
                },
                {
                    "name": "Roman Borschel",
                    "email": "roman@code-factory.org"
                },
                {
                    "name": "Benjamin Eberlei",
                    "email": "kontakt@beberlei.de"
                },
                {
                    "name": "Jonathan Wage",
                    "email": "jonwage@gmail.com"
                },
                {
                    "name": "Johannes Schmitt",
                    "email": "schmittjoh@gmail.com"
                }
            ],
            "description": "PHP Doctrine Cache library is a popular cache implementation that supports many different drivers such as redis, memcache, apc, mongodb and others.",
            "homepage": "https://www.doctrine-project.org/projects/cache.html",
            "keywords": [
                "abstraction",
                "apcu",
                "cache",
                "caching",
                "couchdb",
                "memcached",
                "php",
                "redis",
                "xcache"
            ],
            "support": {
                "issues": "https://github.com/doctrine/cache/issues",
                "source": "https://github.com/doctrine/cache/tree/2.2.0"
            },
            "funding": [
                {
                    "url": "https://www.doctrine-project.org/sponsorship.html",
                    "type": "custom"
                },
                {
                    "url": "https://www.patreon.com/phpdoctrine",
                    "type": "patreon"
                },
                {
                    "url": "https://tidelift.com/funding/github/packagist/doctrine%2Fcache",
                    "type": "tidelift"
                }
            ],
            "time": "2022-05-20T20:07:39+00:00"
        },
        {
            "name": "doctrine/collections",
            "version": "1.8.0",
            "source": {
                "type": "git",
                "url": "https://github.com/doctrine/collections.git",
                "reference": "2b44dd4cbca8b5744327de78bafef5945c7e7b5e"
            },
            "dist": {
                "type": "zip",
                "url": "https://api.github.com/repos/doctrine/collections/zipball/2b44dd4cbca8b5744327de78bafef5945c7e7b5e",
                "reference": "2b44dd4cbca8b5744327de78bafef5945c7e7b5e",
                "shasum": ""
            },
            "require": {
                "doctrine/deprecations": "^0.5.3 || ^1",
                "php": "^7.1.3 || ^8.0"
            },
            "require-dev": {
                "doctrine/coding-standard": "^9.0 || ^10.0",
                "phpstan/phpstan": "^1.4.8",
                "phpunit/phpunit": "^7.5 || ^8.5 || ^9.1.5",
                "vimeo/psalm": "^4.22"
            },
            "type": "library",
            "autoload": {
                "psr-4": {
                    "Doctrine\\Common\\Collections\\": "lib/Doctrine/Common/Collections"
                }
            },
            "notification-url": "https://packagist.org/downloads/",
            "license": [
                "MIT"
            ],
            "authors": [
                {
                    "name": "Guilherme Blanco",
                    "email": "guilhermeblanco@gmail.com"
                },
                {
                    "name": "Roman Borschel",
                    "email": "roman@code-factory.org"
                },
                {
                    "name": "Benjamin Eberlei",
                    "email": "kontakt@beberlei.de"
                },
                {
                    "name": "Jonathan Wage",
                    "email": "jonwage@gmail.com"
                },
                {
                    "name": "Johannes Schmitt",
                    "email": "schmittjoh@gmail.com"
                }
            ],
            "description": "PHP Doctrine Collections library that adds additional functionality on top of PHP arrays.",
            "homepage": "https://www.doctrine-project.org/projects/collections.html",
            "keywords": [
                "array",
                "collections",
                "iterators",
                "php"
            ],
            "support": {
                "issues": "https://github.com/doctrine/collections/issues",
                "source": "https://github.com/doctrine/collections/tree/1.8.0"
            },
            "time": "2022-09-01T20:12:10+00:00"
        },
        {
            "name": "doctrine/common",
            "version": "3.4.3",
            "source": {
                "type": "git",
                "url": "https://github.com/doctrine/common.git",
                "reference": "8b5e5650391f851ed58910b3e3d48a71062eeced"
            },
            "dist": {
                "type": "zip",
                "url": "https://api.github.com/repos/doctrine/common/zipball/8b5e5650391f851ed58910b3e3d48a71062eeced",
                "reference": "8b5e5650391f851ed58910b3e3d48a71062eeced",
                "shasum": ""
            },
            "require": {
                "doctrine/persistence": "^2.0 || ^3.0",
                "php": "^7.1 || ^8.0"
            },
            "require-dev": {
                "doctrine/coding-standard": "^9.0 || ^10.0",
                "doctrine/collections": "^1",
                "phpstan/phpstan": "^1.4.1",
                "phpstan/phpstan-phpunit": "^1",
                "phpunit/phpunit": "^7.5.20 || ^8.5 || ^9.0",
                "squizlabs/php_codesniffer": "^3.0",
                "symfony/phpunit-bridge": "^6.1",
                "vimeo/psalm": "^4.4"
            },
            "type": "library",
            "autoload": {
                "psr-4": {
                    "Doctrine\\Common\\": "src"
                }
            },
            "notification-url": "https://packagist.org/downloads/",
            "license": [
                "MIT"
            ],
            "authors": [
                {
                    "name": "Guilherme Blanco",
                    "email": "guilhermeblanco@gmail.com"
                },
                {
                    "name": "Roman Borschel",
                    "email": "roman@code-factory.org"
                },
                {
                    "name": "Benjamin Eberlei",
                    "email": "kontakt@beberlei.de"
                },
                {
                    "name": "Jonathan Wage",
                    "email": "jonwage@gmail.com"
                },
                {
                    "name": "Johannes Schmitt",
                    "email": "schmittjoh@gmail.com"
                },
                {
                    "name": "Marco Pivetta",
                    "email": "ocramius@gmail.com"
                }
            ],
            "description": "PHP Doctrine Common project is a library that provides additional functionality that other Doctrine projects depend on such as better reflection support, proxies and much more.",
            "homepage": "https://www.doctrine-project.org/projects/common.html",
            "keywords": [
                "common",
                "doctrine",
                "php"
            ],
            "support": {
                "issues": "https://github.com/doctrine/common/issues",
                "source": "https://github.com/doctrine/common/tree/3.4.3"
            },
            "funding": [
                {
                    "url": "https://www.doctrine-project.org/sponsorship.html",
                    "type": "custom"
                },
                {
                    "url": "https://www.patreon.com/phpdoctrine",
                    "type": "patreon"
                },
                {
                    "url": "https://tidelift.com/funding/github/packagist/doctrine%2Fcommon",
                    "type": "tidelift"
                }
            ],
            "time": "2022-10-09T11:47:59+00:00"
        },
        {
            "name": "doctrine/dbal",
            "version": "3.5.3",
            "source": {
                "type": "git",
                "url": "https://github.com/doctrine/dbal.git",
                "reference": "88fa7e5189fd5ec6682477044264dc0ed4e3aa1e"
            },
            "dist": {
                "type": "zip",
                "url": "https://api.github.com/repos/doctrine/dbal/zipball/88fa7e5189fd5ec6682477044264dc0ed4e3aa1e",
                "reference": "88fa7e5189fd5ec6682477044264dc0ed4e3aa1e",
                "shasum": ""
            },
            "require": {
                "composer-runtime-api": "^2",
                "doctrine/cache": "^1.11|^2.0",
                "doctrine/deprecations": "^0.5.3|^1",
                "doctrine/event-manager": "^1|^2",
                "php": "^7.4 || ^8.0",
                "psr/cache": "^1|^2|^3",
                "psr/log": "^1|^2|^3"
            },
            "require-dev": {
                "doctrine/coding-standard": "11.0.0",
                "jetbrains/phpstorm-stubs": "2022.3",
                "phpstan/phpstan": "1.9.4",
                "phpstan/phpstan-strict-rules": "^1.4",
                "phpunit/phpunit": "9.5.27",
                "psalm/plugin-phpunit": "0.18.4",
                "squizlabs/php_codesniffer": "3.7.1",
                "symfony/cache": "^5.4|^6.0",
                "symfony/console": "^4.4|^5.4|^6.0",
                "vimeo/psalm": "4.30.0"
            },
            "suggest": {
                "symfony/console": "For helpful console commands such as SQL execution and import of files."
            },
            "bin": [
                "bin/doctrine-dbal"
            ],
            "type": "library",
            "autoload": {
                "psr-4": {
                    "Doctrine\\DBAL\\": "src"
                }
            },
            "notification-url": "https://packagist.org/downloads/",
            "license": [
                "MIT"
            ],
            "authors": [
                {
                    "name": "Guilherme Blanco",
                    "email": "guilhermeblanco@gmail.com"
                },
                {
                    "name": "Roman Borschel",
                    "email": "roman@code-factory.org"
                },
                {
                    "name": "Benjamin Eberlei",
                    "email": "kontakt@beberlei.de"
                },
                {
                    "name": "Jonathan Wage",
                    "email": "jonwage@gmail.com"
                }
            ],
            "description": "Powerful PHP database abstraction layer (DBAL) with many features for database schema introspection and management.",
            "homepage": "https://www.doctrine-project.org/projects/dbal.html",
            "keywords": [
                "abstraction",
                "database",
                "db2",
                "dbal",
                "mariadb",
                "mssql",
                "mysql",
                "oci8",
                "oracle",
                "pdo",
                "pgsql",
                "postgresql",
                "queryobject",
                "sasql",
                "sql",
                "sqlite",
                "sqlserver",
                "sqlsrv"
            ],
            "support": {
                "issues": "https://github.com/doctrine/dbal/issues",
                "source": "https://github.com/doctrine/dbal/tree/3.5.3"
            },
            "funding": [
                {
                    "url": "https://www.doctrine-project.org/sponsorship.html",
                    "type": "custom"
                },
                {
                    "url": "https://www.patreon.com/phpdoctrine",
                    "type": "patreon"
                },
                {
                    "url": "https://tidelift.com/funding/github/packagist/doctrine%2Fdbal",
                    "type": "tidelift"
                }
            ],
            "time": "2023-01-12T10:21:44+00:00"
        },
        {
            "name": "doctrine/deprecations",
            "version": "v1.0.0",
            "source": {
                "type": "git",
                "url": "https://github.com/doctrine/deprecations.git",
                "reference": "0e2a4f1f8cdfc7a92ec3b01c9334898c806b30de"
            },
            "dist": {
                "type": "zip",
                "url": "https://api.github.com/repos/doctrine/deprecations/zipball/0e2a4f1f8cdfc7a92ec3b01c9334898c806b30de",
                "reference": "0e2a4f1f8cdfc7a92ec3b01c9334898c806b30de",
                "shasum": ""
            },
            "require": {
                "php": "^7.1|^8.0"
            },
            "require-dev": {
                "doctrine/coding-standard": "^9",
                "phpunit/phpunit": "^7.5|^8.5|^9.5",
                "psr/log": "^1|^2|^3"
            },
            "suggest": {
                "psr/log": "Allows logging deprecations via PSR-3 logger implementation"
            },
            "type": "library",
            "autoload": {
                "psr-4": {
                    "Doctrine\\Deprecations\\": "lib/Doctrine/Deprecations"
                }
            },
            "notification-url": "https://packagist.org/downloads/",
            "license": [
                "MIT"
            ],
            "description": "A small layer on top of trigger_error(E_USER_DEPRECATED) or PSR-3 logging with options to disable all deprecations or selectively for packages.",
            "homepage": "https://www.doctrine-project.org/",
            "support": {
                "issues": "https://github.com/doctrine/deprecations/issues",
                "source": "https://github.com/doctrine/deprecations/tree/v1.0.0"
            },
            "time": "2022-05-02T15:47:09+00:00"
        },
        {
            "name": "doctrine/doctrine-bundle",
            "version": "2.8.2",
            "source": {
                "type": "git",
                "url": "https://github.com/doctrine/DoctrineBundle.git",
                "reference": "251cd5aaea32bb92cdad4204840786b317dcdd4c"
            },
            "dist": {
                "type": "zip",
                "url": "https://api.github.com/repos/doctrine/DoctrineBundle/zipball/251cd5aaea32bb92cdad4204840786b317dcdd4c",
                "reference": "251cd5aaea32bb92cdad4204840786b317dcdd4c",
                "shasum": ""
            },
            "require": {
                "doctrine/cache": "^1.11 || ^2.0",
                "doctrine/dbal": "^3.4.0",
                "doctrine/persistence": "^2.2 || ^3",
                "doctrine/sql-formatter": "^1.0.1",
                "php": "^7.4 || ^8.0",
                "symfony/cache": "^5.4 || ^6.0",
                "symfony/config": "^5.4 || ^6.0",
                "symfony/console": "^5.4 || ^6.0",
                "symfony/dependency-injection": "^5.4 || ^6.0",
                "symfony/deprecation-contracts": "^2.1 || ^3",
                "symfony/doctrine-bridge": "^5.4.7 || ^6.0.7",
                "symfony/framework-bundle": "^5.4 || ^6.0",
                "symfony/service-contracts": "^1.1.1 || ^2.0 || ^3"
            },
            "conflict": {
                "doctrine/annotations": ">=3.0",
                "doctrine/orm": "<2.11 || >=3.0",
                "twig/twig": "<1.34 || >=2.0,<2.4"
            },
            "require-dev": {
                "doctrine/annotations": "^1 || ^2",
                "doctrine/coding-standard": "^9.0",
                "doctrine/orm": "^2.11 || ^3.0",
                "friendsofphp/proxy-manager-lts": "^1.0",
                "phpunit/phpunit": "^9.5.26 || ^10.0",
                "psalm/plugin-phpunit": "^0.18.4",
                "psalm/plugin-symfony": "^4",
                "psr/log": "^1.1.4 || ^2.0 || ^3.0",
                "symfony/phpunit-bridge": "^6.1",
                "symfony/property-info": "^5.4 || ^6.0",
                "symfony/proxy-manager-bridge": "^5.4 || ^6.0",
                "symfony/security-bundle": "^5.4 || ^6.0",
                "symfony/twig-bridge": "^5.4 || ^6.0",
                "symfony/validator": "^5.4 || ^6.0",
                "symfony/web-profiler-bundle": "^5.4 || ^6.0",
                "symfony/yaml": "^5.4 || ^6.0",
                "twig/twig": "^1.34 || ^2.12 || ^3.0",
                "vimeo/psalm": "^4.30"
            },
            "suggest": {
                "doctrine/orm": "The Doctrine ORM integration is optional in the bundle.",
                "ext-pdo": "*",
                "symfony/web-profiler-bundle": "To use the data collector."
            },
            "type": "symfony-bundle",
            "autoload": {
                "psr-4": {
                    "Doctrine\\Bundle\\DoctrineBundle\\": ""
                }
            },
            "notification-url": "https://packagist.org/downloads/",
            "license": [
                "MIT"
            ],
            "authors": [
                {
                    "name": "Fabien Potencier",
                    "email": "fabien@symfony.com"
                },
                {
                    "name": "Benjamin Eberlei",
                    "email": "kontakt@beberlei.de"
                },
                {
                    "name": "Symfony Community",
                    "homepage": "https://symfony.com/contributors"
                },
                {
                    "name": "Doctrine Project",
                    "homepage": "https://www.doctrine-project.org/"
                }
            ],
            "description": "Symfony DoctrineBundle",
            "homepage": "https://www.doctrine-project.org",
            "keywords": [
                "database",
                "dbal",
                "orm",
                "persistence"
            ],
            "support": {
                "issues": "https://github.com/doctrine/DoctrineBundle/issues",
                "source": "https://github.com/doctrine/DoctrineBundle/tree/2.8.2"
            },
            "funding": [
                {
                    "url": "https://www.doctrine-project.org/sponsorship.html",
                    "type": "custom"
                },
                {
                    "url": "https://www.patreon.com/phpdoctrine",
                    "type": "patreon"
                },
                {
                    "url": "https://tidelift.com/funding/github/packagist/doctrine%2Fdoctrine-bundle",
                    "type": "tidelift"
                }
            ],
            "time": "2023-01-06T11:42:10+00:00"
        },
        {
            "name": "doctrine/doctrine-migrations-bundle",
            "version": "3.2.2",
            "source": {
                "type": "git",
                "url": "https://github.com/doctrine/DoctrineMigrationsBundle.git",
                "reference": "3393f411ba25ade21969c33f2053220044854d01"
            },
            "dist": {
                "type": "zip",
                "url": "https://api.github.com/repos/doctrine/DoctrineMigrationsBundle/zipball/3393f411ba25ade21969c33f2053220044854d01",
                "reference": "3393f411ba25ade21969c33f2053220044854d01",
                "shasum": ""
            },
            "require": {
                "doctrine/doctrine-bundle": "~1.0|~2.0",
                "doctrine/migrations": "^3.2",
                "php": "^7.2|^8.0",
                "symfony/framework-bundle": "~3.4|~4.0|~5.0|~6.0"
            },
            "require-dev": {
                "doctrine/coding-standard": "^8.0",
                "doctrine/orm": "^2.6",
                "doctrine/persistence": "^1.3||^2.0",
                "phpstan/phpstan": "^0.12",
                "phpstan/phpstan-deprecation-rules": "^0.12",
                "phpstan/phpstan-phpunit": "^0.12",
                "phpstan/phpstan-strict-rules": "^0.12",
                "phpunit/phpunit": "^8.0|^9.0",
                "vimeo/psalm": "^4.11"
            },
            "type": "symfony-bundle",
            "autoload": {
                "psr-4": {
                    "Doctrine\\Bundle\\MigrationsBundle\\": ""
                },
                "exclude-from-classmap": [
                    "/Tests/"
                ]
            },
            "notification-url": "https://packagist.org/downloads/",
            "license": [
                "MIT"
            ],
            "authors": [
                {
                    "name": "Fabien Potencier",
                    "email": "fabien@symfony.com"
                },
                {
                    "name": "Doctrine Project",
                    "homepage": "https://www.doctrine-project.org"
                },
                {
                    "name": "Symfony Community",
                    "homepage": "https://symfony.com/contributors"
                }
            ],
            "description": "Symfony DoctrineMigrationsBundle",
            "homepage": "https://www.doctrine-project.org",
            "keywords": [
                "dbal",
                "migrations",
                "schema"
            ],
            "support": {
                "issues": "https://github.com/doctrine/DoctrineMigrationsBundle/issues",
                "source": "https://github.com/doctrine/DoctrineMigrationsBundle/tree/3.2.2"
            },
            "funding": [
                {
                    "url": "https://www.doctrine-project.org/sponsorship.html",
                    "type": "custom"
                },
                {
                    "url": "https://www.patreon.com/phpdoctrine",
                    "type": "patreon"
                },
                {
                    "url": "https://tidelift.com/funding/github/packagist/doctrine%2Fdoctrine-migrations-bundle",
                    "type": "tidelift"
                }
            ],
            "time": "2022-02-01T18:08:07+00:00"
        },
        {
            "name": "doctrine/event-manager",
            "version": "1.2.0",
            "source": {
                "type": "git",
                "url": "https://github.com/doctrine/event-manager.git",
                "reference": "95aa4cb529f1e96576f3fda9f5705ada4056a520"
            },
            "dist": {
                "type": "zip",
                "url": "https://api.github.com/repos/doctrine/event-manager/zipball/95aa4cb529f1e96576f3fda9f5705ada4056a520",
                "reference": "95aa4cb529f1e96576f3fda9f5705ada4056a520",
                "shasum": ""
            },
            "require": {
                "doctrine/deprecations": "^0.5.3 || ^1",
                "php": "^7.1 || ^8.0"
            },
            "conflict": {
                "doctrine/common": "<2.9"
            },
            "require-dev": {
                "doctrine/coding-standard": "^9 || ^10",
                "phpstan/phpstan": "~1.4.10 || ^1.8.8",
                "phpunit/phpunit": "^7.5 || ^8.5 || ^9.5",
                "vimeo/psalm": "^4.24"
            },
            "type": "library",
            "autoload": {
                "psr-4": {
                    "Doctrine\\Common\\": "src"
                }
            },
            "notification-url": "https://packagist.org/downloads/",
            "license": [
                "MIT"
            ],
            "authors": [
                {
                    "name": "Guilherme Blanco",
                    "email": "guilhermeblanco@gmail.com"
                },
                {
                    "name": "Roman Borschel",
                    "email": "roman@code-factory.org"
                },
                {
                    "name": "Benjamin Eberlei",
                    "email": "kontakt@beberlei.de"
                },
                {
                    "name": "Jonathan Wage",
                    "email": "jonwage@gmail.com"
                },
                {
                    "name": "Johannes Schmitt",
                    "email": "schmittjoh@gmail.com"
                },
                {
                    "name": "Marco Pivetta",
                    "email": "ocramius@gmail.com"
                }
            ],
            "description": "The Doctrine Event Manager is a simple PHP event system that was built to be used with the various Doctrine projects.",
            "homepage": "https://www.doctrine-project.org/projects/event-manager.html",
            "keywords": [
                "event",
                "event dispatcher",
                "event manager",
                "event system",
                "events"
            ],
            "support": {
                "issues": "https://github.com/doctrine/event-manager/issues",
                "source": "https://github.com/doctrine/event-manager/tree/1.2.0"
            },
            "funding": [
                {
                    "url": "https://www.doctrine-project.org/sponsorship.html",
                    "type": "custom"
                },
                {
                    "url": "https://www.patreon.com/phpdoctrine",
                    "type": "patreon"
                },
                {
                    "url": "https://tidelift.com/funding/github/packagist/doctrine%2Fevent-manager",
                    "type": "tidelift"
                }
            ],
            "time": "2022-10-12T20:51:15+00:00"
        },
        {
            "name": "doctrine/inflector",
            "version": "2.0.6",
            "source": {
                "type": "git",
                "url": "https://github.com/doctrine/inflector.git",
                "reference": "d9d313a36c872fd6ee06d9a6cbcf713eaa40f024"
            },
            "dist": {
                "type": "zip",
                "url": "https://api.github.com/repos/doctrine/inflector/zipball/d9d313a36c872fd6ee06d9a6cbcf713eaa40f024",
                "reference": "d9d313a36c872fd6ee06d9a6cbcf713eaa40f024",
                "shasum": ""
            },
            "require": {
                "php": "^7.2 || ^8.0"
            },
            "require-dev": {
                "doctrine/coding-standard": "^10",
                "phpstan/phpstan": "^1.8",
                "phpstan/phpstan-phpunit": "^1.1",
                "phpstan/phpstan-strict-rules": "^1.3",
                "phpunit/phpunit": "^8.5 || ^9.5",
                "vimeo/psalm": "^4.25"
            },
            "type": "library",
            "autoload": {
                "psr-4": {
                    "Doctrine\\Inflector\\": "lib/Doctrine/Inflector"
                }
            },
            "notification-url": "https://packagist.org/downloads/",
            "license": [
                "MIT"
            ],
            "authors": [
                {
                    "name": "Guilherme Blanco",
                    "email": "guilhermeblanco@gmail.com"
                },
                {
                    "name": "Roman Borschel",
                    "email": "roman@code-factory.org"
                },
                {
                    "name": "Benjamin Eberlei",
                    "email": "kontakt@beberlei.de"
                },
                {
                    "name": "Jonathan Wage",
                    "email": "jonwage@gmail.com"
                },
                {
                    "name": "Johannes Schmitt",
                    "email": "schmittjoh@gmail.com"
                }
            ],
            "description": "PHP Doctrine Inflector is a small library that can perform string manipulations with regard to upper/lowercase and singular/plural forms of words.",
            "homepage": "https://www.doctrine-project.org/projects/inflector.html",
            "keywords": [
                "inflection",
                "inflector",
                "lowercase",
                "manipulation",
                "php",
                "plural",
                "singular",
                "strings",
                "uppercase",
                "words"
            ],
            "support": {
                "issues": "https://github.com/doctrine/inflector/issues",
                "source": "https://github.com/doctrine/inflector/tree/2.0.6"
            },
            "funding": [
                {
                    "url": "https://www.doctrine-project.org/sponsorship.html",
                    "type": "custom"
                },
                {
                    "url": "https://www.patreon.com/phpdoctrine",
                    "type": "patreon"
                },
                {
                    "url": "https://tidelift.com/funding/github/packagist/doctrine%2Finflector",
                    "type": "tidelift"
                }
            ],
            "time": "2022-10-20T09:10:12+00:00"
        },
        {
            "name": "doctrine/instantiator",
            "version": "1.5.0",
            "source": {
                "type": "git",
                "url": "https://github.com/doctrine/instantiator.git",
                "reference": "0a0fa9780f5d4e507415a065172d26a98d02047b"
            },
            "dist": {
                "type": "zip",
                "url": "https://api.github.com/repos/doctrine/instantiator/zipball/0a0fa9780f5d4e507415a065172d26a98d02047b",
                "reference": "0a0fa9780f5d4e507415a065172d26a98d02047b",
                "shasum": ""
            },
            "require": {
                "php": "^7.1 || ^8.0"
            },
            "require-dev": {
                "doctrine/coding-standard": "^9 || ^11",
                "ext-pdo": "*",
                "ext-phar": "*",
                "phpbench/phpbench": "^0.16 || ^1",
                "phpstan/phpstan": "^1.4",
                "phpstan/phpstan-phpunit": "^1",
                "phpunit/phpunit": "^7.5 || ^8.5 || ^9.5",
                "vimeo/psalm": "^4.30 || ^5.4"
            },
            "type": "library",
            "autoload": {
                "psr-4": {
                    "Doctrine\\Instantiator\\": "src/Doctrine/Instantiator/"
                }
            },
            "notification-url": "https://packagist.org/downloads/",
            "license": [
                "MIT"
            ],
            "authors": [
                {
                    "name": "Marco Pivetta",
                    "email": "ocramius@gmail.com",
                    "homepage": "https://ocramius.github.io/"
                }
            ],
            "description": "A small, lightweight utility to instantiate objects in PHP without invoking their constructors",
            "homepage": "https://www.doctrine-project.org/projects/instantiator.html",
            "keywords": [
                "constructor",
                "instantiate"
            ],
            "support": {
                "issues": "https://github.com/doctrine/instantiator/issues",
                "source": "https://github.com/doctrine/instantiator/tree/1.5.0"
            },
            "funding": [
                {
                    "url": "https://www.doctrine-project.org/sponsorship.html",
                    "type": "custom"
                },
                {
                    "url": "https://www.patreon.com/phpdoctrine",
                    "type": "patreon"
                },
                {
                    "url": "https://tidelift.com/funding/github/packagist/doctrine%2Finstantiator",
                    "type": "tidelift"
                }
            ],
            "time": "2022-12-30T00:15:36+00:00"
        },
        {
            "name": "doctrine/lexer",
            "version": "2.1.0",
            "source": {
                "type": "git",
                "url": "https://github.com/doctrine/lexer.git",
                "reference": "39ab8fcf5a51ce4b85ca97c7a7d033eb12831124"
            },
            "dist": {
                "type": "zip",
                "url": "https://api.github.com/repos/doctrine/lexer/zipball/39ab8fcf5a51ce4b85ca97c7a7d033eb12831124",
                "reference": "39ab8fcf5a51ce4b85ca97c7a7d033eb12831124",
                "shasum": ""
            },
            "require": {
                "doctrine/deprecations": "^1.0",
                "php": "^7.1 || ^8.0"
            },
            "require-dev": {
                "doctrine/coding-standard": "^9 || ^10",
                "phpstan/phpstan": "^1.3",
                "phpunit/phpunit": "^7.5 || ^8.5 || ^9.5",
                "psalm/plugin-phpunit": "^0.18.3",
                "vimeo/psalm": "^4.11 || ^5.0"
            },
            "type": "library",
            "autoload": {
                "psr-4": {
                    "Doctrine\\Common\\Lexer\\": "src"
                }
            },
            "notification-url": "https://packagist.org/downloads/",
            "license": [
                "MIT"
            ],
            "authors": [
                {
                    "name": "Guilherme Blanco",
                    "email": "guilhermeblanco@gmail.com"
                },
                {
                    "name": "Roman Borschel",
                    "email": "roman@code-factory.org"
                },
                {
                    "name": "Johannes Schmitt",
                    "email": "schmittjoh@gmail.com"
                }
            ],
            "description": "PHP Doctrine Lexer parser library that can be used in Top-Down, Recursive Descent Parsers.",
            "homepage": "https://www.doctrine-project.org/projects/lexer.html",
            "keywords": [
                "annotations",
                "docblock",
                "lexer",
                "parser",
                "php"
            ],
            "support": {
                "issues": "https://github.com/doctrine/lexer/issues",
                "source": "https://github.com/doctrine/lexer/tree/2.1.0"
            },
            "funding": [
                {
                    "url": "https://www.doctrine-project.org/sponsorship.html",
                    "type": "custom"
                },
                {
                    "url": "https://www.patreon.com/phpdoctrine",
                    "type": "patreon"
                },
                {
                    "url": "https://tidelift.com/funding/github/packagist/doctrine%2Flexer",
                    "type": "tidelift"
                }
            ],
            "time": "2022-12-14T08:49:07+00:00"
        },
        {
            "name": "doctrine/migrations",
            "version": "3.5.2",
            "source": {
                "type": "git",
                "url": "https://github.com/doctrine/migrations.git",
                "reference": "61c6ef3a10b7df43c3b6388a184754f26e58700a"
            },
            "dist": {
                "type": "zip",
                "url": "https://api.github.com/repos/doctrine/migrations/zipball/61c6ef3a10b7df43c3b6388a184754f26e58700a",
                "reference": "61c6ef3a10b7df43c3b6388a184754f26e58700a",
                "shasum": ""
            },
            "require": {
                "composer-runtime-api": "^2",
                "doctrine/dbal": "^3.3",
                "doctrine/deprecations": "^0.5.3 || ^1",
                "doctrine/event-manager": "^1.0",
                "friendsofphp/proxy-manager-lts": "^1.0",
                "php": "^7.4 || ^8.0",
                "psr/log": "^1.1.3 || ^2 || ^3",
                "symfony/console": "^4.4.16 || ^5.4 || ^6.0",
                "symfony/stopwatch": "^4.4 || ^5.4 || ^6.0"
            },
            "conflict": {
                "doctrine/orm": "<2.12"
            },
            "require-dev": {
                "doctrine/coding-standard": "^9",
                "doctrine/orm": "^2.12",
                "doctrine/persistence": "^2 || ^3",
                "doctrine/sql-formatter": "^1.0",
                "ergebnis/composer-normalize": "^2.9",
                "ext-pdo_sqlite": "*",
                "phpstan/phpstan": "^1.5",
                "phpstan/phpstan-deprecation-rules": "^1",
                "phpstan/phpstan-phpunit": "^1.1",
                "phpstan/phpstan-strict-rules": "^1.1",
                "phpstan/phpstan-symfony": "^1.1",
                "phpunit/phpunit": "^9.5",
                "symfony/cache": "^4.4 || ^5.4 || ^6.0",
                "symfony/process": "^4.4 || ^5.4 || ^6.0",
                "symfony/yaml": "^4.4 || ^5.4 || ^6.0"
            },
            "suggest": {
                "doctrine/sql-formatter": "Allows to generate formatted SQL with the diff command.",
                "symfony/yaml": "Allows the use of yaml for migration configuration files."
            },
            "bin": [
                "bin/doctrine-migrations"
            ],
            "type": "library",
            "extra": {
                "composer-normalize": {
                    "indent-size": 4,
                    "indent-style": "space"
                }
            },
            "autoload": {
                "psr-4": {
                    "Doctrine\\Migrations\\": "lib/Doctrine/Migrations"
                }
            },
            "notification-url": "https://packagist.org/downloads/",
            "license": [
                "MIT"
            ],
            "authors": [
                {
                    "name": "Benjamin Eberlei",
                    "email": "kontakt@beberlei.de"
                },
                {
                    "name": "Jonathan Wage",
                    "email": "jonwage@gmail.com"
                },
                {
                    "name": "Michael Simonson",
                    "email": "contact@mikesimonson.com"
                }
            ],
            "description": "PHP Doctrine Migrations project offer additional functionality on top of the database abstraction layer (DBAL) for versioning your database schema and easily deploying changes to it. It is a very easy to use and a powerful tool.",
            "homepage": "https://www.doctrine-project.org/projects/migrations.html",
            "keywords": [
                "database",
                "dbal",
                "migrations"
            ],
            "support": {
                "issues": "https://github.com/doctrine/migrations/issues",
                "source": "https://github.com/doctrine/migrations/tree/3.5.2"
            },
            "funding": [
                {
                    "url": "https://www.doctrine-project.org/sponsorship.html",
                    "type": "custom"
                },
                {
                    "url": "https://www.patreon.com/phpdoctrine",
                    "type": "patreon"
                },
                {
                    "url": "https://tidelift.com/funding/github/packagist/doctrine%2Fmigrations",
                    "type": "tidelift"
                }
            ],
            "time": "2022-08-04T14:29:49+00:00"
        },
        {
            "name": "doctrine/orm",
            "version": "2.14.1",
            "source": {
                "type": "git",
                "url": "https://github.com/doctrine/orm.git",
                "reference": "de7eee5ed7b1b35c99b118f26f210a8281e6db8e"
            },
            "dist": {
                "type": "zip",
                "url": "https://api.github.com/repos/doctrine/orm/zipball/de7eee5ed7b1b35c99b118f26f210a8281e6db8e",
                "reference": "de7eee5ed7b1b35c99b118f26f210a8281e6db8e",
                "shasum": ""
            },
            "require": {
                "composer-runtime-api": "^2",
                "doctrine/cache": "^1.12.1 || ^2.1.1",
                "doctrine/collections": "^1.5 || ^2.0",
                "doctrine/common": "^3.0.3",
                "doctrine/dbal": "^2.13.1 || ^3.2",
                "doctrine/deprecations": "^0.5.3 || ^1",
                "doctrine/event-manager": "^1.2 || ^2",
                "doctrine/inflector": "^1.4 || ^2.0",
                "doctrine/instantiator": "^1.3",
                "doctrine/lexer": "^1.2.3 || ^2",
                "doctrine/persistence": "^2.4 || ^3",
                "ext-ctype": "*",
                "php": "^7.1 || ^8.0",
                "psr/cache": "^1 || ^2 || ^3",
                "symfony/console": "^4.2 || ^5.0 || ^6.0",
                "symfony/polyfill-php72": "^1.23",
                "symfony/polyfill-php80": "^1.16"
            },
            "conflict": {
                "doctrine/annotations": "<1.13 || >= 3.0"
            },
            "require-dev": {
                "doctrine/annotations": "^1.13 || ^2",
                "doctrine/coding-standard": "^9.0.2 || ^11.0",
                "phpbench/phpbench": "^0.16.10 || ^1.0",
                "phpstan/phpstan": "~1.4.10 || 1.9.8",
                "phpunit/phpunit": "^7.5 || ^8.5 || ^9.5",
                "psr/log": "^1 || ^2 || ^3",
                "squizlabs/php_codesniffer": "3.7.1",
                "symfony/cache": "^4.4 || ^5.4 || ^6.0",
                "symfony/var-exporter": "^4.4 || ^5.4 || ^6.2",
                "symfony/yaml": "^3.4 || ^4.0 || ^5.0 || ^6.0",
                "vimeo/psalm": "4.30.0 || 5.4.0"
            },
            "suggest": {
                "ext-dom": "Provides support for XSD validation for XML mapping files",
                "symfony/cache": "Provides cache support for Setup Tool with doctrine/cache 2.0",
                "symfony/yaml": "If you want to use YAML Metadata Mapping Driver"
            },
            "bin": [
                "bin/doctrine"
            ],
            "type": "library",
            "autoload": {
                "psr-4": {
                    "Doctrine\\ORM\\": "lib/Doctrine/ORM"
                }
            },
            "notification-url": "https://packagist.org/downloads/",
            "license": [
                "MIT"
            ],
            "authors": [
                {
                    "name": "Guilherme Blanco",
                    "email": "guilhermeblanco@gmail.com"
                },
                {
                    "name": "Roman Borschel",
                    "email": "roman@code-factory.org"
                },
                {
                    "name": "Benjamin Eberlei",
                    "email": "kontakt@beberlei.de"
                },
                {
                    "name": "Jonathan Wage",
                    "email": "jonwage@gmail.com"
                },
                {
                    "name": "Marco Pivetta",
                    "email": "ocramius@gmail.com"
                }
            ],
            "description": "Object-Relational-Mapper for PHP",
            "homepage": "https://www.doctrine-project.org/projects/orm.html",
            "keywords": [
                "database",
                "orm"
            ],
            "support": {
                "issues": "https://github.com/doctrine/orm/issues",
                "source": "https://github.com/doctrine/orm/tree/2.14.1"
            },
            "time": "2023-01-16T18:36:59+00:00"
        },
        {
            "name": "doctrine/persistence",
            "version": "3.1.3",
            "source": {
                "type": "git",
                "url": "https://github.com/doctrine/persistence.git",
                "reference": "920da294b4bb0bb527f2a91ed60c18213435880f"
            },
            "dist": {
                "type": "zip",
                "url": "https://api.github.com/repos/doctrine/persistence/zipball/920da294b4bb0bb527f2a91ed60c18213435880f",
                "reference": "920da294b4bb0bb527f2a91ed60c18213435880f",
                "shasum": ""
            },
            "require": {
                "doctrine/event-manager": "^1 || ^2",
                "php": "^7.2 || ^8.0",
                "psr/cache": "^1.0 || ^2.0 || ^3.0"
            },
            "conflict": {
                "doctrine/common": "<2.10"
            },
            "require-dev": {
                "composer/package-versions-deprecated": "^1.11",
                "doctrine/coding-standard": "^11",
                "doctrine/common": "^3.0",
                "phpstan/phpstan": "1.9.4",
                "phpstan/phpstan-phpunit": "^1",
                "phpstan/phpstan-strict-rules": "^1.1",
                "phpunit/phpunit": "^8.5 || ^9.5",
                "symfony/cache": "^4.4 || ^5.4 || ^6.0",
                "vimeo/psalm": "4.30.0 || 5.3.0"
            },
            "type": "library",
            "autoload": {
                "psr-4": {
                    "Doctrine\\Persistence\\": "src/Persistence"
                }
            },
            "notification-url": "https://packagist.org/downloads/",
            "license": [
                "MIT"
            ],
            "authors": [
                {
                    "name": "Guilherme Blanco",
                    "email": "guilhermeblanco@gmail.com"
                },
                {
                    "name": "Roman Borschel",
                    "email": "roman@code-factory.org"
                },
                {
                    "name": "Benjamin Eberlei",
                    "email": "kontakt@beberlei.de"
                },
                {
                    "name": "Jonathan Wage",
                    "email": "jonwage@gmail.com"
                },
                {
                    "name": "Johannes Schmitt",
                    "email": "schmittjoh@gmail.com"
                },
                {
                    "name": "Marco Pivetta",
                    "email": "ocramius@gmail.com"
                }
            ],
            "description": "The Doctrine Persistence project is a set of shared interfaces and functionality that the different Doctrine object mappers share.",
            "homepage": "https://www.doctrine-project.org/projects/persistence.html",
            "keywords": [
                "mapper",
                "object",
                "odm",
                "orm",
                "persistence"
            ],
            "support": {
                "issues": "https://github.com/doctrine/persistence/issues",
                "source": "https://github.com/doctrine/persistence/tree/3.1.3"
            },
            "funding": [
                {
                    "url": "https://www.doctrine-project.org/sponsorship.html",
                    "type": "custom"
                },
                {
                    "url": "https://www.patreon.com/phpdoctrine",
                    "type": "patreon"
                },
                {
                    "url": "https://tidelift.com/funding/github/packagist/doctrine%2Fpersistence",
                    "type": "tidelift"
                }
            ],
            "time": "2023-01-19T13:39:42+00:00"
        },
        {
            "name": "doctrine/sql-formatter",
            "version": "1.1.3",
            "source": {
                "type": "git",
                "url": "https://github.com/doctrine/sql-formatter.git",
                "reference": "25a06c7bf4c6b8218f47928654252863ffc890a5"
            },
            "dist": {
                "type": "zip",
                "url": "https://api.github.com/repos/doctrine/sql-formatter/zipball/25a06c7bf4c6b8218f47928654252863ffc890a5",
                "reference": "25a06c7bf4c6b8218f47928654252863ffc890a5",
                "shasum": ""
            },
            "require": {
                "php": "^7.1 || ^8.0"
            },
            "require-dev": {
                "bamarni/composer-bin-plugin": "^1.4"
            },
            "bin": [
                "bin/sql-formatter"
            ],
            "type": "library",
            "autoload": {
                "psr-4": {
                    "Doctrine\\SqlFormatter\\": "src"
                }
            },
            "notification-url": "https://packagist.org/downloads/",
            "license": [
                "MIT"
            ],
            "authors": [
                {
                    "name": "Jeremy Dorn",
                    "email": "jeremy@jeremydorn.com",
                    "homepage": "https://jeremydorn.com/"
                }
            ],
            "description": "a PHP SQL highlighting library",
            "homepage": "https://github.com/doctrine/sql-formatter/",
            "keywords": [
                "highlight",
                "sql"
            ],
            "support": {
                "issues": "https://github.com/doctrine/sql-formatter/issues",
                "source": "https://github.com/doctrine/sql-formatter/tree/1.1.3"
            },
            "time": "2022-05-23T21:33:49+00:00"
        },
        {
            "name": "friendsofphp/proxy-manager-lts",
            "version": "v1.0.13",
            "source": {
                "type": "git",
                "url": "https://github.com/FriendsOfPHP/proxy-manager-lts.git",
                "reference": "88354616f4cf4f6620910fd035e282173ba453e8"
            },
            "dist": {
                "type": "zip",
                "url": "https://api.github.com/repos/FriendsOfPHP/proxy-manager-lts/zipball/88354616f4cf4f6620910fd035e282173ba453e8",
                "reference": "88354616f4cf4f6620910fd035e282173ba453e8",
                "shasum": ""
            },
            "require": {
                "laminas/laminas-code": "~3.4.1|^4.0",
                "php": ">=7.1",
                "symfony/filesystem": "^4.4.17|^5.0|^6.0"
            },
            "conflict": {
                "laminas/laminas-stdlib": "<3.2.1",
                "zendframework/zend-stdlib": "<3.2.1"
            },
            "replace": {
                "ocramius/proxy-manager": "^2.1"
            },
            "require-dev": {
                "ext-phar": "*",
                "symfony/phpunit-bridge": "^5.4|^6.0"
            },
            "type": "library",
            "extra": {
                "thanks": {
                    "name": "ocramius/proxy-manager",
                    "url": "https://github.com/Ocramius/ProxyManager"
                }
            },
            "autoload": {
                "psr-4": {
                    "ProxyManager\\": "src/ProxyManager"
                }
            },
            "notification-url": "https://packagist.org/downloads/",
            "license": [
                "MIT"
            ],
            "authors": [
                {
                    "name": "Marco Pivetta",
                    "email": "ocramius@gmail.com",
                    "homepage": "https://ocramius.github.io/"
                },
                {
                    "name": "Nicolas Grekas",
                    "email": "p@tchwork.com"
                }
            ],
            "description": "Adding support for a wider range of PHP versions to ocramius/proxy-manager",
            "homepage": "https://github.com/FriendsOfPHP/proxy-manager-lts",
            "keywords": [
                "aop",
                "lazy loading",
                "proxy",
                "proxy pattern",
                "service proxies"
            ],
            "support": {
                "issues": "https://github.com/FriendsOfPHP/proxy-manager-lts/issues",
                "source": "https://github.com/FriendsOfPHP/proxy-manager-lts/tree/v1.0.13"
            },
            "funding": [
                {
                    "url": "https://github.com/Ocramius",
                    "type": "github"
                },
                {
                    "url": "https://tidelift.com/funding/github/packagist/ocramius/proxy-manager",
                    "type": "tidelift"
                }
            ],
            "time": "2022-10-17T19:48:16+00:00"
        },
        {
            "name": "gedmo/doctrine-extensions",
            "version": "v3.10.0",
            "source": {
                "type": "git",
                "url": "https://github.com/doctrine-extensions/DoctrineExtensions.git",
                "reference": "5a956a448f67b917b05958429b224e8955dc9b8c"
            },
            "dist": {
                "type": "zip",
                "url": "https://api.github.com/repos/doctrine-extensions/DoctrineExtensions/zipball/5a956a448f67b917b05958429b224e8955dc9b8c",
                "reference": "5a956a448f67b917b05958429b224e8955dc9b8c",
                "shasum": ""
            },
            "require": {
                "behat/transliterator": "~1.2",
                "doctrine/annotations": "^1.13",
                "doctrine/collections": "^1.0",
                "doctrine/common": "^2.13 || ^3.0",
                "doctrine/event-manager": "^1.2",
                "doctrine/persistence": "^2.2 || ^3.0",
                "php": "^7.2 || ^8.0",
                "psr/cache": "^1 || ^2 || ^3",
                "symfony/cache": "^4.4 || ^5.3 || ^6.0"
            },
            "conflict": {
                "doctrine/cache": "<1.11",
                "doctrine/dbal": "<2.13.1 || ^3.0 <3.2",
                "doctrine/mongodb-odm": "<2.3",
                "doctrine/orm": "<2.10.2",
                "sebastian/comparator": "<2.0"
            },
            "require-dev": {
                "doctrine/cache": "^1.11 || ^2.0",
                "doctrine/dbal": "^2.13.1 || ^3.2",
                "doctrine/doctrine-bundle": "^2.3",
                "doctrine/mongodb-odm": "^2.3",
                "doctrine/orm": "^2.10.2",
                "friendsofphp/php-cs-fixer": "^3.4.0,<3.10",
                "nesbot/carbon": "^2.55",
                "phpstan/phpstan": "^1.1",
                "phpstan/phpstan-doctrine": "^1.0",
                "phpstan/phpstan-phpunit": "^1.0",
                "phpunit/phpunit": "^8.5 || ^9.5",
                "symfony/console": "^4.4 || ^5.3 || ^6.0",
                "symfony/phpunit-bridge": "^6.0",
                "symfony/yaml": "^4.4 || ^5.3 || ^6.0"
            },
            "suggest": {
                "doctrine/mongodb-odm": "to use the extensions with the MongoDB ODM",
                "doctrine/orm": "to use the extensions with the ORM",
                "symfony/cache": "to cache parsed annotations"
            },
            "type": "library",
            "extra": {
                "branch-alias": {
                    "dev-main": "3.11-dev"
                }
            },
            "autoload": {
                "psr-4": {
                    "Gedmo\\": "src/"
                }
            },
            "notification-url": "https://packagist.org/downloads/",
            "license": [
                "MIT"
            ],
            "authors": [
                {
                    "name": "Gediminas Morkevicius",
                    "email": "gediminas.morkevicius@gmail.com"
                },
                {
                    "name": "Gustavo Falco",
                    "email": "comfortablynumb84@gmail.com"
                },
                {
                    "name": "David Buchmann",
                    "email": "david@liip.ch"
                }
            ],
            "description": "Doctrine2 behavioral extensions",
            "homepage": "http://gediminasm.org/",
            "keywords": [
                "Blameable",
                "behaviors",
                "doctrine2",
                "extensions",
                "gedmo",
                "loggable",
                "nestedset",
                "sluggable",
                "sortable",
                "timestampable",
                "translatable",
                "tree",
                "uploadable"
            ],
            "support": {
                "email": "gediminas.morkevicius@gmail.com",
                "issues": "https://github.com/doctrine-extensions/DoctrineExtensions/issues",
                "source": "https://github.com/doctrine-extensions/DoctrineExtensions/tree/v3.10.0",
                "wiki": "https://github.com/Atlantic18/DoctrineExtensions/tree/main/doc"
            },
            "time": "2022-11-14T20:25:40+00:00"
        },
        {
            "name": "laminas/laminas-code",
            "version": "4.8.0",
            "source": {
                "type": "git",
                "url": "https://github.com/laminas/laminas-code.git",
                "reference": "dd19fe8e07cc3f374308565667eecd4958c22106"
            },
            "dist": {
                "type": "zip",
                "url": "https://api.github.com/repos/laminas/laminas-code/zipball/dd19fe8e07cc3f374308565667eecd4958c22106",
                "reference": "dd19fe8e07cc3f374308565667eecd4958c22106",
                "shasum": ""
            },
            "require": {
                "php": "~8.1.0 || ~8.2.0"
            },
            "require-dev": {
                "doctrine/annotations": "^1.13.3",
                "ext-phar": "*",
                "laminas/laminas-coding-standard": "^2.3.0",
                "laminas/laminas-stdlib": "^3.6.1",
                "phpunit/phpunit": "^9.5.26",
                "psalm/plugin-phpunit": "^0.18.0",
                "vimeo/psalm": "^5.1.0"
            },
            "suggest": {
                "doctrine/annotations": "Doctrine\\Common\\Annotations >=1.0 for annotation features",
                "laminas/laminas-stdlib": "Laminas\\Stdlib component"
            },
            "type": "library",
            "autoload": {
                "psr-4": {
                    "Laminas\\Code\\": "src/"
                }
            },
            "notification-url": "https://packagist.org/downloads/",
            "license": [
                "BSD-3-Clause"
            ],
            "description": "Extensions to the PHP Reflection API, static code scanning, and code generation",
            "homepage": "https://laminas.dev",
            "keywords": [
                "code",
                "laminas",
                "laminasframework"
            ],
            "support": {
                "chat": "https://laminas.dev/chat",
                "docs": "https://docs.laminas.dev/laminas-code/",
                "forum": "https://discourse.laminas.dev",
                "issues": "https://github.com/laminas/laminas-code/issues",
                "rss": "https://github.com/laminas/laminas-code/releases.atom",
                "source": "https://github.com/laminas/laminas-code"
            },
            "funding": [
                {
                    "url": "https://funding.communitybridge.org/projects/laminas-project",
                    "type": "community_bridge"
                }
            ],
            "time": "2022-12-08T02:08:23+00:00"
        },
        {
            "name": "lcobucci/clock",
            "version": "2.3.0",
            "source": {
                "type": "git",
                "url": "https://github.com/lcobucci/clock.git",
                "reference": "c7aadcd6fd97ed9e199114269c0be3f335e38876"
            },
            "dist": {
                "type": "zip",
                "url": "https://api.github.com/repos/lcobucci/clock/zipball/c7aadcd6fd97ed9e199114269c0be3f335e38876",
                "reference": "c7aadcd6fd97ed9e199114269c0be3f335e38876",
                "shasum": ""
            },
            "require": {
                "php": "~8.1.0 || ~8.2.0",
                "stella-maris/clock": "^0.1.7"
            },
            "provide": {
                "psr/clock-implementation": "1.0"
            },
            "require-dev": {
                "infection/infection": "^0.26",
                "lcobucci/coding-standard": "^9.0",
                "phpstan/extension-installer": "^1.2",
                "phpstan/phpstan": "^1.9.4",
                "phpstan/phpstan-deprecation-rules": "^1.1.1",
                "phpstan/phpstan-phpunit": "^1.3.2",
                "phpstan/phpstan-strict-rules": "^1.4.4",
                "phpunit/phpunit": "^9.5.27"
            },
            "type": "library",
            "autoload": {
                "psr-4": {
                    "Lcobucci\\Clock\\": "src"
                }
            },
            "notification-url": "https://packagist.org/downloads/",
            "license": [
                "MIT"
            ],
            "authors": [
                {
                    "name": "Luís Cobucci",
                    "email": "lcobucci@gmail.com"
                }
            ],
            "description": "Yet another clock abstraction",
            "support": {
                "issues": "https://github.com/lcobucci/clock/issues",
                "source": "https://github.com/lcobucci/clock/tree/2.3.0"
            },
            "funding": [
                {
                    "url": "https://github.com/lcobucci",
                    "type": "github"
                },
                {
                    "url": "https://www.patreon.com/lcobucci",
                    "type": "patreon"
                }
            ],
            "time": "2022-12-19T14:38:11+00:00"
        },
        {
            "name": "lcobucci/jwt",
            "version": "4.2.1",
            "source": {
                "type": "git",
                "url": "https://github.com/lcobucci/jwt.git",
                "reference": "72ac6d807ee51a70ad376ee03a2387e8646e10f3"
            },
            "dist": {
                "type": "zip",
                "url": "https://api.github.com/repos/lcobucci/jwt/zipball/72ac6d807ee51a70ad376ee03a2387e8646e10f3",
                "reference": "72ac6d807ee51a70ad376ee03a2387e8646e10f3",
                "shasum": ""
            },
            "require": {
                "ext-hash": "*",
                "ext-json": "*",
                "ext-mbstring": "*",
                "ext-openssl": "*",
                "ext-sodium": "*",
                "lcobucci/clock": "^2.0",
                "php": "^7.4 || ^8.0"
            },
            "require-dev": {
                "infection/infection": "^0.21",
                "lcobucci/coding-standard": "^6.0",
                "mikey179/vfsstream": "^1.6.7",
                "phpbench/phpbench": "^1.2",
                "phpstan/extension-installer": "^1.0",
                "phpstan/phpstan": "^1.4",
                "phpstan/phpstan-deprecation-rules": "^1.0",
                "phpstan/phpstan-phpunit": "^1.0",
                "phpstan/phpstan-strict-rules": "^1.0",
                "phpunit/php-invoker": "^3.1",
                "phpunit/phpunit": "^9.5"
            },
            "type": "library",
            "autoload": {
                "psr-4": {
                    "Lcobucci\\JWT\\": "src"
                }
            },
            "notification-url": "https://packagist.org/downloads/",
            "license": [
                "BSD-3-Clause"
            ],
            "authors": [
                {
                    "name": "Luís Cobucci",
                    "email": "lcobucci@gmail.com",
                    "role": "Developer"
                }
            ],
            "description": "A simple library to work with JSON Web Token and JSON Web Signature",
            "keywords": [
                "JWS",
                "jwt"
            ],
            "support": {
                "issues": "https://github.com/lcobucci/jwt/issues",
                "source": "https://github.com/lcobucci/jwt/tree/4.2.1"
            },
            "funding": [
                {
                    "url": "https://github.com/lcobucci",
                    "type": "github"
                },
                {
                    "url": "https://www.patreon.com/lcobucci",
                    "type": "patreon"
                }
            ],
            "time": "2022-08-19T23:14:07+00:00"
        },
        {
            "name": "lexik/jwt-authentication-bundle",
            "version": "v2.16.0",
            "source": {
                "type": "git",
                "url": "https://github.com/lexik/LexikJWTAuthenticationBundle.git",
                "reference": "0a0922a2442c52724c09deb099b263300cc12d54"
            },
            "dist": {
                "type": "zip",
                "url": "https://api.github.com/repos/lexik/LexikJWTAuthenticationBundle/zipball/0a0922a2442c52724c09deb099b263300cc12d54",
                "reference": "0a0922a2442c52724c09deb099b263300cc12d54",
                "shasum": ""
            },
            "require": {
                "ext-openssl": "*",
                "lcobucci/jwt": "^3.4|^4.0",
                "namshi/jose": "^7.2",
                "php": ">=7.1",
                "symfony/config": "^4.4|^5.3|^6.0",
                "symfony/dependency-injection": "^4.4|^5.3|^6.0",
                "symfony/deprecation-contracts": "^2.4|^3.0",
                "symfony/event-dispatcher": "^4.4|^5.3|^6.0",
                "symfony/http-foundation": "^4.4|^5.3|^6.0",
                "symfony/http-kernel": "^4.4|^5.3|^6.0",
                "symfony/property-access": "^4.4|^5.3|^6.0",
                "symfony/security-bundle": "^4.4|^5.3|^6.0",
                "symfony/security-core": "^4.4|^5.3|^6.0",
                "symfony/security-http": "^4.4|^5.3|^6.0",
                "symfony/translation-contracts": "^1.0|^2.0|^3.0"
            },
            "conflict": {
                "symfony/console": "<4.4"
            },
            "require-dev": {
                "symfony/browser-kit": "^4.4|^5.3|^6.0",
                "symfony/console": "^4.4|^5.3|^6.0",
                "symfony/dom-crawler": "^4.4|^5.3|^6.0",
                "symfony/filesystem": "^4.4|^5.3|^6.0",
                "symfony/framework-bundle": "^4.4|^5.3|^6.0",
                "symfony/phpunit-bridge": "^4.4|^5.3|^6.0",
                "symfony/security-guard": "^4.4|^5.3",
                "symfony/var-dumper": "^4.4|^5.3|^6.0",
                "symfony/yaml": "^4.4|^5.3|^6.0"
            },
            "suggest": {
                "gesdinet/jwt-refresh-token-bundle": "Implements a refresh token system over Json Web Tokens in Symfony",
                "spomky-labs/lexik-jose-bridge": "Provides a JWT Token encoder with encryption support"
            },
            "type": "symfony-bundle",
            "autoload": {
                "psr-4": {
                    "Lexik\\Bundle\\JWTAuthenticationBundle\\": ""
                },
                "exclude-from-classmap": [
                    "/Tests/"
                ]
            },
            "notification-url": "https://packagist.org/downloads/",
            "license": [
                "MIT"
            ],
            "authors": [
                {
                    "name": "Jeremy Barthe",
                    "email": "j.barthe@lexik.fr",
                    "homepage": "https://github.com/jeremyb"
                },
                {
                    "name": "Nicolas Cabot",
                    "email": "n.cabot@lexik.fr",
                    "homepage": "https://github.com/slashfan"
                },
                {
                    "name": "Cedric Girard",
                    "email": "c.girard@lexik.fr",
                    "homepage": "https://github.com/cedric-g"
                },
                {
                    "name": "Dev Lexik",
                    "email": "dev@lexik.fr",
                    "homepage": "https://github.com/lexik"
                },
                {
                    "name": "Robin Chalas",
                    "email": "robin.chalas@gmail.com",
                    "homepage": "https://github.com/chalasr"
                },
                {
                    "name": "Lexik Community",
                    "homepage": "https://github.com/lexik/LexikJWTAuthenticationBundle/graphs/contributors"
                }
            ],
            "description": "This bundle provides JWT authentication for your Symfony REST API",
            "homepage": "https://github.com/lexik/LexikJWTAuthenticationBundle",
            "keywords": [
                "Authentication",
                "JWS",
                "api",
                "bundle",
                "jwt",
                "rest",
                "symfony"
            ],
            "support": {
                "issues": "https://github.com/lexik/LexikJWTAuthenticationBundle/issues",
                "source": "https://github.com/lexik/LexikJWTAuthenticationBundle/tree/v2.16.0"
            },
            "funding": [
                {
                    "url": "https://github.com/chalasr",
                    "type": "github"
                },
                {
                    "url": "https://tidelift.com/funding/github/packagist/lexik/jwt-authentication-bundle",
                    "type": "tidelift"
                }
            ],
            "time": "2022-06-12T16:22:12+00:00"
        },
        {
            "name": "namshi/jose",
            "version": "7.2.3",
            "source": {
                "type": "git",
                "url": "https://github.com/namshi/jose.git",
                "reference": "89a24d7eb3040e285dd5925fcad992378b82bcff"
            },
            "dist": {
                "type": "zip",
                "url": "https://api.github.com/repos/namshi/jose/zipball/89a24d7eb3040e285dd5925fcad992378b82bcff",
                "reference": "89a24d7eb3040e285dd5925fcad992378b82bcff",
                "shasum": ""
            },
            "require": {
                "ext-date": "*",
                "ext-hash": "*",
                "ext-json": "*",
                "ext-pcre": "*",
                "ext-spl": "*",
                "php": ">=5.5",
                "symfony/polyfill-php56": "^1.0"
            },
            "require-dev": {
                "phpseclib/phpseclib": "^2.0",
                "phpunit/phpunit": "^4.5|^5.0",
                "satooshi/php-coveralls": "^1.0"
            },
            "suggest": {
                "ext-openssl": "Allows to use OpenSSL as crypto engine.",
                "phpseclib/phpseclib": "Allows to use Phpseclib as crypto engine, use version ^2.0."
            },
            "type": "library",
            "autoload": {
                "psr-4": {
                    "Namshi\\JOSE\\": "src/Namshi/JOSE/"
                }
            },
            "notification-url": "https://packagist.org/downloads/",
            "license": [
                "MIT"
            ],
            "authors": [
                {
                    "name": "Alessandro Nadalin",
                    "email": "alessandro.nadalin@gmail.com"
                },
                {
                    "name": "Alessandro Cinelli (cirpo)",
                    "email": "alessandro.cinelli@gmail.com"
                }
            ],
            "description": "JSON Object Signing and Encryption library for PHP.",
            "keywords": [
                "JSON Web Signature",
                "JSON Web Token",
                "JWS",
                "json",
                "jwt",
                "token"
            ],
            "support": {
                "issues": "https://github.com/namshi/jose/issues",
                "source": "https://github.com/namshi/jose/tree/master"
            },
            "time": "2016-12-05T07:27:31+00:00"
        },
        {
            "name": "nelmio/cors-bundle",
            "version": "2.2.0",
            "source": {
                "type": "git",
                "url": "https://github.com/nelmio/NelmioCorsBundle.git",
                "reference": "0ee5ee30b0ee08ea122d431ae6e0ddeb87f035c0"
            },
            "dist": {
                "type": "zip",
                "url": "https://api.github.com/repos/nelmio/NelmioCorsBundle/zipball/0ee5ee30b0ee08ea122d431ae6e0ddeb87f035c0",
                "reference": "0ee5ee30b0ee08ea122d431ae6e0ddeb87f035c0",
                "shasum": ""
            },
            "require": {
                "symfony/framework-bundle": "^4.3 || ^5.0 || ^6.0"
            },
            "require-dev": {
                "mockery/mockery": "^1.2",
                "symfony/phpunit-bridge": "^4.3 || ^5.0 || ^6.0"
            },
            "type": "symfony-bundle",
            "extra": {
                "branch-alias": {
                    "dev-master": "2.0.x-dev"
                }
            },
            "autoload": {
                "psr-4": {
                    "Nelmio\\CorsBundle\\": ""
                },
                "exclude-from-classmap": [
                    "/Tests/"
                ]
            },
            "notification-url": "https://packagist.org/downloads/",
            "license": [
                "MIT"
            ],
            "authors": [
                {
                    "name": "Nelmio",
                    "homepage": "http://nelm.io"
                },
                {
                    "name": "Symfony Community",
                    "homepage": "https://github.com/nelmio/NelmioCorsBundle/contributors"
                }
            ],
            "description": "Adds CORS (Cross-Origin Resource Sharing) headers support in your Symfony application",
            "keywords": [
                "api",
                "cors",
                "crossdomain"
            ],
            "support": {
                "issues": "https://github.com/nelmio/NelmioCorsBundle/issues",
                "source": "https://github.com/nelmio/NelmioCorsBundle/tree/2.2.0"
            },
            "time": "2021-12-01T09:34:27+00:00"
        },
        {
            "name": "phpdocumentor/reflection-common",
            "version": "2.2.0",
            "source": {
                "type": "git",
                "url": "https://github.com/phpDocumentor/ReflectionCommon.git",
                "reference": "1d01c49d4ed62f25aa84a747ad35d5a16924662b"
            },
            "dist": {
                "type": "zip",
                "url": "https://api.github.com/repos/phpDocumentor/ReflectionCommon/zipball/1d01c49d4ed62f25aa84a747ad35d5a16924662b",
                "reference": "1d01c49d4ed62f25aa84a747ad35d5a16924662b",
                "shasum": ""
            },
            "require": {
                "php": "^7.2 || ^8.0"
            },
            "type": "library",
            "extra": {
                "branch-alias": {
                    "dev-2.x": "2.x-dev"
                }
            },
            "autoload": {
                "psr-4": {
                    "phpDocumentor\\Reflection\\": "src/"
                }
            },
            "notification-url": "https://packagist.org/downloads/",
            "license": [
                "MIT"
            ],
            "authors": [
                {
                    "name": "Jaap van Otterdijk",
                    "email": "opensource@ijaap.nl"
                }
            ],
            "description": "Common reflection classes used by phpdocumentor to reflect the code structure",
            "homepage": "http://www.phpdoc.org",
            "keywords": [
                "FQSEN",
                "phpDocumentor",
                "phpdoc",
                "reflection",
                "static analysis"
            ],
            "support": {
                "issues": "https://github.com/phpDocumentor/ReflectionCommon/issues",
                "source": "https://github.com/phpDocumentor/ReflectionCommon/tree/2.x"
            },
            "time": "2020-06-27T09:03:43+00:00"
        },
        {
            "name": "phpdocumentor/reflection-docblock",
            "version": "5.3.0",
            "source": {
                "type": "git",
                "url": "https://github.com/phpDocumentor/ReflectionDocBlock.git",
                "reference": "622548b623e81ca6d78b721c5e029f4ce664f170"
            },
            "dist": {
                "type": "zip",
                "url": "https://api.github.com/repos/phpDocumentor/ReflectionDocBlock/zipball/622548b623e81ca6d78b721c5e029f4ce664f170",
                "reference": "622548b623e81ca6d78b721c5e029f4ce664f170",
                "shasum": ""
            },
            "require": {
                "ext-filter": "*",
                "php": "^7.2 || ^8.0",
                "phpdocumentor/reflection-common": "^2.2",
                "phpdocumentor/type-resolver": "^1.3",
                "webmozart/assert": "^1.9.1"
            },
            "require-dev": {
                "mockery/mockery": "~1.3.2",
                "psalm/phar": "^4.8"
            },
            "type": "library",
            "extra": {
                "branch-alias": {
                    "dev-master": "5.x-dev"
                }
            },
            "autoload": {
                "psr-4": {
                    "phpDocumentor\\Reflection\\": "src"
                }
            },
            "notification-url": "https://packagist.org/downloads/",
            "license": [
                "MIT"
            ],
            "authors": [
                {
                    "name": "Mike van Riel",
                    "email": "me@mikevanriel.com"
                },
                {
                    "name": "Jaap van Otterdijk",
                    "email": "account@ijaap.nl"
                }
            ],
            "description": "With this component, a library can provide support for annotations via DocBlocks or otherwise retrieve information that is embedded in a DocBlock.",
            "support": {
                "issues": "https://github.com/phpDocumentor/ReflectionDocBlock/issues",
                "source": "https://github.com/phpDocumentor/ReflectionDocBlock/tree/5.3.0"
            },
            "time": "2021-10-19T17:43:47+00:00"
        },
        {
            "name": "phpdocumentor/type-resolver",
            "version": "1.6.2",
            "source": {
                "type": "git",
                "url": "https://github.com/phpDocumentor/TypeResolver.git",
                "reference": "48f445a408c131e38cab1c235aa6d2bb7a0bb20d"
            },
            "dist": {
                "type": "zip",
                "url": "https://api.github.com/repos/phpDocumentor/TypeResolver/zipball/48f445a408c131e38cab1c235aa6d2bb7a0bb20d",
                "reference": "48f445a408c131e38cab1c235aa6d2bb7a0bb20d",
                "shasum": ""
            },
            "require": {
                "php": "^7.4 || ^8.0",
                "phpdocumentor/reflection-common": "^2.0"
            },
            "require-dev": {
                "ext-tokenizer": "*",
                "phpstan/extension-installer": "^1.1",
                "phpstan/phpstan": "^1.8",
                "phpstan/phpstan-phpunit": "^1.1",
                "phpunit/phpunit": "^9.5",
                "rector/rector": "^0.13.9",
                "vimeo/psalm": "^4.25"
            },
            "type": "library",
            "extra": {
                "branch-alias": {
                    "dev-1.x": "1.x-dev"
                }
            },
            "autoload": {
                "psr-4": {
                    "phpDocumentor\\Reflection\\": "src"
                }
            },
            "notification-url": "https://packagist.org/downloads/",
            "license": [
                "MIT"
            ],
            "authors": [
                {
                    "name": "Mike van Riel",
                    "email": "me@mikevanriel.com"
                }
            ],
            "description": "A PSR-5 based resolver of Class names, Types and Structural Element Names",
            "support": {
                "issues": "https://github.com/phpDocumentor/TypeResolver/issues",
                "source": "https://github.com/phpDocumentor/TypeResolver/tree/1.6.2"
            },
            "time": "2022-10-14T12:47:21+00:00"
        },
        {
            "name": "phpstan/phpdoc-parser",
            "version": "1.16.0",
            "source": {
                "type": "git",
                "url": "https://github.com/phpstan/phpdoc-parser.git",
                "reference": "57090cfccbfaa639e703c007486d605a6e80f56d"
            },
            "dist": {
                "type": "zip",
                "url": "https://api.github.com/repos/phpstan/phpdoc-parser/zipball/57090cfccbfaa639e703c007486d605a6e80f56d",
                "reference": "57090cfccbfaa639e703c007486d605a6e80f56d",
                "shasum": ""
            },
            "require": {
                "php": "^7.2 || ^8.0"
            },
            "require-dev": {
                "php-parallel-lint/php-parallel-lint": "^1.2",
                "phpstan/extension-installer": "^1.0",
                "phpstan/phpstan": "^1.5",
                "phpstan/phpstan-phpunit": "^1.1",
                "phpstan/phpstan-strict-rules": "^1.0",
                "phpunit/phpunit": "^9.5",
                "symfony/process": "^5.2"
            },
            "type": "library",
            "autoload": {
                "psr-4": {
                    "PHPStan\\PhpDocParser\\": [
                        "src/"
                    ]
                }
            },
            "notification-url": "https://packagist.org/downloads/",
            "license": [
                "MIT"
            ],
            "description": "PHPDoc parser with support for nullable, intersection and generic types",
            "support": {
                "issues": "https://github.com/phpstan/phpdoc-parser/issues",
                "source": "https://github.com/phpstan/phpdoc-parser/tree/1.16.0"
            },
            "time": "2023-01-29T14:41:23+00:00"
        },
        {
            "name": "psr/cache",
            "version": "3.0.0",
            "source": {
                "type": "git",
                "url": "https://github.com/php-fig/cache.git",
                "reference": "aa5030cfa5405eccfdcb1083ce040c2cb8d253bf"
            },
            "dist": {
                "type": "zip",
                "url": "https://api.github.com/repos/php-fig/cache/zipball/aa5030cfa5405eccfdcb1083ce040c2cb8d253bf",
                "reference": "aa5030cfa5405eccfdcb1083ce040c2cb8d253bf",
                "shasum": ""
            },
            "require": {
                "php": ">=8.0.0"
            },
            "type": "library",
            "extra": {
                "branch-alias": {
                    "dev-master": "1.0.x-dev"
                }
            },
            "autoload": {
                "psr-4": {
                    "Psr\\Cache\\": "src/"
                }
            },
            "notification-url": "https://packagist.org/downloads/",
            "license": [
                "MIT"
            ],
            "authors": [
                {
                    "name": "PHP-FIG",
                    "homepage": "https://www.php-fig.org/"
                }
            ],
            "description": "Common interface for caching libraries",
            "keywords": [
                "cache",
                "psr",
                "psr-6"
            ],
            "support": {
                "source": "https://github.com/php-fig/cache/tree/3.0.0"
            },
            "time": "2021-02-03T23:26:27+00:00"
        },
        {
            "name": "psr/clock",
            "version": "1.0.0",
            "source": {
                "type": "git",
                "url": "https://github.com/php-fig/clock.git",
                "reference": "e41a24703d4560fd0acb709162f73b8adfc3aa0d"
            },
            "dist": {
                "type": "zip",
                "url": "https://api.github.com/repos/php-fig/clock/zipball/e41a24703d4560fd0acb709162f73b8adfc3aa0d",
                "reference": "e41a24703d4560fd0acb709162f73b8adfc3aa0d",
                "shasum": ""
            },
            "require": {
                "php": "^7.0 || ^8.0"
            },
            "type": "library",
            "autoload": {
                "psr-4": {
                    "Psr\\Clock\\": "src/"
                }
            },
            "notification-url": "https://packagist.org/downloads/",
            "license": [
                "MIT"
            ],
            "authors": [
                {
                    "name": "PHP-FIG",
                    "homepage": "https://www.php-fig.org/"
                }
            ],
            "description": "Common interface for reading the clock.",
            "homepage": "https://github.com/php-fig/clock",
            "keywords": [
                "clock",
                "now",
                "psr",
                "psr-20",
                "time"
            ],
            "support": {
                "issues": "https://github.com/php-fig/clock/issues",
                "source": "https://github.com/php-fig/clock/tree/1.0.0"
            },
            "time": "2022-11-25T14:36:26+00:00"
        },
        {
            "name": "psr/container",
            "version": "2.0.2",
            "source": {
                "type": "git",
                "url": "https://github.com/php-fig/container.git",
                "reference": "c71ecc56dfe541dbd90c5360474fbc405f8d5963"
            },
            "dist": {
                "type": "zip",
                "url": "https://api.github.com/repos/php-fig/container/zipball/c71ecc56dfe541dbd90c5360474fbc405f8d5963",
                "reference": "c71ecc56dfe541dbd90c5360474fbc405f8d5963",
                "shasum": ""
            },
            "require": {
                "php": ">=7.4.0"
            },
            "type": "library",
            "extra": {
                "branch-alias": {
                    "dev-master": "2.0.x-dev"
                }
            },
            "autoload": {
                "psr-4": {
                    "Psr\\Container\\": "src/"
                }
            },
            "notification-url": "https://packagist.org/downloads/",
            "license": [
                "MIT"
            ],
            "authors": [
                {
                    "name": "PHP-FIG",
                    "homepage": "https://www.php-fig.org/"
                }
            ],
            "description": "Common Container Interface (PHP FIG PSR-11)",
            "homepage": "https://github.com/php-fig/container",
            "keywords": [
                "PSR-11",
                "container",
                "container-interface",
                "container-interop",
                "psr"
            ],
            "support": {
                "issues": "https://github.com/php-fig/container/issues",
                "source": "https://github.com/php-fig/container/tree/2.0.2"
            },
            "time": "2021-11-05T16:47:00+00:00"
        },
        {
            "name": "psr/event-dispatcher",
            "version": "1.0.0",
            "source": {
                "type": "git",
                "url": "https://github.com/php-fig/event-dispatcher.git",
                "reference": "dbefd12671e8a14ec7f180cab83036ed26714bb0"
            },
            "dist": {
                "type": "zip",
                "url": "https://api.github.com/repos/php-fig/event-dispatcher/zipball/dbefd12671e8a14ec7f180cab83036ed26714bb0",
                "reference": "dbefd12671e8a14ec7f180cab83036ed26714bb0",
                "shasum": ""
            },
            "require": {
                "php": ">=7.2.0"
            },
            "type": "library",
            "extra": {
                "branch-alias": {
                    "dev-master": "1.0.x-dev"
                }
            },
            "autoload": {
                "psr-4": {
                    "Psr\\EventDispatcher\\": "src/"
                }
            },
            "notification-url": "https://packagist.org/downloads/",
            "license": [
                "MIT"
            ],
            "authors": [
                {
                    "name": "PHP-FIG",
                    "homepage": "http://www.php-fig.org/"
                }
            ],
            "description": "Standard interfaces for event handling.",
            "keywords": [
                "events",
                "psr",
                "psr-14"
            ],
            "support": {
                "issues": "https://github.com/php-fig/event-dispatcher/issues",
                "source": "https://github.com/php-fig/event-dispatcher/tree/1.0.0"
            },
            "time": "2019-01-08T18:20:26+00:00"
        },
        {
            "name": "psr/link",
            "version": "2.0.1",
            "source": {
                "type": "git",
                "url": "https://github.com/php-fig/link.git",
                "reference": "84b159194ecfd7eaa472280213976e96415433f7"
            },
            "dist": {
                "type": "zip",
                "url": "https://api.github.com/repos/php-fig/link/zipball/84b159194ecfd7eaa472280213976e96415433f7",
                "reference": "84b159194ecfd7eaa472280213976e96415433f7",
                "shasum": ""
            },
            "require": {
                "php": ">=8.0.0"
            },
            "suggest": {
                "fig/link-util": "Provides some useful PSR-13 utilities"
            },
            "type": "library",
            "extra": {
                "branch-alias": {
                    "dev-master": "2.0.x-dev"
                }
            },
            "autoload": {
                "psr-4": {
                    "Psr\\Link\\": "src/"
                }
            },
            "notification-url": "https://packagist.org/downloads/",
            "license": [
                "MIT"
            ],
            "authors": [
                {
                    "name": "PHP-FIG",
                    "homepage": "http://www.php-fig.org/"
                }
            ],
            "description": "Common interfaces for HTTP links",
            "homepage": "https://github.com/php-fig/link",
            "keywords": [
                "http",
                "http-link",
                "link",
                "psr",
                "psr-13",
                "rest"
            ],
            "support": {
                "source": "https://github.com/php-fig/link/tree/2.0.1"
            },
            "time": "2021-03-11T23:00:27+00:00"
        },
        {
            "name": "psr/log",
            "version": "3.0.0",
            "source": {
                "type": "git",
                "url": "https://github.com/php-fig/log.git",
                "reference": "fe5ea303b0887d5caefd3d431c3e61ad47037001"
            },
            "dist": {
                "type": "zip",
                "url": "https://api.github.com/repos/php-fig/log/zipball/fe5ea303b0887d5caefd3d431c3e61ad47037001",
                "reference": "fe5ea303b0887d5caefd3d431c3e61ad47037001",
                "shasum": ""
            },
            "require": {
                "php": ">=8.0.0"
            },
            "type": "library",
            "extra": {
                "branch-alias": {
                    "dev-master": "3.x-dev"
                }
            },
            "autoload": {
                "psr-4": {
                    "Psr\\Log\\": "src"
                }
            },
            "notification-url": "https://packagist.org/downloads/",
            "license": [
                "MIT"
            ],
            "authors": [
                {
                    "name": "PHP-FIG",
                    "homepage": "https://www.php-fig.org/"
                }
            ],
            "description": "Common interface for logging libraries",
            "homepage": "https://github.com/php-fig/log",
            "keywords": [
                "log",
                "psr",
                "psr-3"
            ],
            "support": {
                "source": "https://github.com/php-fig/log/tree/3.0.0"
            },
            "time": "2021-07-14T16:46:02+00:00"
        },
        {
            "name": "stella-maris/clock",
            "version": "0.1.7",
            "source": {
                "type": "git",
                "url": "https://github.com/stella-maris-solutions/clock.git",
                "reference": "fa23ce16019289a18bb3446fdecd45befcdd94f8"
            },
            "dist": {
                "type": "zip",
                "url": "https://api.github.com/repos/stella-maris-solutions/clock/zipball/fa23ce16019289a18bb3446fdecd45befcdd94f8",
                "reference": "fa23ce16019289a18bb3446fdecd45befcdd94f8",
                "shasum": ""
            },
            "require": {
                "php": "^7.0|^8.0",
                "psr/clock": "^1.0"
            },
            "type": "library",
            "autoload": {
                "psr-4": {
                    "StellaMaris\\Clock\\": "src"
                }
            },
            "notification-url": "https://packagist.org/downloads/",
            "license": [
                "MIT"
            ],
            "authors": [
                {
                    "name": "Andreas Heigl",
                    "role": "Maintainer"
                }
            ],
            "description": "A pre-release of the proposed PSR-20 Clock-Interface",
            "homepage": "https://gitlab.com/stella-maris/clock",
            "keywords": [
                "clock",
                "datetime",
                "point in time",
                "psr20"
            ],
            "support": {
                "source": "https://github.com/stella-maris-solutions/clock/tree/0.1.7"
            },
            "time": "2022-11-25T16:15:06+00:00"
        },
        {
            "name": "stof/doctrine-extensions-bundle",
            "version": "v1.7.1",
            "source": {
                "type": "git",
                "url": "https://github.com/stof/StofDoctrineExtensionsBundle.git",
                "reference": "fa650e60e174afa06c09e28a54fb1854af04c7fe"
            },
            "dist": {
                "type": "zip",
                "url": "https://api.github.com/repos/stof/StofDoctrineExtensionsBundle/zipball/fa650e60e174afa06c09e28a54fb1854af04c7fe",
                "reference": "fa650e60e174afa06c09e28a54fb1854af04c7fe",
                "shasum": ""
            },
            "require": {
                "gedmo/doctrine-extensions": "^2.3.4 || ^3.0.0",
                "php": "^7.1.3 || ^8.0",
                "symfony/config": "^4.4 || ^5.2 || ^6.0",
                "symfony/dependency-injection": "^4.4 || ^5.2 || ^6.0",
                "symfony/event-dispatcher": "^4.4 || ^5.2 || ^6.0",
                "symfony/http-kernel": "^4.4 || ^5.2 || ^6.0"
            },
            "require-dev": {
                "symfony/mime": "^4.4 || ^5.2 || ^6.0",
                "symfony/phpunit-bridge": "^v5.2.4 || ^6.0",
                "symfony/security-core": "^4.4 || ^5.2 || ^6.0"
            },
            "suggest": {
                "doctrine/doctrine-bundle": "to use the ORM extensions",
                "doctrine/mongodb-odm-bundle": "to use the MongoDB ODM extensions",
                "symfony/mime": "To use the Mime component integration for Uploadable"
            },
            "type": "symfony-bundle",
            "extra": {
                "branch-alias": {
                    "dev-main": "1.x-dev"
                }
            },
            "autoload": {
                "psr-4": {
                    "Stof\\DoctrineExtensionsBundle\\": "src"
                }
            },
            "notification-url": "https://packagist.org/downloads/",
            "license": [
                "MIT"
            ],
            "authors": [
                {
                    "name": "Christophe Coevoet",
                    "email": "stof@notk.org"
                }
            ],
            "description": "Integration of the gedmo/doctrine-extensions with Symfony",
            "homepage": "https://github.com/stof/StofDoctrineExtensionsBundle",
            "keywords": [
                "behaviors",
                "doctrine2",
                "extensions",
                "gedmo",
                "loggable",
                "nestedset",
                "sluggable",
                "sortable",
                "timestampable",
                "translatable",
                "tree"
            ],
            "support": {
                "issues": "https://github.com/stof/StofDoctrineExtensionsBundle/issues",
                "source": "https://github.com/stof/StofDoctrineExtensionsBundle/tree/v1.7.1"
            },
            "time": "2022-09-30T11:52:24+00:00"
        },
        {
            "name": "symfony/asset",
            "version": "v6.2.0",
            "source": {
                "type": "git",
                "url": "https://github.com/symfony/asset.git",
                "reference": "a0ebf67f56f028217256d5f99438175430b3836c"
            },
            "dist": {
                "type": "zip",
                "url": "https://api.github.com/repos/symfony/asset/zipball/a0ebf67f56f028217256d5f99438175430b3836c",
                "reference": "a0ebf67f56f028217256d5f99438175430b3836c",
                "shasum": ""
            },
            "require": {
                "php": ">=8.1"
            },
            "conflict": {
                "symfony/http-foundation": "<5.4"
            },
            "require-dev": {
                "symfony/http-client": "^5.4|^6.0",
                "symfony/http-foundation": "^5.4|^6.0",
                "symfony/http-kernel": "^5.4|^6.0"
            },
            "suggest": {
                "symfony/http-foundation": ""
            },
            "type": "library",
            "autoload": {
                "psr-4": {
                    "Symfony\\Component\\Asset\\": ""
                },
                "exclude-from-classmap": [
                    "/Tests/"
                ]
            },
            "notification-url": "https://packagist.org/downloads/",
            "license": [
                "MIT"
            ],
            "authors": [
                {
                    "name": "Fabien Potencier",
                    "email": "fabien@symfony.com"
                },
                {
                    "name": "Symfony Community",
                    "homepage": "https://symfony.com/contributors"
                }
            ],
            "description": "Manages URL generation and versioning of web assets such as CSS stylesheets, JavaScript files and image files",
            "homepage": "https://symfony.com",
            "support": {
                "source": "https://github.com/symfony/asset/tree/v6.2.0"
            },
            "funding": [
                {
                    "url": "https://symfony.com/sponsor",
                    "type": "custom"
                },
                {
                    "url": "https://github.com/fabpot",
                    "type": "github"
                },
                {
                    "url": "https://tidelift.com/funding/github/packagist/symfony/symfony",
                    "type": "tidelift"
                }
            ],
            "time": "2022-10-19T16:13:28+00:00"
        },
        {
            "name": "symfony/cache",
            "version": "v6.2.5",
            "source": {
                "type": "git",
                "url": "https://github.com/symfony/cache.git",
                "reference": "cfe2d7c87d55b04cbde8fe3c137d9dd66e5d83f4"
            },
            "dist": {
                "type": "zip",
                "url": "https://api.github.com/repos/symfony/cache/zipball/cfe2d7c87d55b04cbde8fe3c137d9dd66e5d83f4",
                "reference": "cfe2d7c87d55b04cbde8fe3c137d9dd66e5d83f4",
                "shasum": ""
            },
            "require": {
                "php": ">=8.1",
                "psr/cache": "^2.0|^3.0",
                "psr/log": "^1.1|^2|^3",
                "symfony/cache-contracts": "^1.1.7|^2|^3",
                "symfony/service-contracts": "^1.1|^2|^3",
                "symfony/var-exporter": "^6.2"
            },
            "conflict": {
                "doctrine/dbal": "<2.13.1",
                "symfony/dependency-injection": "<5.4",
                "symfony/http-kernel": "<5.4",
                "symfony/var-dumper": "<5.4"
            },
            "provide": {
                "psr/cache-implementation": "2.0|3.0",
                "psr/simple-cache-implementation": "1.0|2.0|3.0",
                "symfony/cache-implementation": "1.1|2.0|3.0"
            },
            "require-dev": {
                "cache/integration-tests": "dev-master",
                "doctrine/dbal": "^2.13.1|^3.0",
                "predis/predis": "^1.1",
                "psr/simple-cache": "^1.0|^2.0|^3.0",
                "symfony/config": "^5.4|^6.0",
                "symfony/dependency-injection": "^5.4|^6.0",
                "symfony/filesystem": "^5.4|^6.0",
                "symfony/http-kernel": "^5.4|^6.0",
                "symfony/messenger": "^5.4|^6.0",
                "symfony/var-dumper": "^5.4|^6.0"
            },
            "type": "library",
            "autoload": {
                "psr-4": {
                    "Symfony\\Component\\Cache\\": ""
                },
                "classmap": [
                    "Traits/ValueWrapper.php"
                ],
                "exclude-from-classmap": [
                    "/Tests/"
                ]
            },
            "notification-url": "https://packagist.org/downloads/",
            "license": [
                "MIT"
            ],
            "authors": [
                {
                    "name": "Nicolas Grekas",
                    "email": "p@tchwork.com"
                },
                {
                    "name": "Symfony Community",
                    "homepage": "https://symfony.com/contributors"
                }
            ],
            "description": "Provides extended PSR-6, PSR-16 (and tags) implementations",
            "homepage": "https://symfony.com",
            "keywords": [
                "caching",
                "psr6"
            ],
            "support": {
                "source": "https://github.com/symfony/cache/tree/v6.2.5"
            },
            "funding": [
                {
                    "url": "https://symfony.com/sponsor",
                    "type": "custom"
                },
                {
                    "url": "https://github.com/fabpot",
                    "type": "github"
                },
                {
                    "url": "https://tidelift.com/funding/github/packagist/symfony/symfony",
                    "type": "tidelift"
                }
            ],
            "time": "2023-01-20T17:45:48+00:00"
        },
        {
            "name": "symfony/cache-contracts",
            "version": "v3.2.0",
            "source": {
                "type": "git",
                "url": "https://github.com/symfony/cache-contracts.git",
                "reference": "e8d1a5fc43534063204b74c080ebe36307d12271"
            },
            "dist": {
                "type": "zip",
                "url": "https://api.github.com/repos/symfony/cache-contracts/zipball/e8d1a5fc43534063204b74c080ebe36307d12271",
                "reference": "e8d1a5fc43534063204b74c080ebe36307d12271",
                "shasum": ""
            },
            "require": {
                "php": ">=8.1",
                "psr/cache": "^3.0"
            },
            "suggest": {
                "symfony/cache-implementation": ""
            },
            "type": "library",
            "extra": {
                "branch-alias": {
                    "dev-main": "3.3-dev"
                },
                "thanks": {
                    "name": "symfony/contracts",
                    "url": "https://github.com/symfony/contracts"
                }
            },
            "autoload": {
                "psr-4": {
                    "Symfony\\Contracts\\Cache\\": ""
                }
            },
            "notification-url": "https://packagist.org/downloads/",
            "license": [
                "MIT"
            ],
            "authors": [
                {
                    "name": "Nicolas Grekas",
                    "email": "p@tchwork.com"
                },
                {
                    "name": "Symfony Community",
                    "homepage": "https://symfony.com/contributors"
                }
            ],
            "description": "Generic abstractions related to caching",
            "homepage": "https://symfony.com",
            "keywords": [
                "abstractions",
                "contracts",
                "decoupling",
                "interfaces",
                "interoperability",
                "standards"
            ],
            "support": {
                "source": "https://github.com/symfony/cache-contracts/tree/v3.2.0"
            },
            "funding": [
                {
                    "url": "https://symfony.com/sponsor",
                    "type": "custom"
                },
                {
                    "url": "https://github.com/fabpot",
                    "type": "github"
                },
                {
                    "url": "https://tidelift.com/funding/github/packagist/symfony/symfony",
                    "type": "tidelift"
                }
            ],
            "time": "2022-11-25T10:21:52+00:00"
        },
        {
            "name": "symfony/config",
            "version": "v6.2.5",
            "source": {
                "type": "git",
                "url": "https://github.com/symfony/config.git",
                "reference": "f31b3c78a3650157188a240695e688d6a182aa91"
            },
            "dist": {
                "type": "zip",
                "url": "https://api.github.com/repos/symfony/config/zipball/f31b3c78a3650157188a240695e688d6a182aa91",
                "reference": "f31b3c78a3650157188a240695e688d6a182aa91",
                "shasum": ""
            },
            "require": {
                "php": ">=8.1",
                "symfony/deprecation-contracts": "^2.1|^3",
                "symfony/filesystem": "^5.4|^6.0",
                "symfony/polyfill-ctype": "~1.8"
            },
            "conflict": {
                "symfony/finder": "<5.4"
            },
            "require-dev": {
                "symfony/event-dispatcher": "^5.4|^6.0",
                "symfony/finder": "^5.4|^6.0",
                "symfony/messenger": "^5.4|^6.0",
                "symfony/service-contracts": "^1.1|^2|^3",
                "symfony/yaml": "^5.4|^6.0"
            },
            "suggest": {
                "symfony/yaml": "To use the yaml reference dumper"
            },
            "type": "library",
            "autoload": {
                "psr-4": {
                    "Symfony\\Component\\Config\\": ""
                },
                "exclude-from-classmap": [
                    "/Tests/"
                ]
            },
            "notification-url": "https://packagist.org/downloads/",
            "license": [
                "MIT"
            ],
            "authors": [
                {
                    "name": "Fabien Potencier",
                    "email": "fabien@symfony.com"
                },
                {
                    "name": "Symfony Community",
                    "homepage": "https://symfony.com/contributors"
                }
            ],
            "description": "Helps you find, load, combine, autofill and validate configuration values of any kind",
            "homepage": "https://symfony.com",
            "support": {
                "source": "https://github.com/symfony/config/tree/v6.2.5"
            },
            "funding": [
                {
                    "url": "https://symfony.com/sponsor",
                    "type": "custom"
                },
                {
                    "url": "https://github.com/fabpot",
                    "type": "github"
                },
                {
                    "url": "https://tidelift.com/funding/github/packagist/symfony/symfony",
                    "type": "tidelift"
                }
            ],
            "time": "2023-01-09T04:38:22+00:00"
        },
        {
            "name": "symfony/console",
            "version": "v6.2.3",
            "source": {
                "type": "git",
                "url": "https://github.com/symfony/console.git",
                "reference": "0f579613e771dba2dbb8211c382342a641f5da06"
            },
            "dist": {
                "type": "zip",
                "url": "https://api.github.com/repos/symfony/console/zipball/0f579613e771dba2dbb8211c382342a641f5da06",
                "reference": "0f579613e771dba2dbb8211c382342a641f5da06",
                "shasum": ""
            },
            "require": {
                "php": ">=8.1",
                "symfony/deprecation-contracts": "^2.1|^3",
                "symfony/polyfill-mbstring": "~1.0",
                "symfony/service-contracts": "^1.1|^2|^3",
                "symfony/string": "^5.4|^6.0"
            },
            "conflict": {
                "symfony/dependency-injection": "<5.4",
                "symfony/dotenv": "<5.4",
                "symfony/event-dispatcher": "<5.4",
                "symfony/lock": "<5.4",
                "symfony/process": "<5.4"
            },
            "provide": {
                "psr/log-implementation": "1.0|2.0|3.0"
            },
            "require-dev": {
                "psr/log": "^1|^2|^3",
                "symfony/config": "^5.4|^6.0",
                "symfony/dependency-injection": "^5.4|^6.0",
                "symfony/event-dispatcher": "^5.4|^6.0",
                "symfony/lock": "^5.4|^6.0",
                "symfony/process": "^5.4|^6.0",
                "symfony/var-dumper": "^5.4|^6.0"
            },
            "suggest": {
                "psr/log": "For using the console logger",
                "symfony/event-dispatcher": "",
                "symfony/lock": "",
                "symfony/process": ""
            },
            "type": "library",
            "autoload": {
                "psr-4": {
                    "Symfony\\Component\\Console\\": ""
                },
                "exclude-from-classmap": [
                    "/Tests/"
                ]
            },
            "notification-url": "https://packagist.org/downloads/",
            "license": [
                "MIT"
            ],
            "authors": [
                {
                    "name": "Fabien Potencier",
                    "email": "fabien@symfony.com"
                },
                {
                    "name": "Symfony Community",
                    "homepage": "https://symfony.com/contributors"
                }
            ],
            "description": "Eases the creation of beautiful and testable command line interfaces",
            "homepage": "https://symfony.com",
            "keywords": [
                "cli",
                "command line",
                "console",
                "terminal"
            ],
            "support": {
                "source": "https://github.com/symfony/console/tree/v6.2.3"
            },
            "funding": [
                {
                    "url": "https://symfony.com/sponsor",
                    "type": "custom"
                },
                {
                    "url": "https://github.com/fabpot",
                    "type": "github"
                },
                {
                    "url": "https://tidelift.com/funding/github/packagist/symfony/symfony",
                    "type": "tidelift"
                }
            ],
            "time": "2022-12-28T14:26:22+00:00"
        },
        {
            "name": "symfony/dependency-injection",
<<<<<<< HEAD
            "version": "v6.2.5",
            "source": {
                "type": "git",
                "url": "https://github.com/symfony/dependency-injection.git",
                "reference": "6abd5658d0f7fea98f882a911bfdb8795d189509"
            },
            "dist": {
                "type": "zip",
                "url": "https://api.github.com/repos/symfony/dependency-injection/zipball/6abd5658d0f7fea98f882a911bfdb8795d189509",
                "reference": "6abd5658d0f7fea98f882a911bfdb8795d189509",
=======
            "version": "v6.2.6",
            "source": {
                "type": "git",
                "url": "https://github.com/symfony/dependency-injection.git",
                "reference": "2a6dd148589b9db59717db8b75f8d9fbb2ae714f"
            },
            "dist": {
                "type": "zip",
                "url": "https://api.github.com/repos/symfony/dependency-injection/zipball/2a6dd148589b9db59717db8b75f8d9fbb2ae714f",
                "reference": "2a6dd148589b9db59717db8b75f8d9fbb2ae714f",
>>>>>>> 9a753392
                "shasum": ""
            },
            "require": {
                "php": ">=8.1",
                "psr/container": "^1.1|^2.0",
                "symfony/deprecation-contracts": "^2.1|^3",
                "symfony/service-contracts": "^1.1.6|^2.0|^3.0",
                "symfony/var-exporter": "^6.2"
            },
            "conflict": {
                "ext-psr": "<1.1|>=2",
                "symfony/config": "<6.1",
                "symfony/finder": "<5.4",
                "symfony/proxy-manager-bridge": "<6.2",
                "symfony/yaml": "<5.4"
            },
            "provide": {
                "psr/container-implementation": "1.1|2.0",
                "symfony/service-implementation": "1.1|2.0|3.0"
            },
            "require-dev": {
                "symfony/config": "^6.1",
                "symfony/expression-language": "^5.4|^6.0",
                "symfony/yaml": "^5.4|^6.0"
            },
            "suggest": {
                "symfony/config": "",
                "symfony/expression-language": "For using expressions in service container configuration",
                "symfony/finder": "For using double-star glob patterns or when GLOB_BRACE portability is required",
                "symfony/yaml": ""
            },
            "type": "library",
            "autoload": {
                "psr-4": {
                    "Symfony\\Component\\DependencyInjection\\": ""
                },
                "exclude-from-classmap": [
                    "/Tests/"
                ]
            },
            "notification-url": "https://packagist.org/downloads/",
            "license": [
                "MIT"
            ],
            "authors": [
                {
                    "name": "Fabien Potencier",
                    "email": "fabien@symfony.com"
                },
                {
                    "name": "Symfony Community",
                    "homepage": "https://symfony.com/contributors"
                }
            ],
            "description": "Allows you to standardize and centralize the way objects are constructed in your application",
            "homepage": "https://symfony.com",
            "support": {
<<<<<<< HEAD
                "source": "https://github.com/symfony/dependency-injection/tree/v6.2.5"
=======
                "source": "https://github.com/symfony/dependency-injection/tree/v6.2.6"
>>>>>>> 9a753392
            },
            "funding": [
                {
                    "url": "https://symfony.com/sponsor",
                    "type": "custom"
                },
                {
                    "url": "https://github.com/fabpot",
                    "type": "github"
                },
                {
                    "url": "https://tidelift.com/funding/github/packagist/symfony/symfony",
                    "type": "tidelift"
                }
            ],
<<<<<<< HEAD
            "time": "2023-01-23T15:50:11+00:00"
=======
            "time": "2023-01-30T15:46:28+00:00"
>>>>>>> 9a753392
        },
        {
            "name": "symfony/deprecation-contracts",
            "version": "v3.2.0",
            "source": {
                "type": "git",
                "url": "https://github.com/symfony/deprecation-contracts.git",
                "reference": "1ee04c65529dea5d8744774d474e7cbd2f1206d3"
            },
            "dist": {
                "type": "zip",
                "url": "https://api.github.com/repos/symfony/deprecation-contracts/zipball/1ee04c65529dea5d8744774d474e7cbd2f1206d3",
                "reference": "1ee04c65529dea5d8744774d474e7cbd2f1206d3",
                "shasum": ""
            },
            "require": {
                "php": ">=8.1"
            },
            "type": "library",
            "extra": {
                "branch-alias": {
                    "dev-main": "3.3-dev"
                },
                "thanks": {
                    "name": "symfony/contracts",
                    "url": "https://github.com/symfony/contracts"
                }
            },
            "autoload": {
                "files": [
                    "function.php"
                ]
            },
            "notification-url": "https://packagist.org/downloads/",
            "license": [
                "MIT"
            ],
            "authors": [
                {
                    "name": "Nicolas Grekas",
                    "email": "p@tchwork.com"
                },
                {
                    "name": "Symfony Community",
                    "homepage": "https://symfony.com/contributors"
                }
            ],
            "description": "A generic function and convention to trigger deprecation notices",
            "homepage": "https://symfony.com",
            "support": {
                "source": "https://github.com/symfony/deprecation-contracts/tree/v3.2.0"
            },
            "funding": [
                {
                    "url": "https://symfony.com/sponsor",
                    "type": "custom"
                },
                {
                    "url": "https://github.com/fabpot",
                    "type": "github"
                },
                {
                    "url": "https://tidelift.com/funding/github/packagist/symfony/symfony",
                    "type": "tidelift"
                }
            ],
            "time": "2022-11-25T10:21:52+00:00"
        },
        {
            "name": "symfony/doctrine-bridge",
            "version": "v6.2.3",
            "source": {
                "type": "git",
                "url": "https://github.com/symfony/doctrine-bridge.git",
                "reference": "f0f0d9d81a172a334c29f536500475c741a5d4c0"
            },
            "dist": {
                "type": "zip",
                "url": "https://api.github.com/repos/symfony/doctrine-bridge/zipball/f0f0d9d81a172a334c29f536500475c741a5d4c0",
                "reference": "f0f0d9d81a172a334c29f536500475c741a5d4c0",
                "shasum": ""
            },
            "require": {
                "doctrine/event-manager": "^1.2|^2",
                "doctrine/persistence": "^2|^3",
                "php": ">=8.1",
                "symfony/deprecation-contracts": "^2.1|^3",
                "symfony/polyfill-ctype": "~1.8",
                "symfony/polyfill-mbstring": "~1.0",
                "symfony/service-contracts": "^1.1|^2|^3"
            },
            "conflict": {
                "doctrine/dbal": "<2.13.1",
                "doctrine/lexer": "<1.1",
                "doctrine/orm": "<2.7.4",
                "phpunit/phpunit": "<5.4.3",
                "symfony/cache": "<5.4",
                "symfony/dependency-injection": "<5.4",
                "symfony/form": "<5.4",
                "symfony/http-kernel": "<6.2",
                "symfony/messenger": "<5.4",
                "symfony/property-info": "<5.4",
                "symfony/security-bundle": "<5.4",
                "symfony/security-core": "<6.0",
                "symfony/validator": "<5.4"
            },
            "require-dev": {
                "doctrine/annotations": "^1.10.4|^2",
                "doctrine/collections": "^1.0|^2.0",
                "doctrine/data-fixtures": "^1.1",
                "doctrine/dbal": "^2.13.1|^3.0",
                "doctrine/orm": "^2.7.4",
                "psr/log": "^1|^2|^3",
                "symfony/cache": "^5.4|^6.0",
                "symfony/config": "^5.4|^6.0",
                "symfony/dependency-injection": "^5.4|^6.0",
                "symfony/doctrine-messenger": "^5.4|^6.0",
                "symfony/expression-language": "^5.4|^6.0",
                "symfony/form": "^5.4.9|^6.0.9",
                "symfony/http-kernel": "^6.2",
                "symfony/messenger": "^5.4|^6.0",
                "symfony/property-access": "^5.4|^6.0",
                "symfony/property-info": "^5.4|^6.0",
                "symfony/proxy-manager-bridge": "^5.4|^6.0",
                "symfony/security-core": "^6.0",
                "symfony/stopwatch": "^5.4|^6.0",
                "symfony/translation": "^5.4|^6.0",
                "symfony/uid": "^5.4|^6.0",
                "symfony/validator": "^5.4|^6.0",
                "symfony/var-dumper": "^5.4|^6.0"
            },
            "suggest": {
                "doctrine/data-fixtures": "",
                "doctrine/dbal": "",
                "doctrine/orm": "",
                "symfony/form": "",
                "symfony/property-info": "",
                "symfony/validator": ""
            },
            "type": "symfony-bridge",
            "autoload": {
                "psr-4": {
                    "Symfony\\Bridge\\Doctrine\\": ""
                },
                "exclude-from-classmap": [
                    "/Tests/"
                ]
            },
            "notification-url": "https://packagist.org/downloads/",
            "license": [
                "MIT"
            ],
            "authors": [
                {
                    "name": "Fabien Potencier",
                    "email": "fabien@symfony.com"
                },
                {
                    "name": "Symfony Community",
                    "homepage": "https://symfony.com/contributors"
                }
            ],
            "description": "Provides integration for Doctrine with various Symfony components",
            "homepage": "https://symfony.com",
            "support": {
                "source": "https://github.com/symfony/doctrine-bridge/tree/v6.2.3"
            },
            "funding": [
                {
                    "url": "https://symfony.com/sponsor",
                    "type": "custom"
                },
                {
                    "url": "https://github.com/fabpot",
                    "type": "github"
                },
                {
                    "url": "https://tidelift.com/funding/github/packagist/symfony/symfony",
                    "type": "tidelift"
                }
            ],
            "time": "2022-12-20T16:41:15+00:00"
        },
        {
            "name": "symfony/dotenv",
            "version": "v6.2.5",
            "source": {
                "type": "git",
                "url": "https://github.com/symfony/dotenv.git",
                "reference": "1a24cb3ab1dbb8834a75c9d46e427e84baae29bc"
            },
            "dist": {
                "type": "zip",
                "url": "https://api.github.com/repos/symfony/dotenv/zipball/1a24cb3ab1dbb8834a75c9d46e427e84baae29bc",
                "reference": "1a24cb3ab1dbb8834a75c9d46e427e84baae29bc",
                "shasum": ""
            },
            "require": {
                "php": ">=8.1"
            },
            "conflict": {
                "symfony/console": "<5.4",
                "symfony/process": "<5.4"
            },
            "require-dev": {
                "symfony/console": "^5.4|^6.0",
                "symfony/process": "^5.4|^6.0"
            },
            "type": "library",
            "autoload": {
                "psr-4": {
                    "Symfony\\Component\\Dotenv\\": ""
                },
                "exclude-from-classmap": [
                    "/Tests/"
                ]
            },
            "notification-url": "https://packagist.org/downloads/",
            "license": [
                "MIT"
            ],
            "authors": [
                {
                    "name": "Fabien Potencier",
                    "email": "fabien@symfony.com"
                },
                {
                    "name": "Symfony Community",
                    "homepage": "https://symfony.com/contributors"
                }
            ],
            "description": "Registers environment variables from a .env file",
            "homepage": "https://symfony.com",
            "keywords": [
                "dotenv",
                "env",
                "environment"
            ],
            "support": {
                "source": "https://github.com/symfony/dotenv/tree/v6.2.5"
            },
            "funding": [
                {
                    "url": "https://symfony.com/sponsor",
                    "type": "custom"
                },
                {
                    "url": "https://github.com/fabpot",
                    "type": "github"
                },
                {
                    "url": "https://tidelift.com/funding/github/packagist/symfony/symfony",
                    "type": "tidelift"
                }
            ],
            "time": "2023-01-01T08:38:09+00:00"
        },
        {
            "name": "symfony/error-handler",
            "version": "v6.2.5",
            "source": {
                "type": "git",
                "url": "https://github.com/symfony/error-handler.git",
                "reference": "0092696af0be8e6124b042fbe2890ca1788d7b28"
            },
            "dist": {
                "type": "zip",
                "url": "https://api.github.com/repos/symfony/error-handler/zipball/0092696af0be8e6124b042fbe2890ca1788d7b28",
                "reference": "0092696af0be8e6124b042fbe2890ca1788d7b28",
                "shasum": ""
            },
            "require": {
                "php": ">=8.1",
                "psr/log": "^1|^2|^3",
                "symfony/var-dumper": "^5.4|^6.0"
            },
            "require-dev": {
                "symfony/deprecation-contracts": "^2.1|^3",
                "symfony/http-kernel": "^5.4|^6.0",
                "symfony/serializer": "^5.4|^6.0"
            },
            "bin": [
                "Resources/bin/patch-type-declarations"
            ],
            "type": "library",
            "autoload": {
                "psr-4": {
                    "Symfony\\Component\\ErrorHandler\\": ""
                },
                "exclude-from-classmap": [
                    "/Tests/"
                ]
            },
            "notification-url": "https://packagist.org/downloads/",
            "license": [
                "MIT"
            ],
            "authors": [
                {
                    "name": "Fabien Potencier",
                    "email": "fabien@symfony.com"
                },
                {
                    "name": "Symfony Community",
                    "homepage": "https://symfony.com/contributors"
                }
            ],
            "description": "Provides tools to manage errors and ease debugging PHP code",
            "homepage": "https://symfony.com",
            "support": {
                "source": "https://github.com/symfony/error-handler/tree/v6.2.5"
            },
            "funding": [
                {
                    "url": "https://symfony.com/sponsor",
                    "type": "custom"
                },
                {
                    "url": "https://github.com/fabpot",
                    "type": "github"
                },
                {
                    "url": "https://tidelift.com/funding/github/packagist/symfony/symfony",
                    "type": "tidelift"
                }
            ],
            "time": "2023-01-01T08:38:09+00:00"
        },
        {
            "name": "symfony/event-dispatcher",
            "version": "v6.2.5",
            "source": {
                "type": "git",
                "url": "https://github.com/symfony/event-dispatcher.git",
                "reference": "f02d108b5e9fd4a6245aa73a9d2df2ec060c3e68"
            },
            "dist": {
                "type": "zip",
                "url": "https://api.github.com/repos/symfony/event-dispatcher/zipball/f02d108b5e9fd4a6245aa73a9d2df2ec060c3e68",
                "reference": "f02d108b5e9fd4a6245aa73a9d2df2ec060c3e68",
                "shasum": ""
            },
            "require": {
                "php": ">=8.1",
                "symfony/event-dispatcher-contracts": "^2|^3"
            },
            "conflict": {
                "symfony/dependency-injection": "<5.4"
            },
            "provide": {
                "psr/event-dispatcher-implementation": "1.0",
                "symfony/event-dispatcher-implementation": "2.0|3.0"
            },
            "require-dev": {
                "psr/log": "^1|^2|^3",
                "symfony/config": "^5.4|^6.0",
                "symfony/dependency-injection": "^5.4|^6.0",
                "symfony/error-handler": "^5.4|^6.0",
                "symfony/expression-language": "^5.4|^6.0",
                "symfony/http-foundation": "^5.4|^6.0",
                "symfony/service-contracts": "^1.1|^2|^3",
                "symfony/stopwatch": "^5.4|^6.0"
            },
            "suggest": {
                "symfony/dependency-injection": "",
                "symfony/http-kernel": ""
            },
            "type": "library",
            "autoload": {
                "psr-4": {
                    "Symfony\\Component\\EventDispatcher\\": ""
                },
                "exclude-from-classmap": [
                    "/Tests/"
                ]
            },
            "notification-url": "https://packagist.org/downloads/",
            "license": [
                "MIT"
            ],
            "authors": [
                {
                    "name": "Fabien Potencier",
                    "email": "fabien@symfony.com"
                },
                {
                    "name": "Symfony Community",
                    "homepage": "https://symfony.com/contributors"
                }
            ],
            "description": "Provides tools that allow your application components to communicate with each other by dispatching events and listening to them",
            "homepage": "https://symfony.com",
            "support": {
                "source": "https://github.com/symfony/event-dispatcher/tree/v6.2.5"
            },
            "funding": [
                {
                    "url": "https://symfony.com/sponsor",
                    "type": "custom"
                },
                {
                    "url": "https://github.com/fabpot",
                    "type": "github"
                },
                {
                    "url": "https://tidelift.com/funding/github/packagist/symfony/symfony",
                    "type": "tidelift"
                }
            ],
            "time": "2023-01-01T08:38:09+00:00"
        },
        {
            "name": "symfony/event-dispatcher-contracts",
            "version": "v3.2.0",
            "source": {
                "type": "git",
                "url": "https://github.com/symfony/event-dispatcher-contracts.git",
                "reference": "0782b0b52a737a05b4383d0df35a474303cabdae"
            },
            "dist": {
                "type": "zip",
                "url": "https://api.github.com/repos/symfony/event-dispatcher-contracts/zipball/0782b0b52a737a05b4383d0df35a474303cabdae",
                "reference": "0782b0b52a737a05b4383d0df35a474303cabdae",
                "shasum": ""
            },
            "require": {
                "php": ">=8.1",
                "psr/event-dispatcher": "^1"
            },
            "suggest": {
                "symfony/event-dispatcher-implementation": ""
            },
            "type": "library",
            "extra": {
                "branch-alias": {
                    "dev-main": "3.3-dev"
                },
                "thanks": {
                    "name": "symfony/contracts",
                    "url": "https://github.com/symfony/contracts"
                }
            },
            "autoload": {
                "psr-4": {
                    "Symfony\\Contracts\\EventDispatcher\\": ""
                }
            },
            "notification-url": "https://packagist.org/downloads/",
            "license": [
                "MIT"
            ],
            "authors": [
                {
                    "name": "Nicolas Grekas",
                    "email": "p@tchwork.com"
                },
                {
                    "name": "Symfony Community",
                    "homepage": "https://symfony.com/contributors"
                }
            ],
            "description": "Generic abstractions related to dispatching event",
            "homepage": "https://symfony.com",
            "keywords": [
                "abstractions",
                "contracts",
                "decoupling",
                "interfaces",
                "interoperability",
                "standards"
            ],
            "support": {
                "source": "https://github.com/symfony/event-dispatcher-contracts/tree/v3.2.0"
            },
            "funding": [
                {
                    "url": "https://symfony.com/sponsor",
                    "type": "custom"
                },
                {
                    "url": "https://github.com/fabpot",
                    "type": "github"
                },
                {
                    "url": "https://tidelift.com/funding/github/packagist/symfony/symfony",
                    "type": "tidelift"
                }
            ],
            "time": "2022-11-25T10:21:52+00:00"
        },
        {
            "name": "symfony/expression-language",
            "version": "v6.2.2",
            "source": {
                "type": "git",
                "url": "https://github.com/symfony/expression-language.git",
                "reference": "e558680a661eddd31f8718f968e75c9c3c8bdad1"
            },
            "dist": {
                "type": "zip",
                "url": "https://api.github.com/repos/symfony/expression-language/zipball/e558680a661eddd31f8718f968e75c9c3c8bdad1",
                "reference": "e558680a661eddd31f8718f968e75c9c3c8bdad1",
                "shasum": ""
            },
            "require": {
                "php": ">=8.1",
                "symfony/cache": "^5.4|^6.0",
                "symfony/service-contracts": "^1.1|^2|^3"
            },
            "type": "library",
            "autoload": {
                "psr-4": {
                    "Symfony\\Component\\ExpressionLanguage\\": ""
                },
                "exclude-from-classmap": [
                    "/Tests/"
                ]
            },
            "notification-url": "https://packagist.org/downloads/",
            "license": [
                "MIT"
            ],
            "authors": [
                {
                    "name": "Fabien Potencier",
                    "email": "fabien@symfony.com"
                },
                {
                    "name": "Symfony Community",
                    "homepage": "https://symfony.com/contributors"
                }
            ],
            "description": "Provides an engine that can compile and evaluate expressions",
            "homepage": "https://symfony.com",
            "support": {
                "source": "https://github.com/symfony/expression-language/tree/v6.2.2"
            },
            "funding": [
                {
                    "url": "https://symfony.com/sponsor",
                    "type": "custom"
                },
                {
                    "url": "https://github.com/fabpot",
                    "type": "github"
                },
                {
                    "url": "https://tidelift.com/funding/github/packagist/symfony/symfony",
                    "type": "tidelift"
                }
            ],
            "time": "2022-12-13T15:46:14+00:00"
        },
        {
            "name": "symfony/filesystem",
            "version": "v6.2.5",
            "source": {
                "type": "git",
                "url": "https://github.com/symfony/filesystem.git",
                "reference": "e59e8a4006afd7f5654786a83b4fcb8da98f4593"
            },
            "dist": {
                "type": "zip",
                "url": "https://api.github.com/repos/symfony/filesystem/zipball/e59e8a4006afd7f5654786a83b4fcb8da98f4593",
                "reference": "e59e8a4006afd7f5654786a83b4fcb8da98f4593",
                "shasum": ""
            },
            "require": {
                "php": ">=8.1",
                "symfony/polyfill-ctype": "~1.8",
                "symfony/polyfill-mbstring": "~1.8"
            },
            "type": "library",
            "autoload": {
                "psr-4": {
                    "Symfony\\Component\\Filesystem\\": ""
                },
                "exclude-from-classmap": [
                    "/Tests/"
                ]
            },
            "notification-url": "https://packagist.org/downloads/",
            "license": [
                "MIT"
            ],
            "authors": [
                {
                    "name": "Fabien Potencier",
                    "email": "fabien@symfony.com"
                },
                {
                    "name": "Symfony Community",
                    "homepage": "https://symfony.com/contributors"
                }
            ],
            "description": "Provides basic utilities for the filesystem",
            "homepage": "https://symfony.com",
            "support": {
                "source": "https://github.com/symfony/filesystem/tree/v6.2.5"
            },
            "funding": [
                {
                    "url": "https://symfony.com/sponsor",
                    "type": "custom"
                },
                {
                    "url": "https://github.com/fabpot",
                    "type": "github"
                },
                {
                    "url": "https://tidelift.com/funding/github/packagist/symfony/symfony",
                    "type": "tidelift"
                }
            ],
            "time": "2023-01-20T17:45:48+00:00"
        },
        {
            "name": "symfony/finder",
            "version": "v6.2.5",
            "source": {
                "type": "git",
                "url": "https://github.com/symfony/finder.git",
                "reference": "c90dc446976a612e3312a97a6ec0069ab0c2099c"
            },
            "dist": {
                "type": "zip",
                "url": "https://api.github.com/repos/symfony/finder/zipball/c90dc446976a612e3312a97a6ec0069ab0c2099c",
                "reference": "c90dc446976a612e3312a97a6ec0069ab0c2099c",
                "shasum": ""
            },
            "require": {
                "php": ">=8.1"
            },
            "require-dev": {
                "symfony/filesystem": "^6.0"
            },
            "type": "library",
            "autoload": {
                "psr-4": {
                    "Symfony\\Component\\Finder\\": ""
                },
                "exclude-from-classmap": [
                    "/Tests/"
                ]
            },
            "notification-url": "https://packagist.org/downloads/",
            "license": [
                "MIT"
            ],
            "authors": [
                {
                    "name": "Fabien Potencier",
                    "email": "fabien@symfony.com"
                },
                {
                    "name": "Symfony Community",
                    "homepage": "https://symfony.com/contributors"
                }
            ],
            "description": "Finds files and directories via an intuitive fluent interface",
            "homepage": "https://symfony.com",
            "support": {
                "source": "https://github.com/symfony/finder/tree/v6.2.5"
            },
            "funding": [
                {
                    "url": "https://symfony.com/sponsor",
                    "type": "custom"
                },
                {
                    "url": "https://github.com/fabpot",
                    "type": "github"
                },
                {
                    "url": "https://tidelift.com/funding/github/packagist/symfony/symfony",
                    "type": "tidelift"
                }
            ],
            "time": "2023-01-20T17:45:48+00:00"
        },
        {
            "name": "symfony/flex",
            "version": "v2.2.4",
            "source": {
                "type": "git",
                "url": "https://github.com/symfony/flex.git",
                "reference": "52baff1adb29faf443c6710cb775bd88b9627381"
            },
            "dist": {
                "type": "zip",
                "url": "https://api.github.com/repos/symfony/flex/zipball/52baff1adb29faf443c6710cb775bd88b9627381",
                "reference": "52baff1adb29faf443c6710cb775bd88b9627381",
                "shasum": ""
            },
            "require": {
                "composer-plugin-api": "^2.1",
                "php": ">=8.0"
            },
            "require-dev": {
                "composer/composer": "^2.1",
                "symfony/dotenv": "^5.4|^6.0",
                "symfony/filesystem": "^5.4|^6.0",
                "symfony/phpunit-bridge": "^5.4|^6.0",
                "symfony/process": "^5.4|^6.0"
            },
            "type": "composer-plugin",
            "extra": {
                "class": "Symfony\\Flex\\Flex"
            },
            "autoload": {
                "psr-4": {
                    "Symfony\\Flex\\": "src"
                }
            },
            "notification-url": "https://packagist.org/downloads/",
            "license": [
                "MIT"
            ],
            "authors": [
                {
                    "name": "Fabien Potencier",
                    "email": "fabien.potencier@gmail.com"
                }
            ],
            "description": "Composer plugin for Symfony",
            "support": {
                "issues": "https://github.com/symfony/flex/issues",
                "source": "https://github.com/symfony/flex/tree/v2.2.4"
            },
            "funding": [
                {
                    "url": "https://symfony.com/sponsor",
                    "type": "custom"
                },
                {
                    "url": "https://github.com/fabpot",
                    "type": "github"
                },
                {
                    "url": "https://tidelift.com/funding/github/packagist/symfony/symfony",
                    "type": "tidelift"
                }
            ],
            "time": "2022-12-20T07:19:39+00:00"
        },
        {
            "name": "symfony/framework-bundle",
            "version": "v6.2.5",
            "source": {
                "type": "git",
                "url": "https://github.com/symfony/framework-bundle.git",
                "reference": "3f6ea83b11b24271bb86deb82f915fb08621b964"
            },
            "dist": {
                "type": "zip",
                "url": "https://api.github.com/repos/symfony/framework-bundle/zipball/3f6ea83b11b24271bb86deb82f915fb08621b964",
                "reference": "3f6ea83b11b24271bb86deb82f915fb08621b964",
                "shasum": ""
            },
            "require": {
                "composer-runtime-api": ">=2.1",
                "ext-xml": "*",
                "php": ">=8.1",
                "symfony/cache": "^5.4|^6.0",
                "symfony/config": "^6.1",
                "symfony/dependency-injection": "^6.2",
                "symfony/deprecation-contracts": "^2.1|^3",
                "symfony/error-handler": "^6.1",
                "symfony/event-dispatcher": "^5.4|^6.0",
                "symfony/filesystem": "^5.4|^6.0",
                "symfony/finder": "^5.4|^6.0",
                "symfony/http-foundation": "^6.2",
                "symfony/http-kernel": "^6.2.1",
                "symfony/polyfill-mbstring": "~1.0",
                "symfony/routing": "^5.4|^6.0"
            },
            "conflict": {
                "doctrine/annotations": "<1.13.1",
                "doctrine/persistence": "<1.3",
                "phpdocumentor/reflection-docblock": "<3.2.2",
                "phpdocumentor/type-resolver": "<1.4.0",
                "phpunit/phpunit": "<5.4.3",
                "symfony/asset": "<5.4",
                "symfony/console": "<5.4",
                "symfony/dom-crawler": "<5.4",
                "symfony/dotenv": "<5.4",
                "symfony/form": "<5.4",
                "symfony/http-client": "<5.4",
                "symfony/lock": "<5.4",
                "symfony/mailer": "<5.4",
                "symfony/messenger": "<6.2",
                "symfony/mime": "<6.2",
                "symfony/property-access": "<5.4",
                "symfony/property-info": "<5.4",
                "symfony/security-core": "<5.4",
                "symfony/security-csrf": "<5.4",
                "symfony/serializer": "<6.1",
                "symfony/stopwatch": "<5.4",
                "symfony/translation": "<5.4",
                "symfony/twig-bridge": "<5.4",
                "symfony/twig-bundle": "<5.4",
                "symfony/validator": "<5.4",
                "symfony/web-profiler-bundle": "<5.4",
                "symfony/workflow": "<5.4"
            },
            "require-dev": {
                "doctrine/annotations": "^1.13.1|^2",
                "doctrine/persistence": "^1.3|^2|^3",
                "phpdocumentor/reflection-docblock": "^3.0|^4.0|^5.0",
                "symfony/asset": "^5.4|^6.0",
                "symfony/browser-kit": "^5.4|^6.0",
                "symfony/console": "^5.4.9|^6.0.9",
                "symfony/css-selector": "^5.4|^6.0",
                "symfony/dom-crawler": "^5.4|^6.0",
                "symfony/dotenv": "^5.4|^6.0",
                "symfony/expression-language": "^5.4|^6.0",
                "symfony/form": "^5.4|^6.0",
                "symfony/html-sanitizer": "^6.1",
                "symfony/http-client": "^5.4|^6.0",
                "symfony/lock": "^5.4|^6.0",
                "symfony/mailer": "^5.4|^6.0",
                "symfony/messenger": "^6.2",
                "symfony/mime": "^6.2",
                "symfony/notifier": "^5.4|^6.0",
                "symfony/polyfill-intl-icu": "~1.0",
                "symfony/process": "^5.4|^6.0",
                "symfony/property-info": "^5.4|^6.0",
                "symfony/rate-limiter": "^5.4|^6.0",
                "symfony/security-bundle": "^5.4|^6.0",
                "symfony/semaphore": "^5.4|^6.0",
                "symfony/serializer": "^6.1",
                "symfony/stopwatch": "^5.4|^6.0",
                "symfony/string": "^5.4|^6.0",
                "symfony/translation": "^5.4|^6.0",
                "symfony/twig-bundle": "^5.4|^6.0",
                "symfony/uid": "^5.4|^6.0",
                "symfony/validator": "^5.4|^6.0",
                "symfony/web-link": "^5.4|^6.0",
                "symfony/workflow": "^5.4|^6.0",
                "symfony/yaml": "^5.4|^6.0",
                "twig/twig": "^2.10|^3.0"
            },
            "suggest": {
                "ext-apcu": "For best performance of the system caches",
                "symfony/console": "For using the console commands",
                "symfony/form": "For using forms",
                "symfony/property-info": "For using the property_info service",
                "symfony/serializer": "For using the serializer service",
                "symfony/validator": "For using validation",
                "symfony/web-link": "For using web links, features such as preloading, prefetching or prerendering",
                "symfony/yaml": "For using the debug:config and lint:yaml commands"
            },
            "type": "symfony-bundle",
            "autoload": {
                "psr-4": {
                    "Symfony\\Bundle\\FrameworkBundle\\": ""
                },
                "exclude-from-classmap": [
                    "/Tests/"
                ]
            },
            "notification-url": "https://packagist.org/downloads/",
            "license": [
                "MIT"
            ],
            "authors": [
                {
                    "name": "Fabien Potencier",
                    "email": "fabien@symfony.com"
                },
                {
                    "name": "Symfony Community",
                    "homepage": "https://symfony.com/contributors"
                }
            ],
            "description": "Provides a tight integration between Symfony components and the Symfony full-stack framework",
            "homepage": "https://symfony.com",
            "support": {
                "source": "https://github.com/symfony/framework-bundle/tree/v6.2.5"
            },
            "funding": [
                {
                    "url": "https://symfony.com/sponsor",
                    "type": "custom"
                },
                {
                    "url": "https://github.com/fabpot",
                    "type": "github"
                },
                {
                    "url": "https://tidelift.com/funding/github/packagist/symfony/symfony",
                    "type": "tidelift"
                }
            ],
            "time": "2023-01-11T11:53:46+00:00"
        },
        {
            "name": "symfony/http-client",
            "version": "v6.2.2",
            "source": {
                "type": "git",
                "url": "https://github.com/symfony/http-client.git",
                "reference": "7054ad466f836309aef511789b9c697bc986d8ce"
            },
            "dist": {
                "type": "zip",
                "url": "https://api.github.com/repos/symfony/http-client/zipball/7054ad466f836309aef511789b9c697bc986d8ce",
                "reference": "7054ad466f836309aef511789b9c697bc986d8ce",
                "shasum": ""
            },
            "require": {
                "php": ">=8.1",
                "psr/log": "^1|^2|^3",
                "symfony/deprecation-contracts": "^2.1|^3",
                "symfony/http-client-contracts": "^3",
                "symfony/service-contracts": "^1.0|^2|^3"
            },
            "provide": {
                "php-http/async-client-implementation": "*",
                "php-http/client-implementation": "*",
                "psr/http-client-implementation": "1.0",
                "symfony/http-client-implementation": "3.0"
            },
            "require-dev": {
                "amphp/amp": "^2.5",
                "amphp/http-client": "^4.2.1",
                "amphp/http-tunnel": "^1.0",
                "amphp/socket": "^1.1",
                "guzzlehttp/promises": "^1.4",
                "nyholm/psr7": "^1.0",
                "php-http/httplug": "^1.0|^2.0",
                "psr/http-client": "^1.0",
                "symfony/dependency-injection": "^5.4|^6.0",
                "symfony/http-kernel": "^5.4|^6.0",
                "symfony/process": "^5.4|^6.0",
                "symfony/stopwatch": "^5.4|^6.0"
            },
            "type": "library",
            "autoload": {
                "psr-4": {
                    "Symfony\\Component\\HttpClient\\": ""
                },
                "exclude-from-classmap": [
                    "/Tests/"
                ]
            },
            "notification-url": "https://packagist.org/downloads/",
            "license": [
                "MIT"
            ],
            "authors": [
                {
                    "name": "Nicolas Grekas",
                    "email": "p@tchwork.com"
                },
                {
                    "name": "Symfony Community",
                    "homepage": "https://symfony.com/contributors"
                }
            ],
            "description": "Provides powerful methods to fetch HTTP resources synchronously or asynchronously",
            "homepage": "https://symfony.com",
            "support": {
                "source": "https://github.com/symfony/http-client/tree/v6.2.2"
            },
            "funding": [
                {
                    "url": "https://symfony.com/sponsor",
                    "type": "custom"
                },
                {
                    "url": "https://github.com/fabpot",
                    "type": "github"
                },
                {
                    "url": "https://tidelift.com/funding/github/packagist/symfony/symfony",
                    "type": "tidelift"
                }
            ],
            "time": "2022-12-14T16:11:27+00:00"
        },
        {
            "name": "symfony/http-client-contracts",
            "version": "v3.2.0",
            "source": {
                "type": "git",
                "url": "https://github.com/symfony/http-client-contracts.git",
                "reference": "c5f587eb445224ddfeb05b5ee703476742d730bf"
            },
            "dist": {
                "type": "zip",
                "url": "https://api.github.com/repos/symfony/http-client-contracts/zipball/c5f587eb445224ddfeb05b5ee703476742d730bf",
                "reference": "c5f587eb445224ddfeb05b5ee703476742d730bf",
                "shasum": ""
            },
            "require": {
                "php": ">=8.1"
            },
            "suggest": {
                "symfony/http-client-implementation": ""
            },
            "type": "library",
            "extra": {
                "branch-alias": {
                    "dev-main": "3.3-dev"
                },
                "thanks": {
                    "name": "symfony/contracts",
                    "url": "https://github.com/symfony/contracts"
                }
            },
            "autoload": {
                "psr-4": {
                    "Symfony\\Contracts\\HttpClient\\": ""
                },
                "exclude-from-classmap": [
                    "/Test/"
                ]
            },
            "notification-url": "https://packagist.org/downloads/",
            "license": [
                "MIT"
            ],
            "authors": [
                {
                    "name": "Nicolas Grekas",
                    "email": "p@tchwork.com"
                },
                {
                    "name": "Symfony Community",
                    "homepage": "https://symfony.com/contributors"
                }
            ],
            "description": "Generic abstractions related to HTTP clients",
            "homepage": "https://symfony.com",
            "keywords": [
                "abstractions",
                "contracts",
                "decoupling",
                "interfaces",
                "interoperability",
                "standards"
            ],
            "support": {
                "source": "https://github.com/symfony/http-client-contracts/tree/v3.2.0"
            },
            "funding": [
                {
                    "url": "https://symfony.com/sponsor",
                    "type": "custom"
                },
                {
                    "url": "https://github.com/fabpot",
                    "type": "github"
                },
                {
                    "url": "https://tidelift.com/funding/github/packagist/symfony/symfony",
                    "type": "tidelift"
                }
            ],
            "time": "2022-11-25T10:21:52+00:00"
        },
        {
            "name": "symfony/http-foundation",
<<<<<<< HEAD
            "version": "v6.2.5",
            "source": {
                "type": "git",
                "url": "https://github.com/symfony/http-foundation.git",
                "reference": "9d081ead9d3432e2e8002178d14c4c9dd4b8ffbf"
            },
            "dist": {
                "type": "zip",
                "url": "https://api.github.com/repos/symfony/http-foundation/zipball/9d081ead9d3432e2e8002178d14c4c9dd4b8ffbf",
                "reference": "9d081ead9d3432e2e8002178d14c4c9dd4b8ffbf",
=======
            "version": "v6.2.6",
            "source": {
                "type": "git",
                "url": "https://github.com/symfony/http-foundation.git",
                "reference": "e8dd1f502bc2b3371d05092aa233b064b03ce7ed"
            },
            "dist": {
                "type": "zip",
                "url": "https://api.github.com/repos/symfony/http-foundation/zipball/e8dd1f502bc2b3371d05092aa233b064b03ce7ed",
                "reference": "e8dd1f502bc2b3371d05092aa233b064b03ce7ed",
>>>>>>> 9a753392
                "shasum": ""
            },
            "require": {
                "php": ">=8.1",
                "symfony/deprecation-contracts": "^2.1|^3",
                "symfony/polyfill-mbstring": "~1.1"
            },
            "conflict": {
                "symfony/cache": "<6.2"
            },
            "require-dev": {
                "predis/predis": "~1.0",
                "symfony/cache": "^5.4|^6.0",
                "symfony/dependency-injection": "^5.4|^6.0",
                "symfony/expression-language": "^5.4|^6.0",
                "symfony/http-kernel": "^5.4.12|^6.0.12|^6.1.4",
                "symfony/mime": "^5.4|^6.0",
                "symfony/rate-limiter": "^5.2|^6.0"
            },
            "suggest": {
                "symfony/mime": "To use the file extension guesser"
            },
            "type": "library",
            "autoload": {
                "psr-4": {
                    "Symfony\\Component\\HttpFoundation\\": ""
                },
                "exclude-from-classmap": [
                    "/Tests/"
                ]
            },
            "notification-url": "https://packagist.org/downloads/",
            "license": [
                "MIT"
            ],
            "authors": [
                {
                    "name": "Fabien Potencier",
                    "email": "fabien@symfony.com"
                },
                {
                    "name": "Symfony Community",
                    "homepage": "https://symfony.com/contributors"
                }
            ],
            "description": "Defines an object-oriented layer for the HTTP specification",
            "homepage": "https://symfony.com",
            "support": {
<<<<<<< HEAD
                "source": "https://github.com/symfony/http-foundation/tree/v6.2.5"
=======
                "source": "https://github.com/symfony/http-foundation/tree/v6.2.6"
>>>>>>> 9a753392
            },
            "funding": [
                {
                    "url": "https://symfony.com/sponsor",
                    "type": "custom"
                },
                {
                    "url": "https://github.com/fabpot",
                    "type": "github"
                },
                {
                    "url": "https://tidelift.com/funding/github/packagist/symfony/symfony",
                    "type": "tidelift"
                }
            ],
<<<<<<< HEAD
            "time": "2023-01-01T08:38:09+00:00"
        },
        {
            "name": "symfony/http-kernel",
            "version": "v6.2.5",
            "source": {
                "type": "git",
                "url": "https://github.com/symfony/http-kernel.git",
                "reference": "f68aaa11eee6b21c99bce0f3d98815924888fe62"
            },
            "dist": {
                "type": "zip",
                "url": "https://api.github.com/repos/symfony/http-kernel/zipball/f68aaa11eee6b21c99bce0f3d98815924888fe62",
                "reference": "f68aaa11eee6b21c99bce0f3d98815924888fe62",
=======
            "time": "2023-01-30T15:46:28+00:00"
        },
        {
            "name": "symfony/http-kernel",
            "version": "v6.2.6",
            "source": {
                "type": "git",
                "url": "https://github.com/symfony/http-kernel.git",
                "reference": "7122db07b0d8dbf0de682267c84217573aee3ea7"
            },
            "dist": {
                "type": "zip",
                "url": "https://api.github.com/repos/symfony/http-kernel/zipball/7122db07b0d8dbf0de682267c84217573aee3ea7",
                "reference": "7122db07b0d8dbf0de682267c84217573aee3ea7",
>>>>>>> 9a753392
                "shasum": ""
            },
            "require": {
                "php": ">=8.1",
                "psr/log": "^1|^2|^3",
                "symfony/deprecation-contracts": "^2.1|^3",
                "symfony/error-handler": "^6.1",
                "symfony/event-dispatcher": "^5.4|^6.0",
                "symfony/http-foundation": "^5.4|^6.0",
                "symfony/polyfill-ctype": "^1.8"
            },
            "conflict": {
                "symfony/browser-kit": "<5.4",
                "symfony/cache": "<5.4",
                "symfony/config": "<6.1",
                "symfony/console": "<5.4",
                "symfony/dependency-injection": "<6.2",
                "symfony/doctrine-bridge": "<5.4",
                "symfony/form": "<5.4",
                "symfony/http-client": "<5.4",
                "symfony/mailer": "<5.4",
                "symfony/messenger": "<5.4",
                "symfony/translation": "<5.4",
                "symfony/twig-bridge": "<5.4",
                "symfony/validator": "<5.4",
                "twig/twig": "<2.13"
            },
            "provide": {
                "psr/log-implementation": "1.0|2.0|3.0"
            },
            "require-dev": {
                "psr/cache": "^1.0|^2.0|^3.0",
                "symfony/browser-kit": "^5.4|^6.0",
                "symfony/config": "^6.1",
                "symfony/console": "^5.4|^6.0",
                "symfony/css-selector": "^5.4|^6.0",
                "symfony/dependency-injection": "^6.2",
                "symfony/dom-crawler": "^5.4|^6.0",
                "symfony/expression-language": "^5.4|^6.0",
                "symfony/finder": "^5.4|^6.0",
                "symfony/http-client-contracts": "^1.1|^2|^3",
                "symfony/process": "^5.4|^6.0",
                "symfony/routing": "^5.4|^6.0",
                "symfony/stopwatch": "^5.4|^6.0",
                "symfony/translation": "^5.4|^6.0",
                "symfony/translation-contracts": "^1.1|^2|^3",
                "symfony/uid": "^5.4|^6.0",
                "twig/twig": "^2.13|^3.0.4"
            },
            "suggest": {
                "symfony/browser-kit": "",
                "symfony/config": "",
                "symfony/console": "",
                "symfony/dependency-injection": ""
            },
            "type": "library",
            "autoload": {
                "psr-4": {
                    "Symfony\\Component\\HttpKernel\\": ""
                },
                "exclude-from-classmap": [
                    "/Tests/"
                ]
            },
            "notification-url": "https://packagist.org/downloads/",
            "license": [
                "MIT"
            ],
            "authors": [
                {
                    "name": "Fabien Potencier",
                    "email": "fabien@symfony.com"
                },
                {
                    "name": "Symfony Community",
                    "homepage": "https://symfony.com/contributors"
                }
            ],
            "description": "Provides a structured process for converting a Request into a Response",
            "homepage": "https://symfony.com",
            "support": {
<<<<<<< HEAD
                "source": "https://github.com/symfony/http-kernel/tree/v6.2.5"
=======
                "source": "https://github.com/symfony/http-kernel/tree/v6.2.6"
>>>>>>> 9a753392
            },
            "funding": [
                {
                    "url": "https://symfony.com/sponsor",
                    "type": "custom"
                },
                {
                    "url": "https://github.com/fabpot",
                    "type": "github"
                },
                {
                    "url": "https://tidelift.com/funding/github/packagist/symfony/symfony",
                    "type": "tidelift"
                }
            ],
<<<<<<< HEAD
            "time": "2023-01-24T15:33:24+00:00"
=======
            "time": "2023-02-01T08:32:25+00:00"
>>>>>>> 9a753392
        },
        {
            "name": "symfony/password-hasher",
            "version": "v6.2.5",
            "source": {
                "type": "git",
                "url": "https://github.com/symfony/password-hasher.git",
                "reference": "56aabf1c3f579c109b573d45a00a272d6abdfc81"
            },
            "dist": {
                "type": "zip",
                "url": "https://api.github.com/repos/symfony/password-hasher/zipball/56aabf1c3f579c109b573d45a00a272d6abdfc81",
                "reference": "56aabf1c3f579c109b573d45a00a272d6abdfc81",
                "shasum": ""
            },
            "require": {
                "php": ">=8.1"
            },
            "conflict": {
                "symfony/security-core": "<5.4"
            },
            "require-dev": {
                "symfony/console": "^5.4|^6.0",
                "symfony/security-core": "^5.4|^6.0"
            },
            "type": "library",
            "autoload": {
                "psr-4": {
                    "Symfony\\Component\\PasswordHasher\\": ""
                },
                "exclude-from-classmap": [
                    "/Tests/"
                ]
            },
            "notification-url": "https://packagist.org/downloads/",
            "license": [
                "MIT"
            ],
            "authors": [
                {
                    "name": "Robin Chalas",
                    "email": "robin.chalas@gmail.com"
                },
                {
                    "name": "Symfony Community",
                    "homepage": "https://symfony.com/contributors"
                }
            ],
            "description": "Provides password hashing utilities",
            "homepage": "https://symfony.com",
            "keywords": [
                "hashing",
                "password"
            ],
            "support": {
                "source": "https://github.com/symfony/password-hasher/tree/v6.2.5"
            },
            "funding": [
                {
                    "url": "https://symfony.com/sponsor",
                    "type": "custom"
                },
                {
                    "url": "https://github.com/fabpot",
                    "type": "github"
                },
                {
                    "url": "https://tidelift.com/funding/github/packagist/symfony/symfony",
                    "type": "tidelift"
                }
            ],
            "time": "2023-01-01T08:38:09+00:00"
        },
        {
            "name": "symfony/polyfill-intl-grapheme",
            "version": "v1.27.0",
            "source": {
                "type": "git",
                "url": "https://github.com/symfony/polyfill-intl-grapheme.git",
                "reference": "511a08c03c1960e08a883f4cffcacd219b758354"
            },
            "dist": {
                "type": "zip",
                "url": "https://api.github.com/repos/symfony/polyfill-intl-grapheme/zipball/511a08c03c1960e08a883f4cffcacd219b758354",
                "reference": "511a08c03c1960e08a883f4cffcacd219b758354",
                "shasum": ""
            },
            "require": {
                "php": ">=7.1"
            },
            "suggest": {
                "ext-intl": "For best performance"
            },
            "type": "library",
            "extra": {
                "branch-alias": {
                    "dev-main": "1.27-dev"
                },
                "thanks": {
                    "name": "symfony/polyfill",
                    "url": "https://github.com/symfony/polyfill"
                }
            },
            "autoload": {
                "files": [
                    "bootstrap.php"
                ],
                "psr-4": {
                    "Symfony\\Polyfill\\Intl\\Grapheme\\": ""
                }
            },
            "notification-url": "https://packagist.org/downloads/",
            "license": [
                "MIT"
            ],
            "authors": [
                {
                    "name": "Nicolas Grekas",
                    "email": "p@tchwork.com"
                },
                {
                    "name": "Symfony Community",
                    "homepage": "https://symfony.com/contributors"
                }
            ],
            "description": "Symfony polyfill for intl's grapheme_* functions",
            "homepage": "https://symfony.com",
            "keywords": [
                "compatibility",
                "grapheme",
                "intl",
                "polyfill",
                "portable",
                "shim"
            ],
            "support": {
                "source": "https://github.com/symfony/polyfill-intl-grapheme/tree/v1.27.0"
            },
            "funding": [
                {
                    "url": "https://symfony.com/sponsor",
                    "type": "custom"
                },
                {
                    "url": "https://github.com/fabpot",
                    "type": "github"
                },
                {
                    "url": "https://tidelift.com/funding/github/packagist/symfony/symfony",
                    "type": "tidelift"
                }
            ],
            "time": "2022-11-03T14:55:06+00:00"
        },
        {
            "name": "symfony/polyfill-intl-normalizer",
            "version": "v1.27.0",
            "source": {
                "type": "git",
                "url": "https://github.com/symfony/polyfill-intl-normalizer.git",
                "reference": "19bd1e4fcd5b91116f14d8533c57831ed00571b6"
            },
            "dist": {
                "type": "zip",
                "url": "https://api.github.com/repos/symfony/polyfill-intl-normalizer/zipball/19bd1e4fcd5b91116f14d8533c57831ed00571b6",
                "reference": "19bd1e4fcd5b91116f14d8533c57831ed00571b6",
                "shasum": ""
            },
            "require": {
                "php": ">=7.1"
            },
            "suggest": {
                "ext-intl": "For best performance"
            },
            "type": "library",
            "extra": {
                "branch-alias": {
                    "dev-main": "1.27-dev"
                },
                "thanks": {
                    "name": "symfony/polyfill",
                    "url": "https://github.com/symfony/polyfill"
                }
            },
            "autoload": {
                "files": [
                    "bootstrap.php"
                ],
                "psr-4": {
                    "Symfony\\Polyfill\\Intl\\Normalizer\\": ""
                },
                "classmap": [
                    "Resources/stubs"
                ]
            },
            "notification-url": "https://packagist.org/downloads/",
            "license": [
                "MIT"
            ],
            "authors": [
                {
                    "name": "Nicolas Grekas",
                    "email": "p@tchwork.com"
                },
                {
                    "name": "Symfony Community",
                    "homepage": "https://symfony.com/contributors"
                }
            ],
            "description": "Symfony polyfill for intl's Normalizer class and related functions",
            "homepage": "https://symfony.com",
            "keywords": [
                "compatibility",
                "intl",
                "normalizer",
                "polyfill",
                "portable",
                "shim"
            ],
            "support": {
                "source": "https://github.com/symfony/polyfill-intl-normalizer/tree/v1.27.0"
            },
            "funding": [
                {
                    "url": "https://symfony.com/sponsor",
                    "type": "custom"
                },
                {
                    "url": "https://github.com/fabpot",
                    "type": "github"
                },
                {
                    "url": "https://tidelift.com/funding/github/packagist/symfony/symfony",
                    "type": "tidelift"
                }
            ],
            "time": "2022-11-03T14:55:06+00:00"
        },
        {
            "name": "symfony/polyfill-mbstring",
            "version": "v1.27.0",
            "source": {
                "type": "git",
                "url": "https://github.com/symfony/polyfill-mbstring.git",
                "reference": "8ad114f6b39e2c98a8b0e3bd907732c207c2b534"
            },
            "dist": {
                "type": "zip",
                "url": "https://api.github.com/repos/symfony/polyfill-mbstring/zipball/8ad114f6b39e2c98a8b0e3bd907732c207c2b534",
                "reference": "8ad114f6b39e2c98a8b0e3bd907732c207c2b534",
                "shasum": ""
            },
            "require": {
                "php": ">=7.1"
            },
            "provide": {
                "ext-mbstring": "*"
            },
            "suggest": {
                "ext-mbstring": "For best performance"
            },
            "type": "library",
            "extra": {
                "branch-alias": {
                    "dev-main": "1.27-dev"
                },
                "thanks": {
                    "name": "symfony/polyfill",
                    "url": "https://github.com/symfony/polyfill"
                }
            },
            "autoload": {
                "files": [
                    "bootstrap.php"
                ],
                "psr-4": {
                    "Symfony\\Polyfill\\Mbstring\\": ""
                }
            },
            "notification-url": "https://packagist.org/downloads/",
            "license": [
                "MIT"
            ],
            "authors": [
                {
                    "name": "Nicolas Grekas",
                    "email": "p@tchwork.com"
                },
                {
                    "name": "Symfony Community",
                    "homepage": "https://symfony.com/contributors"
                }
            ],
            "description": "Symfony polyfill for the Mbstring extension",
            "homepage": "https://symfony.com",
            "keywords": [
                "compatibility",
                "mbstring",
                "polyfill",
                "portable",
                "shim"
            ],
            "support": {
                "source": "https://github.com/symfony/polyfill-mbstring/tree/v1.27.0"
            },
            "funding": [
                {
                    "url": "https://symfony.com/sponsor",
                    "type": "custom"
                },
                {
                    "url": "https://github.com/fabpot",
                    "type": "github"
                },
                {
                    "url": "https://tidelift.com/funding/github/packagist/symfony/symfony",
                    "type": "tidelift"
                }
            ],
            "time": "2022-11-03T14:55:06+00:00"
        },
        {
            "name": "symfony/polyfill-php56",
            "version": "v1.20.0",
            "source": {
                "type": "git",
                "url": "https://github.com/symfony/polyfill-php56.git",
                "reference": "54b8cd7e6c1643d78d011f3be89f3ef1f9f4c675"
            },
            "dist": {
                "type": "zip",
                "url": "https://api.github.com/repos/symfony/polyfill-php56/zipball/54b8cd7e6c1643d78d011f3be89f3ef1f9f4c675",
                "reference": "54b8cd7e6c1643d78d011f3be89f3ef1f9f4c675",
                "shasum": ""
            },
            "require": {
                "php": ">=7.1"
            },
            "type": "metapackage",
            "extra": {
                "branch-alias": {
                    "dev-main": "1.20-dev"
                },
                "thanks": {
                    "name": "symfony/polyfill",
                    "url": "https://github.com/symfony/polyfill"
                }
            },
            "notification-url": "https://packagist.org/downloads/",
            "license": [
                "MIT"
            ],
            "authors": [
                {
                    "name": "Nicolas Grekas",
                    "email": "p@tchwork.com"
                },
                {
                    "name": "Symfony Community",
                    "homepage": "https://symfony.com/contributors"
                }
            ],
            "description": "Symfony polyfill backporting some PHP 5.6+ features to lower PHP versions",
            "homepage": "https://symfony.com",
            "keywords": [
                "compatibility",
                "polyfill",
                "portable",
                "shim"
            ],
            "support": {
                "source": "https://github.com/symfony/polyfill-php56/tree/v1.20.0"
            },
            "funding": [
                {
                    "url": "https://symfony.com/sponsor",
                    "type": "custom"
                },
                {
                    "url": "https://github.com/fabpot",
                    "type": "github"
                },
                {
                    "url": "https://tidelift.com/funding/github/packagist/symfony/symfony",
                    "type": "tidelift"
                }
            ],
            "time": "2020-10-23T14:02:19+00:00"
        },
        {
            "name": "symfony/property-access",
            "version": "v6.2.5",
            "source": {
                "type": "git",
                "url": "https://github.com/symfony/property-access.git",
                "reference": "cfd63e46c8b8a97f05353fb9341bfa75a62184e1"
            },
            "dist": {
                "type": "zip",
                "url": "https://api.github.com/repos/symfony/property-access/zipball/cfd63e46c8b8a97f05353fb9341bfa75a62184e1",
                "reference": "cfd63e46c8b8a97f05353fb9341bfa75a62184e1",
                "shasum": ""
            },
            "require": {
                "php": ">=8.1",
                "symfony/deprecation-contracts": "^2.1|^3",
                "symfony/property-info": "^5.4|^6.0"
            },
            "require-dev": {
                "symfony/cache": "^5.4|^6.0"
            },
            "suggest": {
                "psr/cache-implementation": "To cache access methods."
            },
            "type": "library",
            "autoload": {
                "psr-4": {
                    "Symfony\\Component\\PropertyAccess\\": ""
                },
                "exclude-from-classmap": [
                    "/Tests/"
                ]
            },
            "notification-url": "https://packagist.org/downloads/",
            "license": [
                "MIT"
            ],
            "authors": [
                {
                    "name": "Fabien Potencier",
                    "email": "fabien@symfony.com"
                },
                {
                    "name": "Symfony Community",
                    "homepage": "https://symfony.com/contributors"
                }
            ],
            "description": "Provides functions to read and write from/to an object or array using a simple string notation",
            "homepage": "https://symfony.com",
            "keywords": [
                "access",
                "array",
                "extraction",
                "index",
                "injection",
                "object",
                "property",
                "property path",
                "reflection"
            ],
            "support": {
                "source": "https://github.com/symfony/property-access/tree/v6.2.5"
            },
            "funding": [
                {
                    "url": "https://symfony.com/sponsor",
                    "type": "custom"
                },
                {
                    "url": "https://github.com/fabpot",
                    "type": "github"
                },
                {
                    "url": "https://tidelift.com/funding/github/packagist/symfony/symfony",
                    "type": "tidelift"
                }
            ],
            "time": "2023-01-01T08:38:09+00:00"
        },
        {
            "name": "symfony/property-info",
            "version": "v6.2.5",
            "source": {
                "type": "git",
                "url": "https://github.com/symfony/property-info.git",
                "reference": "267c798e87dc56dd0832c29cf9012ac983ed7194"
            },
            "dist": {
                "type": "zip",
                "url": "https://api.github.com/repos/symfony/property-info/zipball/267c798e87dc56dd0832c29cf9012ac983ed7194",
                "reference": "267c798e87dc56dd0832c29cf9012ac983ed7194",
                "shasum": ""
            },
            "require": {
                "php": ">=8.1",
                "symfony/string": "^5.4|^6.0"
            },
            "conflict": {
                "phpdocumentor/reflection-docblock": "<5.2",
                "phpdocumentor/type-resolver": "<1.5.1",
                "symfony/dependency-injection": "<5.4"
            },
            "require-dev": {
                "doctrine/annotations": "^1.10.4|^2",
                "phpdocumentor/reflection-docblock": "^5.2",
                "phpstan/phpdoc-parser": "^1.0",
                "symfony/cache": "^5.4|^6.0",
                "symfony/dependency-injection": "^5.4|^6.0",
                "symfony/serializer": "^5.4|^6.0"
            },
            "suggest": {
                "phpdocumentor/reflection-docblock": "To use the PHPDoc",
                "psr/cache-implementation": "To cache results",
                "symfony/doctrine-bridge": "To use Doctrine metadata",
                "symfony/serializer": "To use Serializer metadata"
            },
            "type": "library",
            "autoload": {
                "psr-4": {
                    "Symfony\\Component\\PropertyInfo\\": ""
                },
                "exclude-from-classmap": [
                    "/Tests/"
                ]
            },
            "notification-url": "https://packagist.org/downloads/",
            "license": [
                "MIT"
            ],
            "authors": [
                {
                    "name": "Kévin Dunglas",
                    "email": "dunglas@gmail.com"
                },
                {
                    "name": "Symfony Community",
                    "homepage": "https://symfony.com/contributors"
                }
            ],
            "description": "Extracts information about PHP class' properties using metadata of popular sources",
            "homepage": "https://symfony.com",
            "keywords": [
                "doctrine",
                "phpdoc",
                "property",
                "symfony",
                "type",
                "validator"
            ],
            "support": {
                "source": "https://github.com/symfony/property-info/tree/v6.2.5"
            },
            "funding": [
                {
                    "url": "https://symfony.com/sponsor",
                    "type": "custom"
                },
                {
                    "url": "https://github.com/fabpot",
                    "type": "github"
                },
                {
                    "url": "https://tidelift.com/funding/github/packagist/symfony/symfony",
                    "type": "tidelift"
                }
            ],
            "time": "2023-01-20T17:45:48+00:00"
        },
        {
            "name": "symfony/routing",
            "version": "v6.2.5",
            "source": {
                "type": "git",
                "url": "https://github.com/symfony/routing.git",
                "reference": "589bd742d5d03c192c8521911680fe88f61712fe"
            },
            "dist": {
                "type": "zip",
                "url": "https://api.github.com/repos/symfony/routing/zipball/589bd742d5d03c192c8521911680fe88f61712fe",
                "reference": "589bd742d5d03c192c8521911680fe88f61712fe",
                "shasum": ""
            },
            "require": {
                "php": ">=8.1"
            },
            "conflict": {
                "doctrine/annotations": "<1.12",
                "symfony/config": "<6.2",
                "symfony/dependency-injection": "<5.4",
                "symfony/yaml": "<5.4"
            },
            "require-dev": {
                "doctrine/annotations": "^1.12|^2",
                "psr/log": "^1|^2|^3",
                "symfony/config": "^6.2",
                "symfony/dependency-injection": "^5.4|^6.0",
                "symfony/expression-language": "^5.4|^6.0",
                "symfony/http-foundation": "^5.4|^6.0",
                "symfony/yaml": "^5.4|^6.0"
            },
            "suggest": {
                "symfony/config": "For using the all-in-one router or any loader",
                "symfony/expression-language": "For using expression matching",
                "symfony/http-foundation": "For using a Symfony Request object",
                "symfony/yaml": "For using the YAML loader"
            },
            "type": "library",
            "autoload": {
                "psr-4": {
                    "Symfony\\Component\\Routing\\": ""
                },
                "exclude-from-classmap": [
                    "/Tests/"
                ]
            },
            "notification-url": "https://packagist.org/downloads/",
            "license": [
                "MIT"
            ],
            "authors": [
                {
                    "name": "Fabien Potencier",
                    "email": "fabien@symfony.com"
                },
                {
                    "name": "Symfony Community",
                    "homepage": "https://symfony.com/contributors"
                }
            ],
            "description": "Maps an HTTP request to a set of configuration variables",
            "homepage": "https://symfony.com",
            "keywords": [
                "router",
                "routing",
                "uri",
                "url"
            ],
            "support": {
                "source": "https://github.com/symfony/routing/tree/v6.2.5"
            },
            "funding": [
                {
                    "url": "https://symfony.com/sponsor",
                    "type": "custom"
                },
                {
                    "url": "https://github.com/fabpot",
                    "type": "github"
                },
                {
                    "url": "https://tidelift.com/funding/github/packagist/symfony/symfony",
                    "type": "tidelift"
                }
            ],
            "time": "2023-01-01T08:38:09+00:00"
        },
        {
            "name": "symfony/runtime",
            "version": "v6.2.0",
            "source": {
                "type": "git",
                "url": "https://github.com/symfony/runtime.git",
                "reference": "45a63a5885f92741c8def9cbd81c925e6b5b891d"
            },
            "dist": {
                "type": "zip",
                "url": "https://api.github.com/repos/symfony/runtime/zipball/45a63a5885f92741c8def9cbd81c925e6b5b891d",
                "reference": "45a63a5885f92741c8def9cbd81c925e6b5b891d",
                "shasum": ""
            },
            "require": {
                "composer-plugin-api": "^1.0|^2.0",
                "php": ">=8.1"
            },
            "conflict": {
                "symfony/dotenv": "<5.4"
            },
            "require-dev": {
                "composer/composer": "^1.0.2|^2.0",
                "symfony/console": "^5.4|^6.0",
                "symfony/dotenv": "^5.4|^6.0",
                "symfony/http-foundation": "^5.4|^6.0",
                "symfony/http-kernel": "^5.4|^6.0"
            },
            "type": "composer-plugin",
            "extra": {
                "class": "Symfony\\Component\\Runtime\\Internal\\ComposerPlugin"
            },
            "autoload": {
                "psr-4": {
                    "Symfony\\Component\\Runtime\\": "",
                    "Symfony\\Runtime\\Symfony\\Component\\": "Internal/"
                },
                "exclude-from-classmap": [
                    "/Tests/"
                ]
            },
            "notification-url": "https://packagist.org/downloads/",
            "license": [
                "MIT"
            ],
            "authors": [
                {
                    "name": "Nicolas Grekas",
                    "email": "p@tchwork.com"
                },
                {
                    "name": "Symfony Community",
                    "homepage": "https://symfony.com/contributors"
                }
            ],
            "description": "Enables decoupling PHP applications from global state",
            "homepage": "https://symfony.com",
            "support": {
                "source": "https://github.com/symfony/runtime/tree/v6.2.0"
            },
            "funding": [
                {
                    "url": "https://symfony.com/sponsor",
                    "type": "custom"
                },
                {
                    "url": "https://github.com/fabpot",
                    "type": "github"
                },
                {
                    "url": "https://tidelift.com/funding/github/packagist/symfony/symfony",
                    "type": "tidelift"
                }
            ],
            "time": "2022-11-02T09:08:04+00:00"
        },
        {
            "name": "symfony/security-bundle",
            "version": "v6.2.6",
            "source": {
                "type": "git",
                "url": "https://github.com/symfony/security-bundle.git",
                "reference": "f3feb140c13015adecbeb51d49e45256aaf8a140"
            },
            "dist": {
                "type": "zip",
                "url": "https://api.github.com/repos/symfony/security-bundle/zipball/f3feb140c13015adecbeb51d49e45256aaf8a140",
                "reference": "f3feb140c13015adecbeb51d49e45256aaf8a140",
                "shasum": ""
            },
            "require": {
                "composer-runtime-api": ">=2.1",
                "ext-xml": "*",
                "php": ">=8.1",
                "symfony/config": "^6.1",
                "symfony/dependency-injection": "^6.2",
                "symfony/event-dispatcher": "^5.4|^6.0",
                "symfony/http-foundation": "^6.2",
                "symfony/http-kernel": "^6.2",
                "symfony/password-hasher": "^5.4|^6.0",
                "symfony/security-core": "^6.2",
                "symfony/security-csrf": "^5.4|^6.0",
                "symfony/security-http": "^6.2.6"
            },
            "conflict": {
                "symfony/browser-kit": "<5.4",
                "symfony/console": "<5.4",
                "symfony/framework-bundle": "<5.4",
                "symfony/ldap": "<5.4",
                "symfony/twig-bundle": "<5.4"
            },
            "require-dev": {
                "doctrine/annotations": "^1.10.4|^2",
                "symfony/asset": "^5.4|^6.0",
                "symfony/browser-kit": "^5.4|^6.0",
                "symfony/console": "^5.4|^6.0",
                "symfony/css-selector": "^5.4|^6.0",
                "symfony/dom-crawler": "^5.4|^6.0",
                "symfony/expression-language": "^5.4|^6.0",
                "symfony/form": "^5.4|^6.0",
                "symfony/framework-bundle": "^5.4|^6.0",
                "symfony/ldap": "^5.4|^6.0",
                "symfony/process": "^5.4|^6.0",
                "symfony/rate-limiter": "^5.4|^6.0",
                "symfony/serializer": "^5.4|^6.0",
                "symfony/translation": "^5.4|^6.0",
                "symfony/twig-bridge": "^5.4|^6.0",
                "symfony/twig-bundle": "^5.4|^6.0",
                "symfony/validator": "^5.4|^6.0",
                "symfony/yaml": "^5.4|^6.0",
                "twig/twig": "^2.13|^3.0.4"
            },
            "type": "symfony-bundle",
            "autoload": {
                "psr-4": {
                    "Symfony\\Bundle\\SecurityBundle\\": ""
                },
                "exclude-from-classmap": [
                    "/Tests/"
                ]
            },
            "notification-url": "https://packagist.org/downloads/",
            "license": [
                "MIT"
            ],
            "authors": [
                {
                    "name": "Fabien Potencier",
                    "email": "fabien@symfony.com"
                },
                {
                    "name": "Symfony Community",
                    "homepage": "https://symfony.com/contributors"
                }
            ],
            "description": "Provides a tight integration of the Security component into the Symfony full-stack framework",
            "homepage": "https://symfony.com",
            "support": {
                "source": "https://github.com/symfony/security-bundle/tree/v6.2.6"
            },
            "funding": [
                {
                    "url": "https://symfony.com/sponsor",
                    "type": "custom"
                },
                {
                    "url": "https://github.com/fabpot",
                    "type": "github"
                },
                {
                    "url": "https://tidelift.com/funding/github/packagist/symfony/symfony",
                    "type": "tidelift"
                }
            ],
            "time": "2023-01-30T15:46:28+00:00"
        },
        {
            "name": "symfony/security-core",
            "version": "v6.2.5",
            "source": {
                "type": "git",
                "url": "https://github.com/symfony/security-core.git",
                "reference": "3a26ddeda71fbbc6419578af526f4130cea3cc38"
            },
            "dist": {
                "type": "zip",
                "url": "https://api.github.com/repos/symfony/security-core/zipball/3a26ddeda71fbbc6419578af526f4130cea3cc38",
                "reference": "3a26ddeda71fbbc6419578af526f4130cea3cc38",
                "shasum": ""
            },
            "require": {
                "php": ">=8.1",
                "symfony/event-dispatcher-contracts": "^1.1|^2|^3",
                "symfony/password-hasher": "^5.4|^6.0",
                "symfony/service-contracts": "^1.1.6|^2|^3"
            },
            "conflict": {
                "symfony/event-dispatcher": "<5.4",
                "symfony/http-foundation": "<5.4",
                "symfony/ldap": "<5.4",
                "symfony/security-guard": "<5.4",
                "symfony/validator": "<5.4"
            },
            "require-dev": {
                "psr/cache": "^1.0|^2.0|^3.0",
                "psr/container": "^1.1|^2.0",
                "psr/log": "^1|^2|^3",
                "symfony/cache": "^5.4|^6.0",
                "symfony/event-dispatcher": "^5.4|^6.0",
                "symfony/expression-language": "^5.4|^6.0",
                "symfony/http-foundation": "^5.4|^6.0",
                "symfony/ldap": "^5.4|^6.0",
                "symfony/translation": "^5.4|^6.0",
                "symfony/validator": "^5.4|^6.0"
            },
            "suggest": {
                "psr/container-implementation": "To instantiate the Security class",
                "symfony/event-dispatcher": "",
                "symfony/expression-language": "For using the expression voter",
                "symfony/http-foundation": "",
                "symfony/ldap": "For using LDAP integration",
                "symfony/validator": "For using the user password constraint"
            },
            "type": "library",
            "autoload": {
                "psr-4": {
                    "Symfony\\Component\\Security\\Core\\": ""
                },
                "exclude-from-classmap": [
                    "/Tests/"
                ]
            },
            "notification-url": "https://packagist.org/downloads/",
            "license": [
                "MIT"
            ],
            "authors": [
                {
                    "name": "Fabien Potencier",
                    "email": "fabien@symfony.com"
                },
                {
                    "name": "Symfony Community",
                    "homepage": "https://symfony.com/contributors"
                }
            ],
            "description": "Symfony Security Component - Core Library",
            "homepage": "https://symfony.com",
            "support": {
                "source": "https://github.com/symfony/security-core/tree/v6.2.5"
            },
            "funding": [
                {
                    "url": "https://symfony.com/sponsor",
                    "type": "custom"
                },
                {
                    "url": "https://github.com/fabpot",
                    "type": "github"
                },
                {
                    "url": "https://tidelift.com/funding/github/packagist/symfony/symfony",
                    "type": "tidelift"
                }
            ],
            "time": "2023-01-24T13:16:10+00:00"
        },
        {
            "name": "symfony/security-csrf",
            "version": "v6.2.5",
            "source": {
                "type": "git",
                "url": "https://github.com/symfony/security-csrf.git",
                "reference": "4abbe66efe965bec1dc0ea04b72c361971c4000d"
            },
            "dist": {
                "type": "zip",
                "url": "https://api.github.com/repos/symfony/security-csrf/zipball/4abbe66efe965bec1dc0ea04b72c361971c4000d",
                "reference": "4abbe66efe965bec1dc0ea04b72c361971c4000d",
                "shasum": ""
            },
            "require": {
                "php": ">=8.1",
                "symfony/security-core": "^5.4|^6.0"
            },
            "conflict": {
                "symfony/http-foundation": "<5.4"
            },
            "require-dev": {
                "symfony/http-foundation": "^5.4|^6.0"
            },
            "suggest": {
                "symfony/http-foundation": "For using the class SessionTokenStorage."
            },
            "type": "library",
            "autoload": {
                "psr-4": {
                    "Symfony\\Component\\Security\\Csrf\\": ""
                },
                "exclude-from-classmap": [
                    "/Tests/"
                ]
            },
            "notification-url": "https://packagist.org/downloads/",
            "license": [
                "MIT"
            ],
            "authors": [
                {
                    "name": "Fabien Potencier",
                    "email": "fabien@symfony.com"
                },
                {
                    "name": "Symfony Community",
                    "homepage": "https://symfony.com/contributors"
                }
            ],
            "description": "Symfony Security Component - CSRF Library",
            "homepage": "https://symfony.com",
            "support": {
                "source": "https://github.com/symfony/security-csrf/tree/v6.2.5"
            },
            "funding": [
                {
                    "url": "https://symfony.com/sponsor",
                    "type": "custom"
                },
                {
                    "url": "https://github.com/fabpot",
                    "type": "github"
                },
                {
                    "url": "https://tidelift.com/funding/github/packagist/symfony/symfony",
                    "type": "tidelift"
                }
            ],
            "time": "2023-01-20T18:25:26+00:00"
        },
        {
            "name": "symfony/security-http",
            "version": "v6.2.6",
            "source": {
                "type": "git",
                "url": "https://github.com/symfony/security-http.git",
                "reference": "77c95eada3e3f0bf3a50f89817a18819b357376e"
            },
            "dist": {
                "type": "zip",
                "url": "https://api.github.com/repos/symfony/security-http/zipball/77c95eada3e3f0bf3a50f89817a18819b357376e",
                "reference": "77c95eada3e3f0bf3a50f89817a18819b357376e",
                "shasum": ""
            },
            "require": {
                "php": ">=8.1",
                "symfony/deprecation-contracts": "^2.1|^3",
                "symfony/http-foundation": "^5.4|^6.0",
                "symfony/http-kernel": "^6.2",
                "symfony/polyfill-mbstring": "~1.0",
                "symfony/property-access": "^5.4|^6.0",
                "symfony/security-core": "~6.0.19|~6.1.11|^6.2.5"
            },
            "conflict": {
                "symfony/event-dispatcher": "<5.4.9|>=6,<6.0.9",
                "symfony/security-bundle": "<5.4",
                "symfony/security-csrf": "<5.4"
            },
            "require-dev": {
                "psr/log": "^1|^2|^3",
                "symfony/cache": "^5.4|^6.0",
                "symfony/expression-language": "^5.4|^6.0",
                "symfony/rate-limiter": "^5.4|^6.0",
                "symfony/routing": "^5.4|^6.0",
                "symfony/security-csrf": "^5.4|^6.0",
                "symfony/translation": "^5.4|^6.0"
            },
            "suggest": {
                "symfony/routing": "For using the HttpUtils class to create sub-requests, redirect the user, and match URLs",
                "symfony/security-csrf": "For using tokens to protect authentication/logout attempts"
            },
            "type": "library",
            "autoload": {
                "psr-4": {
                    "Symfony\\Component\\Security\\Http\\": ""
                },
                "exclude-from-classmap": [
                    "/Tests/"
                ]
            },
            "notification-url": "https://packagist.org/downloads/",
            "license": [
                "MIT"
            ],
            "authors": [
                {
                    "name": "Fabien Potencier",
                    "email": "fabien@symfony.com"
                },
                {
                    "name": "Symfony Community",
                    "homepage": "https://symfony.com/contributors"
                }
            ],
            "description": "Symfony Security Component - HTTP Integration",
            "homepage": "https://symfony.com",
            "support": {
                "source": "https://github.com/symfony/security-http/tree/v6.2.6"
            },
            "funding": [
                {
                    "url": "https://symfony.com/sponsor",
                    "type": "custom"
                },
                {
                    "url": "https://github.com/fabpot",
                    "type": "github"
                },
                {
                    "url": "https://tidelift.com/funding/github/packagist/symfony/symfony",
                    "type": "tidelift"
                }
            ],
            "time": "2023-01-30T15:46:28+00:00"
        },
        {
            "name": "symfony/serializer",
            "version": "v6.2.5",
            "source": {
                "type": "git",
                "url": "https://github.com/symfony/serializer.git",
                "reference": "dec3263bd7399f85cc54ea51a019e60b085759f0"
            },
            "dist": {
                "type": "zip",
                "url": "https://api.github.com/repos/symfony/serializer/zipball/dec3263bd7399f85cc54ea51a019e60b085759f0",
                "reference": "dec3263bd7399f85cc54ea51a019e60b085759f0",
                "shasum": ""
            },
            "require": {
                "php": ">=8.1",
                "symfony/polyfill-ctype": "~1.8"
            },
            "conflict": {
                "doctrine/annotations": "<1.12",
                "phpdocumentor/reflection-docblock": "<3.2.2",
                "phpdocumentor/type-resolver": "<1.4.0|>=1.7.0",
                "symfony/dependency-injection": "<5.4",
                "symfony/property-access": "<5.4",
                "symfony/property-info": "<5.4",
                "symfony/uid": "<5.4",
                "symfony/yaml": "<5.4"
            },
            "require-dev": {
                "doctrine/annotations": "^1.12|^2",
                "phpdocumentor/reflection-docblock": "^3.2|^4.0|^5.0",
                "symfony/cache": "^5.4|^6.0",
                "symfony/config": "^5.4|^6.0",
                "symfony/dependency-injection": "^5.4|^6.0",
                "symfony/error-handler": "^5.4|^6.0",
                "symfony/filesystem": "^5.4|^6.0",
                "symfony/form": "^5.4|^6.0",
                "symfony/http-foundation": "^5.4|^6.0",
                "symfony/http-kernel": "^5.4|^6.0",
                "symfony/mime": "^5.4|^6.0",
                "symfony/property-access": "^5.4|^6.0",
                "symfony/property-info": "^5.4|^6.0",
                "symfony/uid": "^5.4|^6.0",
                "symfony/validator": "^5.4|^6.0",
                "symfony/var-dumper": "^5.4|^6.0",
                "symfony/var-exporter": "^5.4|^6.0",
                "symfony/yaml": "^5.4|^6.0"
            },
            "suggest": {
                "psr/cache-implementation": "For using the metadata cache.",
                "symfony/config": "For using the XML mapping loader.",
                "symfony/mime": "For using a MIME type guesser within the DataUriNormalizer.",
                "symfony/property-access": "For using the ObjectNormalizer.",
                "symfony/property-info": "To deserialize relations.",
                "symfony/var-exporter": "For using the metadata compiler.",
                "symfony/yaml": "For using the default YAML mapping loader."
            },
            "type": "library",
            "autoload": {
                "psr-4": {
                    "Symfony\\Component\\Serializer\\": ""
                },
                "exclude-from-classmap": [
                    "/Tests/"
                ]
            },
            "notification-url": "https://packagist.org/downloads/",
            "license": [
                "MIT"
            ],
            "authors": [
                {
                    "name": "Fabien Potencier",
                    "email": "fabien@symfony.com"
                },
                {
                    "name": "Symfony Community",
                    "homepage": "https://symfony.com/contributors"
                }
            ],
            "description": "Handles serializing and deserializing data structures, including object graphs, into array structures or other formats like XML and JSON.",
            "homepage": "https://symfony.com",
            "support": {
                "source": "https://github.com/symfony/serializer/tree/v6.2.5"
            },
            "funding": [
                {
                    "url": "https://symfony.com/sponsor",
                    "type": "custom"
                },
                {
                    "url": "https://github.com/fabpot",
                    "type": "github"
                },
                {
                    "url": "https://tidelift.com/funding/github/packagist/symfony/symfony",
                    "type": "tidelift"
                }
            ],
            "time": "2023-01-20T17:45:48+00:00"
        },
        {
            "name": "symfony/service-contracts",
            "version": "v3.2.0",
            "source": {
                "type": "git",
                "url": "https://github.com/symfony/service-contracts.git",
                "reference": "aac98028c69df04ee77eb69b96b86ee51fbf4b75"
            },
            "dist": {
                "type": "zip",
                "url": "https://api.github.com/repos/symfony/service-contracts/zipball/aac98028c69df04ee77eb69b96b86ee51fbf4b75",
                "reference": "aac98028c69df04ee77eb69b96b86ee51fbf4b75",
                "shasum": ""
            },
            "require": {
                "php": ">=8.1",
                "psr/container": "^2.0"
            },
            "conflict": {
                "ext-psr": "<1.1|>=2"
            },
            "suggest": {
                "symfony/service-implementation": ""
            },
            "type": "library",
            "extra": {
                "branch-alias": {
                    "dev-main": "3.3-dev"
                },
                "thanks": {
                    "name": "symfony/contracts",
                    "url": "https://github.com/symfony/contracts"
                }
            },
            "autoload": {
                "psr-4": {
                    "Symfony\\Contracts\\Service\\": ""
                },
                "exclude-from-classmap": [
                    "/Test/"
                ]
            },
            "notification-url": "https://packagist.org/downloads/",
            "license": [
                "MIT"
            ],
            "authors": [
                {
                    "name": "Nicolas Grekas",
                    "email": "p@tchwork.com"
                },
                {
                    "name": "Symfony Community",
                    "homepage": "https://symfony.com/contributors"
                }
            ],
            "description": "Generic abstractions related to writing services",
            "homepage": "https://symfony.com",
            "keywords": [
                "abstractions",
                "contracts",
                "decoupling",
                "interfaces",
                "interoperability",
                "standards"
            ],
            "support": {
                "source": "https://github.com/symfony/service-contracts/tree/v3.2.0"
            },
            "funding": [
                {
                    "url": "https://symfony.com/sponsor",
                    "type": "custom"
                },
                {
                    "url": "https://github.com/fabpot",
                    "type": "github"
                },
                {
                    "url": "https://tidelift.com/funding/github/packagist/symfony/symfony",
                    "type": "tidelift"
                }
            ],
            "time": "2022-11-25T10:21:52+00:00"
        },
        {
            "name": "symfony/stopwatch",
            "version": "v6.2.0",
            "source": {
                "type": "git",
                "url": "https://github.com/symfony/stopwatch.git",
                "reference": "266636bb8f3fbdccc302491df7b3a1b9a8c238a7"
            },
            "dist": {
                "type": "zip",
                "url": "https://api.github.com/repos/symfony/stopwatch/zipball/266636bb8f3fbdccc302491df7b3a1b9a8c238a7",
                "reference": "266636bb8f3fbdccc302491df7b3a1b9a8c238a7",
                "shasum": ""
            },
            "require": {
                "php": ">=8.1",
                "symfony/service-contracts": "^1|^2|^3"
            },
            "type": "library",
            "autoload": {
                "psr-4": {
                    "Symfony\\Component\\Stopwatch\\": ""
                },
                "exclude-from-classmap": [
                    "/Tests/"
                ]
            },
            "notification-url": "https://packagist.org/downloads/",
            "license": [
                "MIT"
            ],
            "authors": [
                {
                    "name": "Fabien Potencier",
                    "email": "fabien@symfony.com"
                },
                {
                    "name": "Symfony Community",
                    "homepage": "https://symfony.com/contributors"
                }
            ],
            "description": "Provides a way to profile code",
            "homepage": "https://symfony.com",
            "support": {
                "source": "https://github.com/symfony/stopwatch/tree/v6.2.0"
            },
            "funding": [
                {
                    "url": "https://symfony.com/sponsor",
                    "type": "custom"
                },
                {
                    "url": "https://github.com/fabpot",
                    "type": "github"
                },
                {
                    "url": "https://tidelift.com/funding/github/packagist/symfony/symfony",
                    "type": "tidelift"
                }
            ],
            "time": "2022-09-28T16:00:52+00:00"
        },
        {
            "name": "symfony/string",
            "version": "v6.2.5",
            "source": {
                "type": "git",
                "url": "https://github.com/symfony/string.git",
                "reference": "b2dac0fa27b1ac0f9c0c0b23b43977f12308d0b0"
            },
            "dist": {
                "type": "zip",
                "url": "https://api.github.com/repos/symfony/string/zipball/b2dac0fa27b1ac0f9c0c0b23b43977f12308d0b0",
                "reference": "b2dac0fa27b1ac0f9c0c0b23b43977f12308d0b0",
                "shasum": ""
            },
            "require": {
                "php": ">=8.1",
                "symfony/polyfill-ctype": "~1.8",
                "symfony/polyfill-intl-grapheme": "~1.0",
                "symfony/polyfill-intl-normalizer": "~1.0",
                "symfony/polyfill-mbstring": "~1.0"
            },
            "conflict": {
                "symfony/translation-contracts": "<2.0"
            },
            "require-dev": {
                "symfony/error-handler": "^5.4|^6.0",
                "symfony/http-client": "^5.4|^6.0",
                "symfony/intl": "^6.2",
                "symfony/translation-contracts": "^2.0|^3.0",
                "symfony/var-exporter": "^5.4|^6.0"
            },
            "type": "library",
            "autoload": {
                "files": [
                    "Resources/functions.php"
                ],
                "psr-4": {
                    "Symfony\\Component\\String\\": ""
                },
                "exclude-from-classmap": [
                    "/Tests/"
                ]
            },
            "notification-url": "https://packagist.org/downloads/",
            "license": [
                "MIT"
            ],
            "authors": [
                {
                    "name": "Nicolas Grekas",
                    "email": "p@tchwork.com"
                },
                {
                    "name": "Symfony Community",
                    "homepage": "https://symfony.com/contributors"
                }
            ],
            "description": "Provides an object-oriented API to strings and deals with bytes, UTF-8 code points and grapheme clusters in a unified way",
            "homepage": "https://symfony.com",
            "keywords": [
                "grapheme",
                "i18n",
                "string",
                "unicode",
                "utf-8",
                "utf8"
            ],
            "support": {
                "source": "https://github.com/symfony/string/tree/v6.2.5"
            },
            "funding": [
                {
                    "url": "https://symfony.com/sponsor",
                    "type": "custom"
                },
                {
                    "url": "https://github.com/fabpot",
                    "type": "github"
                },
                {
                    "url": "https://tidelift.com/funding/github/packagist/symfony/symfony",
                    "type": "tidelift"
                }
            ],
            "time": "2023-01-01T08:38:09+00:00"
        },
        {
            "name": "symfony/translation-contracts",
            "version": "v3.2.0",
            "source": {
                "type": "git",
                "url": "https://github.com/symfony/translation-contracts.git",
                "reference": "68cce71402305a015f8c1589bfada1280dc64fe7"
            },
            "dist": {
                "type": "zip",
                "url": "https://api.github.com/repos/symfony/translation-contracts/zipball/68cce71402305a015f8c1589bfada1280dc64fe7",
                "reference": "68cce71402305a015f8c1589bfada1280dc64fe7",
                "shasum": ""
            },
            "require": {
                "php": ">=8.1"
            },
            "suggest": {
                "symfony/translation-implementation": ""
            },
            "type": "library",
            "extra": {
                "branch-alias": {
                    "dev-main": "3.3-dev"
                },
                "thanks": {
                    "name": "symfony/contracts",
                    "url": "https://github.com/symfony/contracts"
                }
            },
            "autoload": {
                "psr-4": {
                    "Symfony\\Contracts\\Translation\\": ""
                },
                "exclude-from-classmap": [
                    "/Test/"
                ]
            },
            "notification-url": "https://packagist.org/downloads/",
            "license": [
                "MIT"
            ],
            "authors": [
                {
                    "name": "Nicolas Grekas",
                    "email": "p@tchwork.com"
                },
                {
                    "name": "Symfony Community",
                    "homepage": "https://symfony.com/contributors"
                }
            ],
            "description": "Generic abstractions related to translation",
            "homepage": "https://symfony.com",
            "keywords": [
                "abstractions",
                "contracts",
                "decoupling",
                "interfaces",
                "interoperability",
                "standards"
            ],
            "support": {
                "source": "https://github.com/symfony/translation-contracts/tree/v3.2.0"
            },
            "funding": [
                {
                    "url": "https://symfony.com/sponsor",
                    "type": "custom"
                },
                {
                    "url": "https://github.com/fabpot",
                    "type": "github"
                },
                {
                    "url": "https://tidelift.com/funding/github/packagist/symfony/symfony",
                    "type": "tidelift"
                }
            ],
            "time": "2022-11-25T10:21:52+00:00"
        },
        {
            "name": "symfony/twig-bridge",
            "version": "v6.2.3",
            "source": {
                "type": "git",
                "url": "https://github.com/symfony/twig-bridge.git",
                "reference": "f3b60bbbe23308fd7b5f99ad480a1852acfd4d65"
            },
            "dist": {
                "type": "zip",
                "url": "https://api.github.com/repos/symfony/twig-bridge/zipball/f3b60bbbe23308fd7b5f99ad480a1852acfd4d65",
                "reference": "f3b60bbbe23308fd7b5f99ad480a1852acfd4d65",
                "shasum": ""
            },
            "require": {
                "php": ">=8.1",
                "symfony/translation-contracts": "^1.1|^2|^3",
                "twig/twig": "^2.13|^3.0.4"
            },
            "conflict": {
                "phpdocumentor/reflection-docblock": "<3.2.2",
                "phpdocumentor/type-resolver": "<1.4.0",
                "symfony/console": "<5.4",
                "symfony/form": "<6.1",
                "symfony/http-foundation": "<5.4",
                "symfony/http-kernel": "<6.2",
                "symfony/mime": "<6.2",
                "symfony/translation": "<5.4",
                "symfony/workflow": "<5.4"
            },
            "require-dev": {
                "doctrine/annotations": "^1.12|^2",
                "egulias/email-validator": "^2.1.10|^3",
                "league/html-to-markdown": "^5.0",
                "phpdocumentor/reflection-docblock": "^3.0|^4.0|^5.0",
                "symfony/asset": "^5.4|^6.0",
                "symfony/console": "^5.4|^6.0",
                "symfony/dependency-injection": "^5.4|^6.0",
                "symfony/expression-language": "^5.4|^6.0",
                "symfony/finder": "^5.4|^6.0",
                "symfony/form": "^6.1",
                "symfony/html-sanitizer": "^6.1",
                "symfony/http-foundation": "^5.4|^6.0",
                "symfony/http-kernel": "^6.2",
                "symfony/intl": "^5.4|^6.0",
                "symfony/mime": "^6.2",
                "symfony/polyfill-intl-icu": "~1.0",
                "symfony/property-info": "^5.4|^6.0",
                "symfony/routing": "^5.4|^6.0",
                "symfony/security-acl": "^2.8|^3.0",
                "symfony/security-core": "^5.4|^6.0",
                "symfony/security-csrf": "^5.4|^6.0",
                "symfony/security-http": "^5.4|^6.0",
                "symfony/serializer": "^6.2",
                "symfony/stopwatch": "^5.4|^6.0",
                "symfony/translation": "^5.4|^6.0",
                "symfony/web-link": "^5.4|^6.0",
                "symfony/workflow": "^5.4|^6.0",
                "symfony/yaml": "^5.4|^6.0",
                "twig/cssinliner-extra": "^2.12|^3",
                "twig/inky-extra": "^2.12|^3",
                "twig/markdown-extra": "^2.12|^3"
            },
            "suggest": {
                "symfony/asset": "For using the AssetExtension",
                "symfony/expression-language": "For using the ExpressionExtension",
                "symfony/finder": "",
                "symfony/form": "For using the FormExtension",
                "symfony/html-sanitizer": "For using the HtmlSanitizerExtension",
                "symfony/http-kernel": "For using the HttpKernelExtension",
                "symfony/routing": "For using the RoutingExtension",
                "symfony/security-core": "For using the SecurityExtension",
                "symfony/security-csrf": "For using the CsrfExtension",
                "symfony/security-http": "For using the LogoutUrlExtension",
                "symfony/stopwatch": "For using the StopwatchExtension",
                "symfony/translation": "For using the TranslationExtension",
                "symfony/var-dumper": "For using the DumpExtension",
                "symfony/web-link": "For using the WebLinkExtension",
                "symfony/yaml": "For using the YamlExtension"
            },
            "type": "symfony-bridge",
            "autoload": {
                "psr-4": {
                    "Symfony\\Bridge\\Twig\\": ""
                },
                "exclude-from-classmap": [
                    "/Tests/"
                ]
            },
            "notification-url": "https://packagist.org/downloads/",
            "license": [
                "MIT"
            ],
            "authors": [
                {
                    "name": "Fabien Potencier",
                    "email": "fabien@symfony.com"
                },
                {
                    "name": "Symfony Community",
                    "homepage": "https://symfony.com/contributors"
                }
            ],
            "description": "Provides integration for Twig with various Symfony components",
            "homepage": "https://symfony.com",
            "support": {
                "source": "https://github.com/symfony/twig-bridge/tree/v6.2.3"
            },
            "funding": [
                {
                    "url": "https://symfony.com/sponsor",
                    "type": "custom"
                },
                {
                    "url": "https://github.com/fabpot",
                    "type": "github"
                },
                {
                    "url": "https://tidelift.com/funding/github/packagist/symfony/symfony",
                    "type": "tidelift"
                }
            ],
            "time": "2022-12-20T16:41:15+00:00"
        },
        {
            "name": "symfony/twig-bundle",
            "version": "v6.2.3",
            "source": {
                "type": "git",
                "url": "https://github.com/symfony/twig-bundle.git",
                "reference": "6d32d5f8f36a543663e9db6aa4aefd184f492883"
            },
            "dist": {
                "type": "zip",
                "url": "https://api.github.com/repos/symfony/twig-bundle/zipball/6d32d5f8f36a543663e9db6aa4aefd184f492883",
                "reference": "6d32d5f8f36a543663e9db6aa4aefd184f492883",
                "shasum": ""
            },
            "require": {
                "composer-runtime-api": ">=2.1",
                "php": ">=8.1",
                "symfony/config": "^6.1",
                "symfony/dependency-injection": "^6.1",
                "symfony/http-foundation": "^5.4|^6.0",
                "symfony/http-kernel": "^6.2",
                "symfony/twig-bridge": "^6.2",
                "twig/twig": "^2.13|^3.0.4"
            },
            "conflict": {
                "symfony/framework-bundle": "<5.4",
                "symfony/translation": "<5.4"
            },
            "require-dev": {
                "doctrine/annotations": "^1.10.4|^2",
                "symfony/asset": "^5.4|^6.0",
                "symfony/expression-language": "^5.4|^6.0",
                "symfony/finder": "^5.4|^6.0",
                "symfony/form": "^5.4|^6.0",
                "symfony/framework-bundle": "^5.4|^6.0",
                "symfony/routing": "^5.4|^6.0",
                "symfony/stopwatch": "^5.4|^6.0",
                "symfony/translation": "^5.4|^6.0",
                "symfony/web-link": "^5.4|^6.0",
                "symfony/yaml": "^5.4|^6.0"
            },
            "type": "symfony-bundle",
            "autoload": {
                "psr-4": {
                    "Symfony\\Bundle\\TwigBundle\\": ""
                },
                "exclude-from-classmap": [
                    "/Tests/"
                ]
            },
            "notification-url": "https://packagist.org/downloads/",
            "license": [
                "MIT"
            ],
            "authors": [
                {
                    "name": "Fabien Potencier",
                    "email": "fabien@symfony.com"
                },
                {
                    "name": "Symfony Community",
                    "homepage": "https://symfony.com/contributors"
                }
            ],
            "description": "Provides a tight integration of Twig into the Symfony full-stack framework",
            "homepage": "https://symfony.com",
            "support": {
                "source": "https://github.com/symfony/twig-bundle/tree/v6.2.3"
            },
            "funding": [
                {
                    "url": "https://symfony.com/sponsor",
                    "type": "custom"
                },
                {
                    "url": "https://github.com/fabpot",
                    "type": "github"
                },
                {
                    "url": "https://tidelift.com/funding/github/packagist/symfony/symfony",
                    "type": "tidelift"
                }
            ],
            "time": "2022-12-20T16:41:15+00:00"
        },
        {
            "name": "symfony/validator",
            "version": "v6.2.3",
            "source": {
                "type": "git",
                "url": "https://github.com/symfony/validator.git",
                "reference": "bd44a9ae3b19ae81c723b5a5fff6a1a36844ee01"
            },
            "dist": {
                "type": "zip",
                "url": "https://api.github.com/repos/symfony/validator/zipball/bd44a9ae3b19ae81c723b5a5fff6a1a36844ee01",
                "reference": "bd44a9ae3b19ae81c723b5a5fff6a1a36844ee01",
                "shasum": ""
            },
            "require": {
                "php": ">=8.1",
                "symfony/deprecation-contracts": "^2.1|^3",
                "symfony/polyfill-ctype": "~1.8",
                "symfony/polyfill-mbstring": "~1.0",
                "symfony/translation-contracts": "^1.1|^2|^3"
            },
            "conflict": {
                "doctrine/annotations": "<1.13",
                "doctrine/lexer": "<1.1",
                "phpunit/phpunit": "<5.4.3",
                "symfony/dependency-injection": "<5.4",
                "symfony/expression-language": "<5.4",
                "symfony/http-kernel": "<5.4",
                "symfony/intl": "<5.4",
                "symfony/property-info": "<5.4",
                "symfony/translation": "<5.4",
                "symfony/yaml": "<5.4"
            },
            "require-dev": {
                "doctrine/annotations": "^1.13|^2",
                "egulias/email-validator": "^2.1.10|^3",
                "symfony/cache": "^5.4|^6.0",
                "symfony/config": "^5.4|^6.0",
                "symfony/console": "^5.4|^6.0",
                "symfony/dependency-injection": "^5.4|^6.0",
                "symfony/expression-language": "^5.4|^6.0",
                "symfony/finder": "^5.4|^6.0",
                "symfony/http-client": "^5.4|^6.0",
                "symfony/http-foundation": "^5.4|^6.0",
                "symfony/http-kernel": "^5.4|^6.0",
                "symfony/intl": "^5.4|^6.0",
                "symfony/mime": "^5.4|^6.0",
                "symfony/property-access": "^5.4|^6.0",
                "symfony/property-info": "^5.4|^6.0",
                "symfony/translation": "^5.4|^6.0",
                "symfony/yaml": "^5.4|^6.0"
            },
            "suggest": {
                "egulias/email-validator": "Strict (RFC compliant) email validation",
                "psr/cache-implementation": "For using the mapping cache.",
                "symfony/config": "",
                "symfony/expression-language": "For using the Expression validator and the ExpressionLanguageSyntax constraints",
                "symfony/http-foundation": "",
                "symfony/intl": "",
                "symfony/property-access": "For accessing properties within comparison constraints",
                "symfony/property-info": "To automatically add NotNull and Type constraints",
                "symfony/translation": "For translating validation errors.",
                "symfony/yaml": ""
            },
            "type": "library",
            "autoload": {
                "psr-4": {
                    "Symfony\\Component\\Validator\\": ""
                },
                "exclude-from-classmap": [
                    "/Tests/"
                ]
            },
            "notification-url": "https://packagist.org/downloads/",
            "license": [
                "MIT"
            ],
            "authors": [
                {
                    "name": "Fabien Potencier",
                    "email": "fabien@symfony.com"
                },
                {
                    "name": "Symfony Community",
                    "homepage": "https://symfony.com/contributors"
                }
            ],
            "description": "Provides tools to validate values",
            "homepage": "https://symfony.com",
            "support": {
                "source": "https://github.com/symfony/validator/tree/v6.2.3"
            },
            "funding": [
                {
                    "url": "https://symfony.com/sponsor",
                    "type": "custom"
                },
                {
                    "url": "https://github.com/fabpot",
                    "type": "github"
                },
                {
                    "url": "https://tidelift.com/funding/github/packagist/symfony/symfony",
                    "type": "tidelift"
                }
            ],
            "time": "2022-12-22T17:55:15+00:00"
        },
        {
            "name": "symfony/var-dumper",
            "version": "v6.2.5",
            "source": {
                "type": "git",
                "url": "https://github.com/symfony/var-dumper.git",
                "reference": "44b7b81749fd20c1bdf4946c041050e22bc8da27"
            },
            "dist": {
                "type": "zip",
                "url": "https://api.github.com/repos/symfony/var-dumper/zipball/44b7b81749fd20c1bdf4946c041050e22bc8da27",
                "reference": "44b7b81749fd20c1bdf4946c041050e22bc8da27",
                "shasum": ""
            },
            "require": {
                "php": ">=8.1",
                "symfony/polyfill-mbstring": "~1.0"
            },
            "conflict": {
                "phpunit/phpunit": "<5.4.3",
                "symfony/console": "<5.4"
            },
            "require-dev": {
                "ext-iconv": "*",
                "symfony/console": "^5.4|^6.0",
                "symfony/process": "^5.4|^6.0",
                "symfony/uid": "^5.4|^6.0",
                "twig/twig": "^2.13|^3.0.4"
            },
            "suggest": {
                "ext-iconv": "To convert non-UTF-8 strings to UTF-8 (or symfony/polyfill-iconv in case ext-iconv cannot be used).",
                "ext-intl": "To show region name in time zone dump",
                "symfony/console": "To use the ServerDumpCommand and/or the bin/var-dump-server script"
            },
            "bin": [
                "Resources/bin/var-dump-server"
            ],
            "type": "library",
            "autoload": {
                "files": [
                    "Resources/functions/dump.php"
                ],
                "psr-4": {
                    "Symfony\\Component\\VarDumper\\": ""
                },
                "exclude-from-classmap": [
                    "/Tests/"
                ]
            },
            "notification-url": "https://packagist.org/downloads/",
            "license": [
                "MIT"
            ],
            "authors": [
                {
                    "name": "Nicolas Grekas",
                    "email": "p@tchwork.com"
                },
                {
                    "name": "Symfony Community",
                    "homepage": "https://symfony.com/contributors"
                }
            ],
            "description": "Provides mechanisms for walking through any arbitrary PHP variable",
            "homepage": "https://symfony.com",
            "keywords": [
                "debug",
                "dump"
            ],
            "support": {
                "source": "https://github.com/symfony/var-dumper/tree/v6.2.5"
            },
            "funding": [
                {
                    "url": "https://symfony.com/sponsor",
                    "type": "custom"
                },
                {
                    "url": "https://github.com/fabpot",
                    "type": "github"
                },
                {
                    "url": "https://tidelift.com/funding/github/packagist/symfony/symfony",
                    "type": "tidelift"
                }
            ],
            "time": "2023-01-20T17:45:48+00:00"
        },
        {
            "name": "symfony/var-exporter",
            "version": "v6.2.5",
            "source": {
                "type": "git",
                "url": "https://github.com/symfony/var-exporter.git",
                "reference": "108f9c6451eea8e04a7fb83bbacb5b812ef30e35"
            },
            "dist": {
                "type": "zip",
                "url": "https://api.github.com/repos/symfony/var-exporter/zipball/108f9c6451eea8e04a7fb83bbacb5b812ef30e35",
                "reference": "108f9c6451eea8e04a7fb83bbacb5b812ef30e35",
                "shasum": ""
            },
            "require": {
                "php": ">=8.1"
            },
            "require-dev": {
                "symfony/var-dumper": "^5.4|^6.0"
            },
            "type": "library",
            "autoload": {
                "psr-4": {
                    "Symfony\\Component\\VarExporter\\": ""
                },
                "exclude-from-classmap": [
                    "/Tests/"
                ]
            },
            "notification-url": "https://packagist.org/downloads/",
            "license": [
                "MIT"
            ],
            "authors": [
                {
                    "name": "Nicolas Grekas",
                    "email": "p@tchwork.com"
                },
                {
                    "name": "Symfony Community",
                    "homepage": "https://symfony.com/contributors"
                }
            ],
            "description": "Allows exporting any serializable PHP data structure to plain PHP code",
            "homepage": "https://symfony.com",
            "keywords": [
                "clone",
                "construct",
                "export",
                "hydrate",
                "instantiate",
                "lazy loading",
                "proxy",
                "serialize"
            ],
            "support": {
                "source": "https://github.com/symfony/var-exporter/tree/v6.2.5"
            },
            "funding": [
                {
                    "url": "https://symfony.com/sponsor",
                    "type": "custom"
                },
                {
                    "url": "https://github.com/fabpot",
                    "type": "github"
                },
                {
                    "url": "https://tidelift.com/funding/github/packagist/symfony/symfony",
                    "type": "tidelift"
                }
            ],
            "time": "2023-01-13T08:35:57+00:00"
        },
        {
            "name": "symfony/web-link",
            "version": "v6.2.5",
            "source": {
                "type": "git",
                "url": "https://github.com/symfony/web-link.git",
                "reference": "b0d15d82f15f4301531cbef92e34cecaebb18dd5"
            },
            "dist": {
                "type": "zip",
                "url": "https://api.github.com/repos/symfony/web-link/zipball/b0d15d82f15f4301531cbef92e34cecaebb18dd5",
                "reference": "b0d15d82f15f4301531cbef92e34cecaebb18dd5",
                "shasum": ""
            },
            "require": {
                "php": ">=8.1",
                "psr/link": "^1.1|^2.0"
            },
            "conflict": {
                "symfony/http-kernel": "<5.4"
            },
            "provide": {
                "psr/link-implementation": "1.0|2.0"
            },
            "require-dev": {
                "symfony/http-kernel": "^5.4|^6.0"
            },
            "suggest": {
                "symfony/http-kernel": ""
            },
            "type": "library",
            "autoload": {
                "psr-4": {
                    "Symfony\\Component\\WebLink\\": ""
                },
                "exclude-from-classmap": [
                    "/Tests/"
                ]
            },
            "notification-url": "https://packagist.org/downloads/",
            "license": [
                "MIT"
            ],
            "authors": [
                {
                    "name": "Kévin Dunglas",
                    "email": "dunglas@gmail.com"
                },
                {
                    "name": "Symfony Community",
                    "homepage": "https://symfony.com/contributors"
                }
            ],
            "description": "Manages links between resources",
            "homepage": "https://symfony.com",
            "keywords": [
                "dns-prefetch",
                "http",
                "http2",
                "link",
                "performance",
                "prefetch",
                "preload",
                "prerender",
                "psr13",
                "push"
            ],
            "support": {
                "source": "https://github.com/symfony/web-link/tree/v6.2.5"
            },
            "funding": [
                {
                    "url": "https://symfony.com/sponsor",
                    "type": "custom"
                },
                {
                    "url": "https://github.com/fabpot",
                    "type": "github"
                },
                {
                    "url": "https://tidelift.com/funding/github/packagist/symfony/symfony",
                    "type": "tidelift"
                }
            ],
            "time": "2023-01-01T08:38:09+00:00"
        },
        {
            "name": "symfony/yaml",
            "version": "v6.2.2",
            "source": {
                "type": "git",
                "url": "https://github.com/symfony/yaml.git",
                "reference": "6ed8243aa5f2cb5a57009f826b5e7fb3c4200cf3"
            },
            "dist": {
                "type": "zip",
                "url": "https://api.github.com/repos/symfony/yaml/zipball/6ed8243aa5f2cb5a57009f826b5e7fb3c4200cf3",
                "reference": "6ed8243aa5f2cb5a57009f826b5e7fb3c4200cf3",
                "shasum": ""
            },
            "require": {
                "php": ">=8.1",
                "symfony/polyfill-ctype": "^1.8"
            },
            "conflict": {
                "symfony/console": "<5.4"
            },
            "require-dev": {
                "symfony/console": "^5.4|^6.0"
            },
            "suggest": {
                "symfony/console": "For validating YAML files using the lint command"
            },
            "bin": [
                "Resources/bin/yaml-lint"
            ],
            "type": "library",
            "autoload": {
                "psr-4": {
                    "Symfony\\Component\\Yaml\\": ""
                },
                "exclude-from-classmap": [
                    "/Tests/"
                ]
            },
            "notification-url": "https://packagist.org/downloads/",
            "license": [
                "MIT"
            ],
            "authors": [
                {
                    "name": "Fabien Potencier",
                    "email": "fabien@symfony.com"
                },
                {
                    "name": "Symfony Community",
                    "homepage": "https://symfony.com/contributors"
                }
            ],
            "description": "Loads and dumps YAML files",
            "homepage": "https://symfony.com",
            "support": {
                "source": "https://github.com/symfony/yaml/tree/v6.2.2"
            },
            "funding": [
                {
                    "url": "https://symfony.com/sponsor",
                    "type": "custom"
                },
                {
                    "url": "https://github.com/fabpot",
                    "type": "github"
                },
                {
                    "url": "https://tidelift.com/funding/github/packagist/symfony/symfony",
                    "type": "tidelift"
                }
            ],
            "time": "2022-12-14T16:11:27+00:00"
        },
        {
            "name": "twig/twig",
            "version": "v3.5.0",
            "source": {
                "type": "git",
                "url": "https://github.com/twigphp/Twig.git",
                "reference": "3ffcf4b7d890770466da3b2666f82ac054e7ec72"
            },
            "dist": {
                "type": "zip",
                "url": "https://api.github.com/repos/twigphp/Twig/zipball/3ffcf4b7d890770466da3b2666f82ac054e7ec72",
                "reference": "3ffcf4b7d890770466da3b2666f82ac054e7ec72",
                "shasum": ""
            },
            "require": {
                "php": ">=7.2.5",
                "symfony/polyfill-ctype": "^1.8",
                "symfony/polyfill-mbstring": "^1.3"
            },
            "require-dev": {
                "psr/container": "^1.0",
                "symfony/phpunit-bridge": "^4.4.9|^5.0.9|^6.0"
            },
            "type": "library",
            "extra": {
                "branch-alias": {
                    "dev-master": "3.5-dev"
                }
            },
            "autoload": {
                "psr-4": {
                    "Twig\\": "src/"
                }
            },
            "notification-url": "https://packagist.org/downloads/",
            "license": [
                "BSD-3-Clause"
            ],
            "authors": [
                {
                    "name": "Fabien Potencier",
                    "email": "fabien@symfony.com",
                    "homepage": "http://fabien.potencier.org",
                    "role": "Lead Developer"
                },
                {
                    "name": "Twig Team",
                    "role": "Contributors"
                },
                {
                    "name": "Armin Ronacher",
                    "email": "armin.ronacher@active-4.com",
                    "role": "Project Founder"
                }
            ],
            "description": "Twig, the flexible, fast, and secure template language for PHP",
            "homepage": "https://twig.symfony.com",
            "keywords": [
                "templating"
            ],
            "support": {
                "issues": "https://github.com/twigphp/Twig/issues",
                "source": "https://github.com/twigphp/Twig/tree/v3.5.0"
            },
            "funding": [
                {
                    "url": "https://github.com/fabpot",
                    "type": "github"
                },
                {
                    "url": "https://tidelift.com/funding/github/packagist/twig/twig",
                    "type": "tidelift"
                }
            ],
            "time": "2022-12-27T12:28:18+00:00"
        },
        {
            "name": "webmozart/assert",
            "version": "1.11.0",
            "source": {
                "type": "git",
                "url": "https://github.com/webmozarts/assert.git",
                "reference": "11cb2199493b2f8a3b53e7f19068fc6aac760991"
            },
            "dist": {
                "type": "zip",
                "url": "https://api.github.com/repos/webmozarts/assert/zipball/11cb2199493b2f8a3b53e7f19068fc6aac760991",
                "reference": "11cb2199493b2f8a3b53e7f19068fc6aac760991",
                "shasum": ""
            },
            "require": {
                "ext-ctype": "*",
                "php": "^7.2 || ^8.0"
            },
            "conflict": {
                "phpstan/phpstan": "<0.12.20",
                "vimeo/psalm": "<4.6.1 || 4.6.2"
            },
            "require-dev": {
                "phpunit/phpunit": "^8.5.13"
            },
            "type": "library",
            "extra": {
                "branch-alias": {
                    "dev-master": "1.10-dev"
                }
            },
            "autoload": {
                "psr-4": {
                    "Webmozart\\Assert\\": "src/"
                }
            },
            "notification-url": "https://packagist.org/downloads/",
            "license": [
                "MIT"
            ],
            "authors": [
                {
                    "name": "Bernhard Schussek",
                    "email": "bschussek@gmail.com"
                }
            ],
            "description": "Assertions to validate method input/output with nice error messages.",
            "keywords": [
                "assert",
                "check",
                "validate"
            ],
            "support": {
                "issues": "https://github.com/webmozarts/assert/issues",
                "source": "https://github.com/webmozarts/assert/tree/1.11.0"
            },
            "time": "2022-06-03T18:03:27+00:00"
        },
        {
            "name": "willdurand/negotiation",
            "version": "3.1.0",
            "source": {
                "type": "git",
                "url": "https://github.com/willdurand/Negotiation.git",
                "reference": "68e9ea0553ef6e2ee8db5c1d98829f111e623ec2"
            },
            "dist": {
                "type": "zip",
                "url": "https://api.github.com/repos/willdurand/Negotiation/zipball/68e9ea0553ef6e2ee8db5c1d98829f111e623ec2",
                "reference": "68e9ea0553ef6e2ee8db5c1d98829f111e623ec2",
                "shasum": ""
            },
            "require": {
                "php": ">=7.1.0"
            },
            "require-dev": {
                "symfony/phpunit-bridge": "^5.0"
            },
            "type": "library",
            "extra": {
                "branch-alias": {
                    "dev-master": "3.0-dev"
                }
            },
            "autoload": {
                "psr-4": {
                    "Negotiation\\": "src/Negotiation"
                }
            },
            "notification-url": "https://packagist.org/downloads/",
            "license": [
                "MIT"
            ],
            "authors": [
                {
                    "name": "William Durand",
                    "email": "will+git@drnd.me"
                }
            ],
            "description": "Content Negotiation tools for PHP provided as a standalone library.",
            "homepage": "http://williamdurand.fr/Negotiation/",
            "keywords": [
                "accept",
                "content",
                "format",
                "header",
                "negotiation"
            ],
            "support": {
                "issues": "https://github.com/willdurand/Negotiation/issues",
                "source": "https://github.com/willdurand/Negotiation/tree/3.1.0"
            },
            "time": "2022-01-30T20:08:53+00:00"
        }
    ],
    "packages-dev": [
        {
            "name": "amphp/amp",
            "version": "v2.6.2",
            "source": {
                "type": "git",
                "url": "https://github.com/amphp/amp.git",
                "reference": "9d5100cebffa729aaffecd3ad25dc5aeea4f13bb"
            },
            "dist": {
                "type": "zip",
                "url": "https://api.github.com/repos/amphp/amp/zipball/9d5100cebffa729aaffecd3ad25dc5aeea4f13bb",
                "reference": "9d5100cebffa729aaffecd3ad25dc5aeea4f13bb",
                "shasum": ""
            },
            "require": {
                "php": ">=7.1"
            },
            "require-dev": {
                "amphp/php-cs-fixer-config": "dev-master",
                "amphp/phpunit-util": "^1",
                "ext-json": "*",
                "jetbrains/phpstorm-stubs": "^2019.3",
                "phpunit/phpunit": "^7 | ^8 | ^9",
                "psalm/phar": "^3.11@dev",
                "react/promise": "^2"
            },
            "type": "library",
            "extra": {
                "branch-alias": {
                    "dev-master": "2.x-dev"
                }
            },
            "autoload": {
                "files": [
                    "lib/functions.php",
                    "lib/Internal/functions.php"
                ],
                "psr-4": {
                    "Amp\\": "lib"
                }
            },
            "notification-url": "https://packagist.org/downloads/",
            "license": [
                "MIT"
            ],
            "authors": [
                {
                    "name": "Daniel Lowrey",
                    "email": "rdlowrey@php.net"
                },
                {
                    "name": "Aaron Piotrowski",
                    "email": "aaron@trowski.com"
                },
                {
                    "name": "Bob Weinand",
                    "email": "bobwei9@hotmail.com"
                },
                {
                    "name": "Niklas Keller",
                    "email": "me@kelunik.com"
                }
            ],
            "description": "A non-blocking concurrency framework for PHP applications.",
            "homepage": "https://amphp.org/amp",
            "keywords": [
                "async",
                "asynchronous",
                "awaitable",
                "concurrency",
                "event",
                "event-loop",
                "future",
                "non-blocking",
                "promise"
            ],
            "support": {
                "irc": "irc://irc.freenode.org/amphp",
                "issues": "https://github.com/amphp/amp/issues",
                "source": "https://github.com/amphp/amp/tree/v2.6.2"
            },
            "funding": [
                {
                    "url": "https://github.com/amphp",
                    "type": "github"
                }
            ],
            "time": "2022-02-20T17:52:18+00:00"
        },
        {
            "name": "amphp/byte-stream",
            "version": "v1.8.1",
            "source": {
                "type": "git",
                "url": "https://github.com/amphp/byte-stream.git",
                "reference": "acbd8002b3536485c997c4e019206b3f10ca15bd"
            },
            "dist": {
                "type": "zip",
                "url": "https://api.github.com/repos/amphp/byte-stream/zipball/acbd8002b3536485c997c4e019206b3f10ca15bd",
                "reference": "acbd8002b3536485c997c4e019206b3f10ca15bd",
                "shasum": ""
            },
            "require": {
                "amphp/amp": "^2",
                "php": ">=7.1"
            },
            "require-dev": {
                "amphp/php-cs-fixer-config": "dev-master",
                "amphp/phpunit-util": "^1.4",
                "friendsofphp/php-cs-fixer": "^2.3",
                "jetbrains/phpstorm-stubs": "^2019.3",
                "phpunit/phpunit": "^6 || ^7 || ^8",
                "psalm/phar": "^3.11.4"
            },
            "type": "library",
            "extra": {
                "branch-alias": {
                    "dev-master": "1.x-dev"
                }
            },
            "autoload": {
                "files": [
                    "lib/functions.php"
                ],
                "psr-4": {
                    "Amp\\ByteStream\\": "lib"
                }
            },
            "notification-url": "https://packagist.org/downloads/",
            "license": [
                "MIT"
            ],
            "authors": [
                {
                    "name": "Aaron Piotrowski",
                    "email": "aaron@trowski.com"
                },
                {
                    "name": "Niklas Keller",
                    "email": "me@kelunik.com"
                }
            ],
            "description": "A stream abstraction to make working with non-blocking I/O simple.",
            "homepage": "http://amphp.org/byte-stream",
            "keywords": [
                "amp",
                "amphp",
                "async",
                "io",
                "non-blocking",
                "stream"
            ],
            "support": {
                "irc": "irc://irc.freenode.org/amphp",
                "issues": "https://github.com/amphp/byte-stream/issues",
                "source": "https://github.com/amphp/byte-stream/tree/v1.8.1"
            },
            "funding": [
                {
                    "url": "https://github.com/amphp",
                    "type": "github"
                }
            ],
            "time": "2021-03-30T17:13:30+00:00"
        },
        {
            "name": "amphp/parallel",
            "version": "v1.4.1",
            "source": {
                "type": "git",
                "url": "https://github.com/amphp/parallel.git",
                "reference": "fbc128383c1ffb3823866f71b88d8c4722a25ce9"
            },
            "dist": {
                "type": "zip",
                "url": "https://api.github.com/repos/amphp/parallel/zipball/fbc128383c1ffb3823866f71b88d8c4722a25ce9",
                "reference": "fbc128383c1ffb3823866f71b88d8c4722a25ce9",
                "shasum": ""
            },
            "require": {
                "amphp/amp": "^2",
                "amphp/byte-stream": "^1.6.1",
                "amphp/parser": "^1",
                "amphp/process": "^1",
                "amphp/serialization": "^1",
                "amphp/sync": "^1.0.1",
                "php": ">=7.1"
            },
            "require-dev": {
                "amphp/php-cs-fixer-config": "dev-master",
                "amphp/phpunit-util": "^1.1",
                "phpunit/phpunit": "^8 || ^7"
            },
            "type": "library",
            "autoload": {
                "files": [
                    "lib/Context/functions.php",
                    "lib/Sync/functions.php",
                    "lib/Worker/functions.php"
                ],
                "psr-4": {
                    "Amp\\Parallel\\": "lib"
                }
            },
            "notification-url": "https://packagist.org/downloads/",
            "license": [
                "MIT"
            ],
            "authors": [
                {
                    "name": "Aaron Piotrowski",
                    "email": "aaron@trowski.com"
                },
                {
                    "name": "Stephen Coakley",
                    "email": "me@stephencoakley.com"
                }
            ],
            "description": "Parallel processing component for Amp.",
            "homepage": "https://github.com/amphp/parallel",
            "keywords": [
                "async",
                "asynchronous",
                "concurrent",
                "multi-processing",
                "multi-threading"
            ],
            "support": {
                "issues": "https://github.com/amphp/parallel/issues",
                "source": "https://github.com/amphp/parallel/tree/v1.4.1"
            },
            "funding": [
                {
                    "url": "https://github.com/amphp",
                    "type": "github"
                }
            ],
            "time": "2021-10-25T19:16:02+00:00"
        },
        {
            "name": "amphp/parallel-functions",
            "version": "v1.1.0",
            "source": {
                "type": "git",
                "url": "https://github.com/amphp/parallel-functions.git",
                "reference": "04e92fcacfc921a56dfe12c23b3265e62593a7cb"
            },
            "dist": {
                "type": "zip",
                "url": "https://api.github.com/repos/amphp/parallel-functions/zipball/04e92fcacfc921a56dfe12c23b3265e62593a7cb",
                "reference": "04e92fcacfc921a56dfe12c23b3265e62593a7cb",
                "shasum": ""
            },
            "require": {
                "amphp/amp": "^2.0.3",
                "amphp/parallel": "^1.4",
                "amphp/serialization": "^1.0",
                "laravel/serializable-closure": "^1.0",
                "php": ">=7.4"
            },
            "require-dev": {
                "amphp/php-cs-fixer-config": "v2.x-dev",
                "amphp/phpunit-util": "^2.0",
                "phpunit/phpunit": "^9.5.11"
            },
            "type": "library",
            "autoload": {
                "files": [
                    "src/functions.php"
                ],
                "psr-4": {
                    "Amp\\ParallelFunctions\\": "src"
                }
            },
            "notification-url": "https://packagist.org/downloads/",
            "license": [
                "MIT"
            ],
            "authors": [
                {
                    "name": "Niklas Keller",
                    "email": "me@kelunik.com"
                }
            ],
            "description": "Parallel processing made simple.",
            "support": {
                "issues": "https://github.com/amphp/parallel-functions/issues",
                "source": "https://github.com/amphp/parallel-functions/tree/v1.1.0"
            },
            "funding": [
                {
                    "url": "https://github.com/amphp",
                    "type": "github"
                }
            ],
            "time": "2022-02-03T19:32:41+00:00"
        },
        {
            "name": "amphp/parser",
            "version": "v1.0.0",
            "source": {
                "type": "git",
                "url": "https://github.com/amphp/parser.git",
                "reference": "f83e68f03d5b8e8e0365b8792985a7f341c57ae1"
            },
            "dist": {
                "type": "zip",
                "url": "https://api.github.com/repos/amphp/parser/zipball/f83e68f03d5b8e8e0365b8792985a7f341c57ae1",
                "reference": "f83e68f03d5b8e8e0365b8792985a7f341c57ae1",
                "shasum": ""
            },
            "require": {
                "php": ">=7"
            },
            "require-dev": {
                "friendsofphp/php-cs-fixer": "^2.3",
                "phpunit/phpunit": "^6"
            },
            "type": "library",
            "autoload": {
                "psr-4": {
                    "Amp\\Parser\\": "lib"
                }
            },
            "notification-url": "https://packagist.org/downloads/",
            "license": [
                "MIT"
            ],
            "authors": [
                {
                    "name": "Niklas Keller",
                    "email": "me@kelunik.com"
                },
                {
                    "name": "Aaron Piotrowski",
                    "email": "aaron@trowski.com"
                }
            ],
            "description": "A generator parser to make streaming parsers simple.",
            "homepage": "https://github.com/amphp/parser",
            "keywords": [
                "async",
                "non-blocking",
                "parser",
                "stream"
            ],
            "support": {
                "issues": "https://github.com/amphp/parser/issues",
                "source": "https://github.com/amphp/parser/tree/is-valid"
            },
            "time": "2017-06-06T05:29:10+00:00"
        },
        {
            "name": "amphp/process",
            "version": "v1.1.4",
            "source": {
                "type": "git",
                "url": "https://github.com/amphp/process.git",
                "reference": "76e9495fd6818b43a20167cb11d8a67f7744ee0f"
            },
            "dist": {
                "type": "zip",
                "url": "https://api.github.com/repos/amphp/process/zipball/76e9495fd6818b43a20167cb11d8a67f7744ee0f",
                "reference": "76e9495fd6818b43a20167cb11d8a67f7744ee0f",
                "shasum": ""
            },
            "require": {
                "amphp/amp": "^2",
                "amphp/byte-stream": "^1.4",
                "php": ">=7"
            },
            "require-dev": {
                "amphp/php-cs-fixer-config": "dev-master",
                "amphp/phpunit-util": "^1",
                "phpunit/phpunit": "^6"
            },
            "type": "library",
            "autoload": {
                "files": [
                    "lib/functions.php"
                ],
                "psr-4": {
                    "Amp\\Process\\": "lib"
                }
            },
            "notification-url": "https://packagist.org/downloads/",
            "license": [
                "MIT"
            ],
            "authors": [
                {
                    "name": "Bob Weinand",
                    "email": "bobwei9@hotmail.com"
                },
                {
                    "name": "Aaron Piotrowski",
                    "email": "aaron@trowski.com"
                },
                {
                    "name": "Niklas Keller",
                    "email": "me@kelunik.com"
                }
            ],
            "description": "Asynchronous process manager.",
            "homepage": "https://github.com/amphp/process",
            "support": {
                "issues": "https://github.com/amphp/process/issues",
                "source": "https://github.com/amphp/process/tree/v1.1.4"
            },
            "funding": [
                {
                    "url": "https://github.com/amphp",
                    "type": "github"
                }
            ],
            "time": "2022-07-06T23:50:12+00:00"
        },
        {
            "name": "amphp/serialization",
            "version": "v1.0.0",
            "source": {
                "type": "git",
                "url": "https://github.com/amphp/serialization.git",
                "reference": "693e77b2fb0b266c3c7d622317f881de44ae94a1"
            },
            "dist": {
                "type": "zip",
                "url": "https://api.github.com/repos/amphp/serialization/zipball/693e77b2fb0b266c3c7d622317f881de44ae94a1",
                "reference": "693e77b2fb0b266c3c7d622317f881de44ae94a1",
                "shasum": ""
            },
            "require": {
                "php": ">=7.1"
            },
            "require-dev": {
                "amphp/php-cs-fixer-config": "dev-master",
                "phpunit/phpunit": "^9 || ^8 || ^7"
            },
            "type": "library",
            "autoload": {
                "files": [
                    "src/functions.php"
                ],
                "psr-4": {
                    "Amp\\Serialization\\": "src"
                }
            },
            "notification-url": "https://packagist.org/downloads/",
            "license": [
                "MIT"
            ],
            "authors": [
                {
                    "name": "Aaron Piotrowski",
                    "email": "aaron@trowski.com"
                },
                {
                    "name": "Niklas Keller",
                    "email": "me@kelunik.com"
                }
            ],
            "description": "Serialization tools for IPC and data storage in PHP.",
            "homepage": "https://github.com/amphp/serialization",
            "keywords": [
                "async",
                "asynchronous",
                "serialization",
                "serialize"
            ],
            "support": {
                "issues": "https://github.com/amphp/serialization/issues",
                "source": "https://github.com/amphp/serialization/tree/master"
            },
            "time": "2020-03-25T21:39:07+00:00"
        },
        {
            "name": "amphp/sync",
            "version": "v1.4.2",
            "source": {
                "type": "git",
                "url": "https://github.com/amphp/sync.git",
                "reference": "85ab06764f4f36d63b1356b466df6111cf4b89cf"
            },
            "dist": {
                "type": "zip",
                "url": "https://api.github.com/repos/amphp/sync/zipball/85ab06764f4f36d63b1356b466df6111cf4b89cf",
                "reference": "85ab06764f4f36d63b1356b466df6111cf4b89cf",
                "shasum": ""
            },
            "require": {
                "amphp/amp": "^2.2",
                "php": ">=7.1"
            },
            "require-dev": {
                "amphp/php-cs-fixer-config": "dev-master",
                "amphp/phpunit-util": "^1.1",
                "phpunit/phpunit": "^9 || ^8 || ^7"
            },
            "type": "library",
            "autoload": {
                "files": [
                    "src/functions.php",
                    "src/ConcurrentIterator/functions.php"
                ],
                "psr-4": {
                    "Amp\\Sync\\": "src"
                }
            },
            "notification-url": "https://packagist.org/downloads/",
            "license": [
                "MIT"
            ],
            "authors": [
                {
                    "name": "Aaron Piotrowski",
                    "email": "aaron@trowski.com"
                },
                {
                    "name": "Stephen Coakley",
                    "email": "me@stephencoakley.com"
                }
            ],
            "description": "Mutex, Semaphore, and other synchronization tools for Amp.",
            "homepage": "https://github.com/amphp/sync",
            "keywords": [
                "async",
                "asynchronous",
                "mutex",
                "semaphore",
                "synchronization"
            ],
            "support": {
                "issues": "https://github.com/amphp/sync/issues",
                "source": "https://github.com/amphp/sync/tree/v1.4.2"
            },
            "funding": [
                {
                    "url": "https://github.com/amphp",
                    "type": "github"
                }
            ],
            "time": "2021-10-25T18:29:10+00:00"
        },
        {
            "name": "composer/pcre",
            "version": "3.1.0",
            "source": {
                "type": "git",
                "url": "https://github.com/composer/pcre.git",
                "reference": "4bff79ddd77851fe3cdd11616ed3f92841ba5bd2"
            },
            "dist": {
                "type": "zip",
                "url": "https://api.github.com/repos/composer/pcre/zipball/4bff79ddd77851fe3cdd11616ed3f92841ba5bd2",
                "reference": "4bff79ddd77851fe3cdd11616ed3f92841ba5bd2",
                "shasum": ""
            },
            "require": {
                "php": "^7.4 || ^8.0"
            },
            "require-dev": {
                "phpstan/phpstan": "^1.3",
                "phpstan/phpstan-strict-rules": "^1.1",
                "symfony/phpunit-bridge": "^5"
            },
            "type": "library",
            "extra": {
                "branch-alias": {
                    "dev-main": "3.x-dev"
                }
            },
            "autoload": {
                "psr-4": {
                    "Composer\\Pcre\\": "src"
                }
            },
            "notification-url": "https://packagist.org/downloads/",
            "license": [
                "MIT"
            ],
            "authors": [
                {
                    "name": "Jordi Boggiano",
                    "email": "j.boggiano@seld.be",
                    "homepage": "http://seld.be"
                }
            ],
            "description": "PCRE wrapping library that offers type-safe preg_* replacements.",
            "keywords": [
                "PCRE",
                "preg",
                "regex",
                "regular expression"
            ],
            "support": {
                "issues": "https://github.com/composer/pcre/issues",
                "source": "https://github.com/composer/pcre/tree/3.1.0"
            },
            "funding": [
                {
                    "url": "https://packagist.com",
                    "type": "custom"
                },
                {
                    "url": "https://github.com/composer",
                    "type": "github"
                },
                {
                    "url": "https://tidelift.com/funding/github/packagist/composer/composer",
                    "type": "tidelift"
                }
            ],
            "time": "2022-11-17T09:50:14+00:00"
        },
        {
            "name": "composer/xdebug-handler",
            "version": "3.0.3",
            "source": {
                "type": "git",
                "url": "https://github.com/composer/xdebug-handler.git",
                "reference": "ced299686f41dce890debac69273b47ffe98a40c"
            },
            "dist": {
                "type": "zip",
                "url": "https://api.github.com/repos/composer/xdebug-handler/zipball/ced299686f41dce890debac69273b47ffe98a40c",
                "reference": "ced299686f41dce890debac69273b47ffe98a40c",
                "shasum": ""
            },
            "require": {
                "composer/pcre": "^1 || ^2 || ^3",
                "php": "^7.2.5 || ^8.0",
                "psr/log": "^1 || ^2 || ^3"
            },
            "require-dev": {
                "phpstan/phpstan": "^1.0",
                "phpstan/phpstan-strict-rules": "^1.1",
                "symfony/phpunit-bridge": "^6.0"
            },
            "type": "library",
            "autoload": {
                "psr-4": {
                    "Composer\\XdebugHandler\\": "src"
                }
            },
            "notification-url": "https://packagist.org/downloads/",
            "license": [
                "MIT"
            ],
            "authors": [
                {
                    "name": "John Stevenson",
                    "email": "john-stevenson@blueyonder.co.uk"
                }
            ],
            "description": "Restarts a process without Xdebug.",
            "keywords": [
                "Xdebug",
                "performance"
            ],
            "support": {
                "irc": "irc://irc.freenode.org/composer",
                "issues": "https://github.com/composer/xdebug-handler/issues",
                "source": "https://github.com/composer/xdebug-handler/tree/3.0.3"
            },
            "funding": [
                {
                    "url": "https://packagist.com",
                    "type": "custom"
                },
                {
                    "url": "https://github.com/composer",
                    "type": "github"
                },
                {
                    "url": "https://tidelift.com/funding/github/packagist/composer/composer",
                    "type": "tidelift"
                }
            ],
            "time": "2022-02-25T21:32:43+00:00"
        },
        {
            "name": "dama/doctrine-test-bundle",
            "version": "v7.1.1",
            "source": {
                "type": "git",
                "url": "https://github.com/dmaicher/doctrine-test-bundle.git",
                "reference": "279a554556bed387a6aaae0c13cc982d4874773b"
            },
            "dist": {
                "type": "zip",
                "url": "https://api.github.com/repos/dmaicher/doctrine-test-bundle/zipball/279a554556bed387a6aaae0c13cc982d4874773b",
                "reference": "279a554556bed387a6aaae0c13cc982d4874773b",
                "shasum": ""
            },
            "require": {
                "doctrine/dbal": "^3.3",
                "doctrine/doctrine-bundle": "^2.2.2",
                "ext-json": "*",
                "php": "^7.3 || ^8.0",
                "psr/cache": "^1.0 || ^2.0 || ^3.0",
                "symfony/cache": "^4.4 || ^5.4 || ^6.0",
                "symfony/framework-bundle": "^4.4 || ^5.4 || ^6.0"
            },
            "require-dev": {
                "behat/behat": "^3.0",
                "doctrine/cache": "^1.12",
                "phpstan/phpstan": "^1.2",
                "phpunit/phpunit": "^8.0 || ^9.0",
                "symfony/phpunit-bridge": "^6.0",
                "symfony/process": "^4.4 || ^5.4 || ^6.0",
                "symfony/yaml": "^4.4 || ^5.4 || ^6.0"
            },
            "type": "symfony-bundle",
            "extra": {
                "branch-alias": {
                    "dev-master": "7.x-dev"
                }
            },
            "autoload": {
                "psr-4": {
                    "DAMA\\DoctrineTestBundle\\": "src/DAMA/DoctrineTestBundle"
                }
            },
            "notification-url": "https://packagist.org/downloads/",
            "license": [
                "MIT"
            ],
            "authors": [
                {
                    "name": "David Maicher",
                    "email": "mail@dmaicher.de"
                }
            ],
            "description": "Symfony bundle to isolate doctrine database tests and improve test performance",
            "keywords": [
                "doctrine",
                "isolation",
                "performance",
                "symfony",
                "tests"
            ],
            "support": {
                "issues": "https://github.com/dmaicher/doctrine-test-bundle/issues",
                "source": "https://github.com/dmaicher/doctrine-test-bundle/tree/v7.1.1"
            },
            "time": "2022-07-01T12:06:31+00:00"
        },
        {
            "name": "doctrine/data-fixtures",
            "version": "1.6.1",
            "source": {
                "type": "git",
                "url": "https://github.com/doctrine/data-fixtures.git",
                "reference": "1a4232c15143ca3c127812d19b23a7961c41eeed"
            },
            "dist": {
                "type": "zip",
                "url": "https://api.github.com/repos/doctrine/data-fixtures/zipball/1a4232c15143ca3c127812d19b23a7961c41eeed",
                "reference": "1a4232c15143ca3c127812d19b23a7961c41eeed",
                "shasum": ""
            },
            "require": {
                "doctrine/persistence": "^1.3.3|^2.0|^3.0",
                "php": "^7.2 || ^8.0"
            },
            "conflict": {
                "doctrine/dbal": "<2.13",
                "doctrine/orm": "<2.12",
                "doctrine/phpcr-odm": "<1.3.0"
            },
            "require-dev": {
                "doctrine/coding-standard": "^10.0",
                "doctrine/dbal": "^2.13 || ^3.0",
                "doctrine/deprecations": "^1.0",
                "doctrine/mongodb-odm": "^1.3.0 || ^2.0.0",
                "doctrine/orm": "^2.12",
                "ext-sqlite3": "*",
                "phpstan/phpstan": "^1.5",
                "phpunit/phpunit": "^8.5 || ^9.5",
                "symfony/cache": "^5.0 || ^6.0",
                "vimeo/psalm": "^4.10"
            },
            "suggest": {
                "alcaeus/mongo-php-adapter": "For using MongoDB ODM 1.3 with PHP 7 (deprecated)",
                "doctrine/mongodb-odm": "For loading MongoDB ODM fixtures",
                "doctrine/orm": "For loading ORM fixtures",
                "doctrine/phpcr-odm": "For loading PHPCR ODM fixtures"
            },
            "type": "library",
            "autoload": {
                "psr-4": {
                    "Doctrine\\Common\\DataFixtures\\": "lib/Doctrine/Common/DataFixtures"
                }
            },
            "notification-url": "https://packagist.org/downloads/",
            "license": [
                "MIT"
            ],
            "authors": [
                {
                    "name": "Jonathan Wage",
                    "email": "jonwage@gmail.com"
                }
            ],
            "description": "Data Fixtures for all Doctrine Object Managers",
            "homepage": "https://www.doctrine-project.org",
            "keywords": [
                "database"
            ],
            "support": {
                "issues": "https://github.com/doctrine/data-fixtures/issues",
                "source": "https://github.com/doctrine/data-fixtures/tree/1.6.1"
            },
            "funding": [
                {
                    "url": "https://www.doctrine-project.org/sponsorship.html",
                    "type": "custom"
                },
                {
                    "url": "https://www.patreon.com/phpdoctrine",
                    "type": "patreon"
                },
                {
                    "url": "https://tidelift.com/funding/github/packagist/doctrine%2Fdata-fixtures",
                    "type": "tidelift"
                }
            ],
            "time": "2022-12-23T12:13:51+00:00"
        },
        {
            "name": "fakerphp/faker",
            "version": "v1.21.0",
            "source": {
                "type": "git",
                "url": "https://github.com/FakerPHP/Faker.git",
                "reference": "92efad6a967f0b79c499705c69b662f738cc9e4d"
            },
            "dist": {
                "type": "zip",
                "url": "https://api.github.com/repos/FakerPHP/Faker/zipball/92efad6a967f0b79c499705c69b662f738cc9e4d",
                "reference": "92efad6a967f0b79c499705c69b662f738cc9e4d",
                "shasum": ""
            },
            "require": {
                "php": "^7.4 || ^8.0",
                "psr/container": "^1.0 || ^2.0",
                "symfony/deprecation-contracts": "^2.2 || ^3.0"
            },
            "conflict": {
                "fzaninotto/faker": "*"
            },
            "require-dev": {
                "bamarni/composer-bin-plugin": "^1.4.1",
                "doctrine/persistence": "^1.3 || ^2.0",
                "ext-intl": "*",
                "phpunit/phpunit": "^9.5.26",
                "symfony/phpunit-bridge": "^5.4.16"
            },
            "suggest": {
                "doctrine/orm": "Required to use Faker\\ORM\\Doctrine",
                "ext-curl": "Required by Faker\\Provider\\Image to download images.",
                "ext-dom": "Required by Faker\\Provider\\HtmlLorem for generating random HTML.",
                "ext-iconv": "Required by Faker\\Provider\\ru_RU\\Text::realText() for generating real Russian text.",
                "ext-mbstring": "Required for multibyte Unicode string functionality."
            },
            "type": "library",
            "extra": {
                "branch-alias": {
                    "dev-main": "v1.21-dev"
                }
            },
            "autoload": {
                "psr-4": {
                    "Faker\\": "src/Faker/"
                }
            },
            "notification-url": "https://packagist.org/downloads/",
            "license": [
                "MIT"
            ],
            "authors": [
                {
                    "name": "François Zaninotto"
                }
            ],
            "description": "Faker is a PHP library that generates fake data for you.",
            "keywords": [
                "data",
                "faker",
                "fixtures"
            ],
            "support": {
                "issues": "https://github.com/FakerPHP/Faker/issues",
                "source": "https://github.com/FakerPHP/Faker/tree/v1.21.0"
            },
            "time": "2022-12-13T13:54:32+00:00"
        },
        {
            "name": "gitonomy/gitlib",
            "version": "v1.3.7",
            "source": {
                "type": "git",
                "url": "https://github.com/gitonomy/gitlib.git",
                "reference": "00b57b79f02396aa4c7c163f76fe2bc48faebbb7"
            },
            "dist": {
                "type": "zip",
                "url": "https://api.github.com/repos/gitonomy/gitlib/zipball/00b57b79f02396aa4c7c163f76fe2bc48faebbb7",
                "reference": "00b57b79f02396aa4c7c163f76fe2bc48faebbb7",
                "shasum": ""
            },
            "require": {
                "ext-pcre": "*",
                "php": "^5.6 || ^7.0 || ^8.0",
                "symfony/polyfill-mbstring": "^1.7",
                "symfony/process": "^3.4 || ^4.4 || ^5.0 || ^6.0"
            },
            "require-dev": {
                "ext-fileinfo": "*",
                "phpspec/prophecy": "^1.10.2",
                "phpunit/phpunit": "^5.7.27 || ^6.5.14 || ^7.5.20 || ^8.5.20 || ^9.5.9",
                "psr/log": "^1.0"
            },
            "suggest": {
                "ext-fileinfo": "Required to determine the mimetype of a blob",
                "psr/log": "Required to use loggers for reporting of execution"
            },
            "type": "library",
            "autoload": {
                "psr-4": {
                    "Gitonomy\\Git\\": "src/Gitonomy/Git/"
                }
            },
            "notification-url": "https://packagist.org/downloads/",
            "license": [
                "MIT"
            ],
            "authors": [
                {
                    "name": "Graham Campbell",
                    "email": "hello@gjcampbell.co.uk",
                    "homepage": "https://github.com/GrahamCampbell"
                },
                {
                    "name": "Julien Didier",
                    "email": "genzo.wm@gmail.com",
                    "homepage": "https://github.com/juliendidier"
                },
                {
                    "name": "Grégoire Pineau",
                    "email": "lyrixx@lyrixx.info",
                    "homepage": "https://github.com/lyrixx"
                },
                {
                    "name": "Alexandre Salomé",
                    "email": "alexandre.salome@gmail.com",
                    "homepage": "https://github.com/alexandresalome"
                }
            ],
            "description": "Library for accessing git",
            "support": {
                "issues": "https://github.com/gitonomy/gitlib/issues",
                "source": "https://github.com/gitonomy/gitlib/tree/v1.3.7"
            },
            "funding": [
                {
                    "url": "https://tidelift.com/funding/github/packagist/gitonomy/gitlib",
                    "type": "tidelift"
                }
            ],
            "time": "2022-10-04T14:20:15+00:00"
        },
        {
            "name": "hautelook/alice-bundle",
            "version": "2.11.0",
            "source": {
                "type": "git",
                "url": "https://github.com/theofidry/AliceBundle.git",
                "reference": "0dd4e9e5391e0c7acc21602f0fadb66210b33726"
            },
            "dist": {
                "type": "zip",
                "url": "https://api.github.com/repos/theofidry/AliceBundle/zipball/0dd4e9e5391e0c7acc21602f0fadb66210b33726",
                "reference": "0dd4e9e5391e0c7acc21602f0fadb66210b33726",
                "shasum": ""
            },
            "require": {
                "doctrine/data-fixtures": "^1.5",
                "doctrine/doctrine-bundle": "^2.5",
                "doctrine/orm": "^2.10.0",
                "doctrine/persistence": "^2.2 || ^3.0",
                "php": "^8.1",
                "psr/log": "^1.0 || ^2.0 || ^3.0",
                "symfony/finder": "^5.4.2 || ^6.0",
                "symfony/framework-bundle": "^5.4.2 || ^6.0",
                "theofidry/alice-data-fixtures": "^1.5"
            },
            "require-dev": {
                "doctrine/shards": "^1.0",
                "phpspec/prophecy": "^1.7",
                "phpspec/prophecy-phpunit": "^2.0",
                "phpunit/phpunit": "^9.5",
                "symfony/phpunit-bridge": "^6.0"
            },
            "type": "symfony-bundle",
            "extra": {
                "branch-alias": {
                    "dev-master": "2.x-dev"
                },
                "bin-dir": "bin",
                "sort-packages": true
            },
            "autoload": {
                "psr-4": {
                    "Hautelook\\AliceBundle\\": "src"
                }
            },
            "notification-url": "https://packagist.org/downloads/",
            "license": [
                "MIT"
            ],
            "authors": [
                {
                    "name": "Baldur Rensch",
                    "email": "brensch@gmail.com"
                },
                {
                    "name": "Théo FIDRY",
                    "email": "theo.fidry@gmail.com",
                    "homepage": "https://github.com/theofidry"
                }
            ],
            "description": "Symfony bundle to manage fixtures with Alice and Faker.",
            "keywords": [
                "Fixture",
                "alice",
                "faker",
                "orm",
                "symfony"
            ],
            "support": {
                "issues": "https://github.com/theofidry/AliceBundle/issues",
                "source": "https://github.com/theofidry/AliceBundle/tree/2.11.0"
            },
            "time": "2022-07-03T14:56:03+00:00"
        },
        {
            "name": "justinrainbow/json-schema",
            "version": "5.2.12",
            "source": {
                "type": "git",
                "url": "https://github.com/justinrainbow/json-schema.git",
                "reference": "ad87d5a5ca981228e0e205c2bc7dfb8e24559b60"
            },
            "dist": {
                "type": "zip",
                "url": "https://api.github.com/repos/justinrainbow/json-schema/zipball/ad87d5a5ca981228e0e205c2bc7dfb8e24559b60",
                "reference": "ad87d5a5ca981228e0e205c2bc7dfb8e24559b60",
                "shasum": ""
            },
            "require": {
                "php": ">=5.3.3"
            },
            "require-dev": {
                "friendsofphp/php-cs-fixer": "~2.2.20||~2.15.1",
                "json-schema/json-schema-test-suite": "1.2.0",
                "phpunit/phpunit": "^4.8.35"
            },
            "bin": [
                "bin/validate-json"
            ],
            "type": "library",
            "extra": {
                "branch-alias": {
                    "dev-master": "5.0.x-dev"
                }
            },
            "autoload": {
                "psr-4": {
                    "JsonSchema\\": "src/JsonSchema/"
                }
            },
            "notification-url": "https://packagist.org/downloads/",
            "license": [
                "MIT"
            ],
            "authors": [
                {
                    "name": "Bruno Prieto Reis",
                    "email": "bruno.p.reis@gmail.com"
                },
                {
                    "name": "Justin Rainbow",
                    "email": "justin.rainbow@gmail.com"
                },
                {
                    "name": "Igor Wiedler",
                    "email": "igor@wiedler.ch"
                },
                {
                    "name": "Robert Schönthal",
                    "email": "seroscho@googlemail.com"
                }
            ],
            "description": "A library to validate a json schema.",
            "homepage": "https://github.com/justinrainbow/json-schema",
            "keywords": [
                "json",
                "schema"
            ],
            "support": {
                "issues": "https://github.com/justinrainbow/json-schema/issues",
                "source": "https://github.com/justinrainbow/json-schema/tree/5.2.12"
            },
            "time": "2022-04-13T08:02:27+00:00"
        },
        {
            "name": "laravel/serializable-closure",
            "version": "v1.2.2",
            "source": {
                "type": "git",
                "url": "https://github.com/laravel/serializable-closure.git",
                "reference": "47afb7fae28ed29057fdca37e16a84f90cc62fae"
            },
            "dist": {
                "type": "zip",
                "url": "https://api.github.com/repos/laravel/serializable-closure/zipball/47afb7fae28ed29057fdca37e16a84f90cc62fae",
                "reference": "47afb7fae28ed29057fdca37e16a84f90cc62fae",
                "shasum": ""
            },
            "require": {
                "php": "^7.3|^8.0"
            },
            "require-dev": {
                "nesbot/carbon": "^2.61",
                "pestphp/pest": "^1.21.3",
                "phpstan/phpstan": "^1.8.2",
                "symfony/var-dumper": "^5.4.11"
            },
            "type": "library",
            "extra": {
                "branch-alias": {
                    "dev-master": "1.x-dev"
                }
            },
            "autoload": {
                "psr-4": {
                    "Laravel\\SerializableClosure\\": "src/"
                }
            },
            "notification-url": "https://packagist.org/downloads/",
            "license": [
                "MIT"
            ],
            "authors": [
                {
                    "name": "Taylor Otwell",
                    "email": "taylor@laravel.com"
                },
                {
                    "name": "Nuno Maduro",
                    "email": "nuno@laravel.com"
                }
            ],
            "description": "Laravel Serializable Closure provides an easy and secure way to serialize closures in PHP.",
            "keywords": [
                "closure",
                "laravel",
                "serializable"
            ],
            "support": {
                "issues": "https://github.com/laravel/serializable-closure/issues",
                "source": "https://github.com/laravel/serializable-closure"
            },
            "time": "2022-09-08T13:45:54+00:00"
        },
        {
            "name": "masterminds/html5",
            "version": "2.7.6",
            "source": {
                "type": "git",
                "url": "https://github.com/Masterminds/html5-php.git",
                "reference": "897eb517a343a2281f11bc5556d6548db7d93947"
            },
            "dist": {
                "type": "zip",
                "url": "https://api.github.com/repos/Masterminds/html5-php/zipball/897eb517a343a2281f11bc5556d6548db7d93947",
                "reference": "897eb517a343a2281f11bc5556d6548db7d93947",
                "shasum": ""
            },
            "require": {
                "ext-ctype": "*",
                "ext-dom": "*",
                "ext-libxml": "*",
                "php": ">=5.3.0"
            },
            "require-dev": {
                "phpunit/phpunit": "^4.8.35 || ^5.7.21 || ^6 || ^7"
            },
            "type": "library",
            "extra": {
                "branch-alias": {
                    "dev-master": "2.7-dev"
                }
            },
            "autoload": {
                "psr-4": {
                    "Masterminds\\": "src"
                }
            },
            "notification-url": "https://packagist.org/downloads/",
            "license": [
                "MIT"
            ],
            "authors": [
                {
                    "name": "Matt Butcher",
                    "email": "technosophos@gmail.com"
                },
                {
                    "name": "Matt Farina",
                    "email": "matt@mattfarina.com"
                },
                {
                    "name": "Asmir Mustafic",
                    "email": "goetas@gmail.com"
                }
            ],
            "description": "An HTML5 parser and serializer.",
            "homepage": "http://masterminds.github.io/html5-php",
            "keywords": [
                "HTML5",
                "dom",
                "html",
                "parser",
                "querypath",
                "serializer",
                "xml"
            ],
            "support": {
                "issues": "https://github.com/Masterminds/html5-php/issues",
                "source": "https://github.com/Masterminds/html5-php/tree/2.7.6"
            },
            "time": "2022-08-18T16:18:26+00:00"
        },
        {
            "name": "monolog/monolog",
            "version": "3.2.0",
            "source": {
                "type": "git",
                "url": "https://github.com/Seldaek/monolog.git",
                "reference": "305444bc6fb6c89e490f4b34fa6e979584d7fa81"
            },
            "dist": {
                "type": "zip",
                "url": "https://api.github.com/repos/Seldaek/monolog/zipball/305444bc6fb6c89e490f4b34fa6e979584d7fa81",
                "reference": "305444bc6fb6c89e490f4b34fa6e979584d7fa81",
                "shasum": ""
            },
            "require": {
                "php": ">=8.1",
                "psr/log": "^2.0 || ^3.0"
            },
            "provide": {
                "psr/log-implementation": "3.0.0"
            },
            "require-dev": {
                "aws/aws-sdk-php": "^3.0",
                "doctrine/couchdb": "~1.0@dev",
                "elasticsearch/elasticsearch": "^7 || ^8",
                "ext-json": "*",
                "graylog2/gelf-php": "^1.4.2",
                "guzzlehttp/guzzle": "^7.4",
                "guzzlehttp/psr7": "^2.2",
                "mongodb/mongodb": "^1.8",
                "php-amqplib/php-amqplib": "~2.4 || ^3",
                "phpstan/phpstan": "^1.4",
                "phpstan/phpstan-deprecation-rules": "^1.0",
                "phpstan/phpstan-strict-rules": "^1.1",
                "phpunit/phpunit": "^9.5.16",
                "predis/predis": "^1.1",
                "ruflin/elastica": "^7",
                "symfony/mailer": "^5.4 || ^6",
                "symfony/mime": "^5.4 || ^6"
            },
            "suggest": {
                "aws/aws-sdk-php": "Allow sending log messages to AWS services like DynamoDB",
                "doctrine/couchdb": "Allow sending log messages to a CouchDB server",
                "elasticsearch/elasticsearch": "Allow sending log messages to an Elasticsearch server via official client",
                "ext-amqp": "Allow sending log messages to an AMQP server (1.0+ required)",
                "ext-curl": "Required to send log messages using the IFTTTHandler, the LogglyHandler, the SendGridHandler, the SlackWebhookHandler or the TelegramBotHandler",
                "ext-mbstring": "Allow to work properly with unicode symbols",
                "ext-mongodb": "Allow sending log messages to a MongoDB server (via driver)",
                "ext-openssl": "Required to send log messages using SSL",
                "ext-sockets": "Allow sending log messages to a Syslog server (via UDP driver)",
                "graylog2/gelf-php": "Allow sending log messages to a GrayLog2 server",
                "mongodb/mongodb": "Allow sending log messages to a MongoDB server (via library)",
                "php-amqplib/php-amqplib": "Allow sending log messages to an AMQP server using php-amqplib",
                "rollbar/rollbar": "Allow sending log messages to Rollbar",
                "ruflin/elastica": "Allow sending log messages to an Elastic Search server"
            },
            "type": "library",
            "extra": {
                "branch-alias": {
                    "dev-main": "3.x-dev"
                }
            },
            "autoload": {
                "psr-4": {
                    "Monolog\\": "src/Monolog"
                }
            },
            "notification-url": "https://packagist.org/downloads/",
            "license": [
                "MIT"
            ],
            "authors": [
                {
                    "name": "Jordi Boggiano",
                    "email": "j.boggiano@seld.be",
                    "homepage": "https://seld.be"
                }
            ],
            "description": "Sends your logs to files, sockets, inboxes, databases and various web services",
            "homepage": "https://github.com/Seldaek/monolog",
            "keywords": [
                "log",
                "logging",
                "psr-3"
            ],
            "support": {
                "issues": "https://github.com/Seldaek/monolog/issues",
                "source": "https://github.com/Seldaek/monolog/tree/3.2.0"
            },
            "funding": [
                {
                    "url": "https://github.com/Seldaek",
                    "type": "github"
                },
                {
                    "url": "https://tidelift.com/funding/github/packagist/monolog/monolog",
                    "type": "tidelift"
                }
            ],
            "time": "2022-07-24T12:00:55+00:00"
        },
        {
            "name": "myclabs/deep-copy",
            "version": "1.11.0",
            "source": {
                "type": "git",
                "url": "https://github.com/myclabs/DeepCopy.git",
                "reference": "14daed4296fae74d9e3201d2c4925d1acb7aa614"
            },
            "dist": {
                "type": "zip",
                "url": "https://api.github.com/repos/myclabs/DeepCopy/zipball/14daed4296fae74d9e3201d2c4925d1acb7aa614",
                "reference": "14daed4296fae74d9e3201d2c4925d1acb7aa614",
                "shasum": ""
            },
            "require": {
                "php": "^7.1 || ^8.0"
            },
            "conflict": {
                "doctrine/collections": "<1.6.8",
                "doctrine/common": "<2.13.3 || >=3,<3.2.2"
            },
            "require-dev": {
                "doctrine/collections": "^1.6.8",
                "doctrine/common": "^2.13.3 || ^3.2.2",
                "phpunit/phpunit": "^7.5.20 || ^8.5.23 || ^9.5.13"
            },
            "type": "library",
            "autoload": {
                "files": [
                    "src/DeepCopy/deep_copy.php"
                ],
                "psr-4": {
                    "DeepCopy\\": "src/DeepCopy/"
                }
            },
            "notification-url": "https://packagist.org/downloads/",
            "license": [
                "MIT"
            ],
            "description": "Create deep copies (clones) of your objects",
            "keywords": [
                "clone",
                "copy",
                "duplicate",
                "object",
                "object graph"
            ],
            "support": {
                "issues": "https://github.com/myclabs/DeepCopy/issues",
                "source": "https://github.com/myclabs/DeepCopy/tree/1.11.0"
            },
            "funding": [
                {
                    "url": "https://tidelift.com/funding/github/packagist/myclabs/deep-copy",
                    "type": "tidelift"
                }
            ],
            "time": "2022-03-03T13:19:32+00:00"
        },
        {
            "name": "nelmio/alice",
            "version": "3.12.1",
            "source": {
                "type": "git",
                "url": "https://github.com/nelmio/alice.git",
                "reference": "e7d3275a9137bea1436b89f0fea770d0feca5358"
            },
            "dist": {
                "type": "zip",
                "url": "https://api.github.com/repos/nelmio/alice/zipball/e7d3275a9137bea1436b89f0fea770d0feca5358",
                "reference": "e7d3275a9137bea1436b89f0fea770d0feca5358",
                "shasum": ""
            },
            "require": {
                "fakerphp/faker": "^1.10",
                "myclabs/deep-copy": "^1.10",
                "php": "^8.1",
                "sebastian/comparator": "^3.0 || ^4.0",
                "symfony/property-access": "^5.4 || ^6.0",
                "symfony/yaml": "^5.4 || ^6.0"
            },
            "conflict": {
                "symfony/framework-bundle": "<5.4.0"
            },
            "require-dev": {
                "bamarni/composer-bin-plugin": "^1.4.1",
                "phpspec/prophecy": "^1.6",
                "phpspec/prophecy-phpunit": "^2.0",
                "phpunit/phpunit": "^9.3",
                "symfony/config": "^5.4 || ^6.0",
                "symfony/dependency-injection": "^5.4 || ^6.0",
                "symfony/finder": "^5.4 || ^6.0",
                "symfony/http-kernel": "^5.4 || ^6.0",
                "symfony/phpunit-bridge": "^5.4 || ^6.0",
                "symfony/var-dumper": "^5.4 || ^6.0"
            },
            "suggest": {
                "theofidry/alice-data-fixtures": "Wrapper for Alice to provide a persistence layer."
            },
            "type": "library",
            "extra": {
                "bamarni-bin": {
                    "bin-links": false
                },
                "branch-alias": {
                    "dev-master": "3.x-dev"
                }
            },
            "autoload": {
                "files": [
                    "src/deep_clone.php"
                ],
                "psr-4": {
                    "Nelmio\\Alice\\": "src"
                }
            },
            "notification-url": "https://packagist.org/downloads/",
            "license": [
                "MIT"
            ],
            "authors": [
                {
                    "name": "Jordi Boggiano",
                    "email": "j.boggiano@seld.be"
                },
                {
                    "name": "Tim Shelburne",
                    "email": "shelburt02@gmail.com"
                },
                {
                    "name": "Théo FIDRY",
                    "email": "theo.fidry@gmail.com"
                }
            ],
            "description": "Expressive fixtures generator",
            "keywords": [
                "Fixture",
                "data",
                "faker",
                "test"
            ],
            "support": {
                "issues": "https://github.com/nelmio/alice/issues",
                "source": "https://github.com/nelmio/alice/tree/3.12.1"
            },
            "funding": [
                {
                    "url": "https://github.com/theofidry",
                    "type": "github"
                }
            ],
            "time": "2022-11-14T18:45:17+00:00"
        },
        {
            "name": "nikic/php-parser",
            "version": "v4.15.2",
            "source": {
                "type": "git",
                "url": "https://github.com/nikic/PHP-Parser.git",
                "reference": "f59bbe44bf7d96f24f3e2b4ddc21cd52c1d2adbc"
            },
            "dist": {
                "type": "zip",
                "url": "https://api.github.com/repos/nikic/PHP-Parser/zipball/f59bbe44bf7d96f24f3e2b4ddc21cd52c1d2adbc",
                "reference": "f59bbe44bf7d96f24f3e2b4ddc21cd52c1d2adbc",
                "shasum": ""
            },
            "require": {
                "ext-tokenizer": "*",
                "php": ">=7.0"
            },
            "require-dev": {
                "ircmaxell/php-yacc": "^0.0.7",
                "phpunit/phpunit": "^6.5 || ^7.0 || ^8.0 || ^9.0"
            },
            "bin": [
                "bin/php-parse"
            ],
            "type": "library",
            "extra": {
                "branch-alias": {
                    "dev-master": "4.9-dev"
                }
            },
            "autoload": {
                "psr-4": {
                    "PhpParser\\": "lib/PhpParser"
                }
            },
            "notification-url": "https://packagist.org/downloads/",
            "license": [
                "BSD-3-Clause"
            ],
            "authors": [
                {
                    "name": "Nikita Popov"
                }
            ],
            "description": "A PHP parser written in PHP",
            "keywords": [
                "parser",
                "php"
            ],
            "support": {
                "issues": "https://github.com/nikic/PHP-Parser/issues",
                "source": "https://github.com/nikic/PHP-Parser/tree/v4.15.2"
            },
            "time": "2022-11-12T15:38:23+00:00"
        },
        {
            "name": "ondram/ci-detector",
            "version": "4.1.0",
            "source": {
                "type": "git",
                "url": "https://github.com/OndraM/ci-detector.git",
                "reference": "8a4b664e916df82ff26a44709942dfd593fa6f30"
            },
            "dist": {
                "type": "zip",
                "url": "https://api.github.com/repos/OndraM/ci-detector/zipball/8a4b664e916df82ff26a44709942dfd593fa6f30",
                "reference": "8a4b664e916df82ff26a44709942dfd593fa6f30",
                "shasum": ""
            },
            "require": {
                "php": "^7.1 || ^8.0"
            },
            "require-dev": {
                "ergebnis/composer-normalize": "^2.2",
                "lmc/coding-standard": "^1.3 || ^2.1",
                "php-parallel-lint/php-parallel-lint": "^1.2",
                "phpstan/extension-installer": "^1.0.5",
                "phpstan/phpstan": "^0.12.58",
                "phpstan/phpstan-phpunit": "^0.12.16",
                "phpunit/phpunit": "^7.1 || ^8.0 || ^9.0"
            },
            "type": "library",
            "autoload": {
                "psr-4": {
                    "OndraM\\CiDetector\\": "src/"
                }
            },
            "notification-url": "https://packagist.org/downloads/",
            "license": [
                "MIT"
            ],
            "authors": [
                {
                    "name": "Ondřej Machulda",
                    "email": "ondrej.machulda@gmail.com"
                }
            ],
            "description": "Detect continuous integration environment and provide unified access to properties of current build",
            "keywords": [
                "CircleCI",
                "Codeship",
                "Wercker",
                "adapter",
                "appveyor",
                "aws",
                "aws codebuild",
                "azure",
                "azure devops",
                "azure pipelines",
                "bamboo",
                "bitbucket",
                "buddy",
                "ci-info",
                "codebuild",
                "continuous integration",
                "continuousphp",
                "devops",
                "drone",
                "github",
                "gitlab",
                "interface",
                "jenkins",
                "pipelines",
                "sourcehut",
                "teamcity",
                "travis"
            ],
            "support": {
                "issues": "https://github.com/OndraM/ci-detector/issues",
                "source": "https://github.com/OndraM/ci-detector/tree/4.1.0"
            },
            "time": "2021-04-14T09:16:52+00:00"
        },
        {
            "name": "pdepend/pdepend",
            "version": "2.12.1",
            "source": {
                "type": "git",
                "url": "https://github.com/pdepend/pdepend.git",
                "reference": "7a892d56ceafd804b4a2ecc85184640937ce9e84"
            },
            "dist": {
                "type": "zip",
                "url": "https://api.github.com/repos/pdepend/pdepend/zipball/7a892d56ceafd804b4a2ecc85184640937ce9e84",
                "reference": "7a892d56ceafd804b4a2ecc85184640937ce9e84",
                "shasum": ""
            },
            "require": {
                "php": ">=5.3.7",
                "symfony/config": "^2.3.0|^3|^4|^5|^6.0",
                "symfony/dependency-injection": "^2.3.0|^3|^4|^5|^6.0",
                "symfony/filesystem": "^2.3.0|^3|^4|^5|^6.0"
            },
            "require-dev": {
                "easy-doc/easy-doc": "0.0.0|^1.2.3",
                "gregwar/rst": "^1.0",
                "phpunit/phpunit": "^4.8.36|^5.7.27",
                "squizlabs/php_codesniffer": "^2.0.0"
            },
            "bin": [
                "src/bin/pdepend"
            ],
            "type": "library",
            "extra": {
                "branch-alias": {
                    "dev-master": "2.x-dev"
                }
            },
            "autoload": {
                "psr-4": {
                    "PDepend\\": "src/main/php/PDepend"
                }
            },
            "notification-url": "https://packagist.org/downloads/",
            "license": [
                "BSD-3-Clause"
            ],
            "description": "Official version of pdepend to be handled with Composer",
            "support": {
                "issues": "https://github.com/pdepend/pdepend/issues",
                "source": "https://github.com/pdepend/pdepend/tree/2.12.1"
            },
            "funding": [
                {
                    "url": "https://tidelift.com/funding/github/packagist/pdepend/pdepend",
                    "type": "tidelift"
                }
            ],
            "time": "2022-09-08T19:30:37+00:00"
        },
        {
            "name": "phar-io/manifest",
            "version": "2.0.3",
            "source": {
                "type": "git",
                "url": "https://github.com/phar-io/manifest.git",
                "reference": "97803eca37d319dfa7826cc2437fc020857acb53"
            },
            "dist": {
                "type": "zip",
                "url": "https://api.github.com/repos/phar-io/manifest/zipball/97803eca37d319dfa7826cc2437fc020857acb53",
                "reference": "97803eca37d319dfa7826cc2437fc020857acb53",
                "shasum": ""
            },
            "require": {
                "ext-dom": "*",
                "ext-phar": "*",
                "ext-xmlwriter": "*",
                "phar-io/version": "^3.0.1",
                "php": "^7.2 || ^8.0"
            },
            "type": "library",
            "extra": {
                "branch-alias": {
                    "dev-master": "2.0.x-dev"
                }
            },
            "autoload": {
                "classmap": [
                    "src/"
                ]
            },
            "notification-url": "https://packagist.org/downloads/",
            "license": [
                "BSD-3-Clause"
            ],
            "authors": [
                {
                    "name": "Arne Blankerts",
                    "email": "arne@blankerts.de",
                    "role": "Developer"
                },
                {
                    "name": "Sebastian Heuer",
                    "email": "sebastian@phpeople.de",
                    "role": "Developer"
                },
                {
                    "name": "Sebastian Bergmann",
                    "email": "sebastian@phpunit.de",
                    "role": "Developer"
                }
            ],
            "description": "Component for reading phar.io manifest information from a PHP Archive (PHAR)",
            "support": {
                "issues": "https://github.com/phar-io/manifest/issues",
                "source": "https://github.com/phar-io/manifest/tree/2.0.3"
            },
            "time": "2021-07-20T11:28:43+00:00"
        },
        {
            "name": "phar-io/version",
            "version": "3.2.1",
            "source": {
                "type": "git",
                "url": "https://github.com/phar-io/version.git",
                "reference": "4f7fd7836c6f332bb2933569e566a0d6c4cbed74"
            },
            "dist": {
                "type": "zip",
                "url": "https://api.github.com/repos/phar-io/version/zipball/4f7fd7836c6f332bb2933569e566a0d6c4cbed74",
                "reference": "4f7fd7836c6f332bb2933569e566a0d6c4cbed74",
                "shasum": ""
            },
            "require": {
                "php": "^7.2 || ^8.0"
            },
            "type": "library",
            "autoload": {
                "classmap": [
                    "src/"
                ]
            },
            "notification-url": "https://packagist.org/downloads/",
            "license": [
                "BSD-3-Clause"
            ],
            "authors": [
                {
                    "name": "Arne Blankerts",
                    "email": "arne@blankerts.de",
                    "role": "Developer"
                },
                {
                    "name": "Sebastian Heuer",
                    "email": "sebastian@phpeople.de",
                    "role": "Developer"
                },
                {
                    "name": "Sebastian Bergmann",
                    "email": "sebastian@phpunit.de",
                    "role": "Developer"
                }
            ],
            "description": "Library for handling version information and constraints",
            "support": {
                "issues": "https://github.com/phar-io/version/issues",
                "source": "https://github.com/phar-io/version/tree/3.2.1"
            },
            "time": "2022-02-21T01:04:05+00:00"
        },
        {
            "name": "php-parallel-lint/php-parallel-lint",
            "version": "v1.3.2",
            "source": {
                "type": "git",
                "url": "https://github.com/php-parallel-lint/PHP-Parallel-Lint.git",
                "reference": "6483c9832e71973ed29cf71bd6b3f4fde438a9de"
            },
            "dist": {
                "type": "zip",
                "url": "https://api.github.com/repos/php-parallel-lint/PHP-Parallel-Lint/zipball/6483c9832e71973ed29cf71bd6b3f4fde438a9de",
                "reference": "6483c9832e71973ed29cf71bd6b3f4fde438a9de",
                "shasum": ""
            },
            "require": {
                "ext-json": "*",
                "php": ">=5.3.0"
            },
            "replace": {
                "grogy/php-parallel-lint": "*",
                "jakub-onderka/php-parallel-lint": "*"
            },
            "require-dev": {
                "nette/tester": "^1.3 || ^2.0",
                "php-parallel-lint/php-console-highlighter": "0.* || ^1.0",
                "squizlabs/php_codesniffer": "^3.6"
            },
            "suggest": {
                "php-parallel-lint/php-console-highlighter": "Highlight syntax in code snippet"
            },
            "bin": [
                "parallel-lint"
            ],
            "type": "library",
            "autoload": {
                "classmap": [
                    "./src/"
                ]
            },
            "notification-url": "https://packagist.org/downloads/",
            "license": [
                "BSD-2-Clause"
            ],
            "authors": [
                {
                    "name": "Jakub Onderka",
                    "email": "ahoj@jakubonderka.cz"
                }
            ],
            "description": "This tool check syntax of PHP files about 20x faster than serial check.",
            "homepage": "https://github.com/php-parallel-lint/PHP-Parallel-Lint",
            "support": {
                "issues": "https://github.com/php-parallel-lint/PHP-Parallel-Lint/issues",
                "source": "https://github.com/php-parallel-lint/PHP-Parallel-Lint/tree/v1.3.2"
            },
            "time": "2022-02-21T12:50:22+00:00"
        },
        {
            "name": "phpmd/phpmd",
            "version": "2.13.0",
            "source": {
                "type": "git",
                "url": "https://github.com/phpmd/phpmd.git",
                "reference": "dad0228156856b3ad959992f9748514fa943f3e3"
            },
            "dist": {
                "type": "zip",
                "url": "https://api.github.com/repos/phpmd/phpmd/zipball/dad0228156856b3ad959992f9748514fa943f3e3",
                "reference": "dad0228156856b3ad959992f9748514fa943f3e3",
                "shasum": ""
            },
            "require": {
                "composer/xdebug-handler": "^1.0 || ^2.0 || ^3.0",
                "ext-xml": "*",
                "pdepend/pdepend": "^2.12.1",
                "php": ">=5.3.9"
            },
            "require-dev": {
                "easy-doc/easy-doc": "0.0.0 || ^1.3.2",
                "ext-json": "*",
                "ext-simplexml": "*",
                "gregwar/rst": "^1.0",
                "mikey179/vfsstream": "^1.6.8",
                "phpunit/phpunit": "^4.8.36 || ^5.7.27",
                "squizlabs/php_codesniffer": "^2.0"
            },
            "bin": [
                "src/bin/phpmd"
            ],
            "type": "library",
            "autoload": {
                "psr-0": {
                    "PHPMD\\": "src/main/php"
                }
            },
            "notification-url": "https://packagist.org/downloads/",
            "license": [
                "BSD-3-Clause"
            ],
            "authors": [
                {
                    "name": "Manuel Pichler",
                    "email": "github@manuel-pichler.de",
                    "homepage": "https://github.com/manuelpichler",
                    "role": "Project Founder"
                },
                {
                    "name": "Marc Würth",
                    "email": "ravage@bluewin.ch",
                    "homepage": "https://github.com/ravage84",
                    "role": "Project Maintainer"
                },
                {
                    "name": "Other contributors",
                    "homepage": "https://github.com/phpmd/phpmd/graphs/contributors",
                    "role": "Contributors"
                }
            ],
            "description": "PHPMD is a spin-off project of PHP Depend and aims to be a PHP equivalent of the well known Java tool PMD.",
            "homepage": "https://phpmd.org/",
            "keywords": [
                "mess detection",
                "mess detector",
                "pdepend",
                "phpmd",
                "pmd"
            ],
            "support": {
                "irc": "irc://irc.freenode.org/phpmd",
                "issues": "https://github.com/phpmd/phpmd/issues",
                "source": "https://github.com/phpmd/phpmd/tree/2.13.0"
            },
            "funding": [
                {
                    "url": "https://tidelift.com/funding/github/packagist/phpmd/phpmd",
                    "type": "tidelift"
                }
            ],
            "time": "2022-09-10T08:44:15+00:00"
        },
        {
            "name": "phpro/grumphp",
            "version": "v1.15.0",
            "source": {
                "type": "git",
                "url": "https://github.com/phpro/grumphp.git",
                "reference": "533e45484be80d426010a318ff6f99fbe33350a5"
            },
            "dist": {
                "type": "zip",
                "url": "https://api.github.com/repos/phpro/grumphp/zipball/533e45484be80d426010a318ff6f99fbe33350a5",
                "reference": "533e45484be80d426010a318ff6f99fbe33350a5",
                "shasum": ""
            },
            "require": {
                "amphp/amp": "^2.6",
                "amphp/parallel": "^1.4",
                "amphp/parallel-functions": "^1.1",
                "composer-plugin-api": "~2.0",
                "doctrine/collections": "^1.6.8 || ^2.0",
                "ext-json": "*",
                "gitonomy/gitlib": "^1.3",
                "laravel/serializable-closure": "^1.1",
                "monolog/monolog": "^2.0 || ^3.0",
                "ondram/ci-detector": "^4.0",
                "php": "^8.0",
                "psr/container": "^1.1 || ^2.0",
                "seld/jsonlint": "~1.8",
                "symfony/config": "~5.4 || ~6.0",
                "symfony/console": "~5.4 || ~6.0",
                "symfony/dependency-injection": "~5.4 || ~6.0",
                "symfony/dotenv": "~5.4 || ~6.0",
                "symfony/event-dispatcher": "~5.4 || ~6.0",
                "symfony/filesystem": "~5.4 || ~6.0",
                "symfony/finder": "~5.4 || ~6.0",
                "symfony/options-resolver": "~5.4 || ~6.0",
                "symfony/process": "~5.4 || ~6.0",
                "symfony/yaml": "~5.4 || ~6.0"
            },
            "require-dev": {
                "amphp/sync": "^v1.4",
                "brianium/paratest": "^6.4",
                "composer/composer": "^2.2.6",
                "nikic/php-parser": "~4.13",
                "php-parallel-lint/php-parallel-lint": "^1.3",
                "phpspec/phpspec": "^7.2",
                "phpspec/prophecy-phpunit": "^2.0",
                "phpunit/phpunit": "^9.5.13"
            },
            "suggest": {
                "atoum/atoum": "Lets GrumPHP run your unit tests.",
                "behat/behat": "Lets GrumPHP validate your project features.",
                "brianium/paratest": "Lets GrumPHP run PHPUnit in parallel.",
                "codeception/codeception": "Lets GrumPHP run your project's full stack tests",
                "consolidation/robo": "Lets GrumPHP run your automated PHP tasks.",
                "designsecurity/progpilot": "Lets GrumPHP be sure that there are no vulnerabilities in your code.",
                "doctrine/orm": "Lets GrumPHP validate your Doctrine mapping files.",
                "enlightn/security-checker": "Lets GrumPHP be sure that there are no known security issues.",
                "ergebnis/composer-normalize": "Lets GrumPHP tidy and normalize your composer.json file.",
                "friendsofphp/php-cs-fixer": "Lets GrumPHP automatically fix your codestyle.",
                "friendsoftwig/twigcs": "Lets GrumPHP check Twig coding standard.",
                "infection/infection": "Lets GrumPHP evaluate the quality your unit tests",
                "maglnet/composer-require-checker": "Lets GrumPHP analyze composer dependencies.",
                "malukenho/kawaii-gherkin": "Lets GrumPHP lint your Gherkin files.",
                "nette/tester": "Lets GrumPHP run your unit tests with nette tester.",
                "nikic/php-parser": "Lets GrumPHP run static analyses through your PHP files.",
                "pestphp/pest": "Lets GrumPHP run your unit test with Pest PHP",
                "phan/phan": "Lets GrumPHP unleash a static analyzer on your code",
                "phing/phing": "Lets GrumPHP run your automated PHP tasks.",
                "php-parallel-lint/php-parallel-lint": "Lets GrumPHP quickly lint your entire code base.",
                "phparkitect/phparkitect": "Let GrumPHP keep your codebase coherent and solid, by permitting to add some architectural constraint check to your workflow.",
                "phpmd/phpmd": "Lets GrumPHP sort out the mess in your code",
                "phpspec/phpspec": "Lets GrumPHP spec your code.",
                "phpstan/phpstan": "Lets GrumPHP discover bugs in your code without running it.",
                "phpunit/phpunit": "Lets GrumPHP run your unit tests.",
                "povils/phpmnd": "Lets GrumPHP help you detect magic numbers in PHP code.",
                "rector/rector ": "Lets GrumPHP instantly upgrade and automatically refactor your PHP code.",
                "roave/security-advisories": "Lets GrumPHP be sure that there are no known security issues.",
                "sebastian/phpcpd": "Lets GrumPHP find duplicated code.",
                "squizlabs/php_codesniffer": "Lets GrumPHP sniff on your code.",
                "sstalle/php7cc": "Lets GrumPHP check PHP 5.3 - 5.6 code compatibility with PHP 7.",
                "symfony/phpunit-bridge": "Lets GrumPHP run your unit tests with the phpunit-bridge of Symfony.",
                "symplify/easy-coding-standard": "Lets GrumPHP check coding standard.",
                "vimeo/psalm": "Lets GrumPHP discover errors in your code without running it."
            },
            "bin": [
                "bin/grumphp"
            ],
            "type": "composer-plugin",
            "extra": {
                "class": "GrumPHP\\Composer\\GrumPHPPlugin"
            },
            "autoload": {
                "psr-4": {
                    "GrumPHP\\": "src"
                }
            },
            "notification-url": "https://packagist.org/downloads/",
            "license": [
                "MIT"
            ],
            "authors": [
                {
                    "name": "Toon Verwerft",
                    "email": "toon.verwerft@phpro.be"
                },
                {
                    "name": "Community",
                    "homepage": "https://github.com/phpro/grumphp/graphs/contributors"
                }
            ],
            "description": "A composer plugin that enables source code quality checks.",
            "support": {
                "issues": "https://github.com/phpro/grumphp/issues",
                "source": "https://github.com/phpro/grumphp/tree/v1.15.0"
            },
            "time": "2022-12-22T12:36:10+00:00"
        },
        {
            "name": "phpstan/phpstan",
            "version": "1.9.14",
            "source": {
                "type": "git",
                "url": "https://github.com/phpstan/phpstan.git",
                "reference": "e5fcc96289cf737304286a9b505fbed091f02e58"
            },
            "dist": {
                "type": "zip",
                "url": "https://api.github.com/repos/phpstan/phpstan/zipball/e5fcc96289cf737304286a9b505fbed091f02e58",
                "reference": "e5fcc96289cf737304286a9b505fbed091f02e58",
                "shasum": ""
            },
            "require": {
                "php": "^7.2|^8.0"
            },
            "conflict": {
                "phpstan/phpstan-shim": "*"
            },
            "bin": [
                "phpstan",
                "phpstan.phar"
            ],
            "type": "library",
            "autoload": {
                "files": [
                    "bootstrap.php"
                ]
            },
            "notification-url": "https://packagist.org/downloads/",
            "license": [
                "MIT"
            ],
            "description": "PHPStan - PHP Static Analysis Tool",
            "keywords": [
                "dev",
                "static analysis"
            ],
            "support": {
                "issues": "https://github.com/phpstan/phpstan/issues",
                "source": "https://github.com/phpstan/phpstan/tree/1.9.14"
            },
            "funding": [
                {
                    "url": "https://github.com/ondrejmirtes",
                    "type": "github"
                },
                {
                    "url": "https://github.com/phpstan",
                    "type": "github"
                },
                {
                    "url": "https://tidelift.com/funding/github/packagist/phpstan/phpstan",
                    "type": "tidelift"
                }
            ],
            "time": "2023-01-19T10:47:09+00:00"
        },
        {
            "name": "phpunit/php-code-coverage",
            "version": "9.2.23",
            "source": {
                "type": "git",
                "url": "https://github.com/sebastianbergmann/php-code-coverage.git",
                "reference": "9f1f0f9a2fbb680b26d1cf9b61b6eac43a6e4e9c"
            },
            "dist": {
                "type": "zip",
                "url": "https://api.github.com/repos/sebastianbergmann/php-code-coverage/zipball/9f1f0f9a2fbb680b26d1cf9b61b6eac43a6e4e9c",
                "reference": "9f1f0f9a2fbb680b26d1cf9b61b6eac43a6e4e9c",
                "shasum": ""
            },
            "require": {
                "ext-dom": "*",
                "ext-libxml": "*",
                "ext-xmlwriter": "*",
                "nikic/php-parser": "^4.14",
                "php": ">=7.3",
                "phpunit/php-file-iterator": "^3.0.3",
                "phpunit/php-text-template": "^2.0.2",
                "sebastian/code-unit-reverse-lookup": "^2.0.2",
                "sebastian/complexity": "^2.0",
                "sebastian/environment": "^5.1.2",
                "sebastian/lines-of-code": "^1.0.3",
                "sebastian/version": "^3.0.1",
                "theseer/tokenizer": "^1.2.0"
            },
            "require-dev": {
                "phpunit/phpunit": "^9.3"
            },
            "suggest": {
                "ext-pcov": "*",
                "ext-xdebug": "*"
            },
            "type": "library",
            "extra": {
                "branch-alias": {
                    "dev-master": "9.2-dev"
                }
            },
            "autoload": {
                "classmap": [
                    "src/"
                ]
            },
            "notification-url": "https://packagist.org/downloads/",
            "license": [
                "BSD-3-Clause"
            ],
            "authors": [
                {
                    "name": "Sebastian Bergmann",
                    "email": "sebastian@phpunit.de",
                    "role": "lead"
                }
            ],
            "description": "Library that provides collection, processing, and rendering functionality for PHP code coverage information.",
            "homepage": "https://github.com/sebastianbergmann/php-code-coverage",
            "keywords": [
                "coverage",
                "testing",
                "xunit"
            ],
            "support": {
                "issues": "https://github.com/sebastianbergmann/php-code-coverage/issues",
                "source": "https://github.com/sebastianbergmann/php-code-coverage/tree/9.2.23"
            },
            "funding": [
                {
                    "url": "https://github.com/sebastianbergmann",
                    "type": "github"
                }
            ],
            "time": "2022-12-28T12:41:10+00:00"
        },
        {
            "name": "phpunit/php-file-iterator",
            "version": "3.0.6",
            "source": {
                "type": "git",
                "url": "https://github.com/sebastianbergmann/php-file-iterator.git",
                "reference": "cf1c2e7c203ac650e352f4cc675a7021e7d1b3cf"
            },
            "dist": {
                "type": "zip",
                "url": "https://api.github.com/repos/sebastianbergmann/php-file-iterator/zipball/cf1c2e7c203ac650e352f4cc675a7021e7d1b3cf",
                "reference": "cf1c2e7c203ac650e352f4cc675a7021e7d1b3cf",
                "shasum": ""
            },
            "require": {
                "php": ">=7.3"
            },
            "require-dev": {
                "phpunit/phpunit": "^9.3"
            },
            "type": "library",
            "extra": {
                "branch-alias": {
                    "dev-master": "3.0-dev"
                }
            },
            "autoload": {
                "classmap": [
                    "src/"
                ]
            },
            "notification-url": "https://packagist.org/downloads/",
            "license": [
                "BSD-3-Clause"
            ],
            "authors": [
                {
                    "name": "Sebastian Bergmann",
                    "email": "sebastian@phpunit.de",
                    "role": "lead"
                }
            ],
            "description": "FilterIterator implementation that filters files based on a list of suffixes.",
            "homepage": "https://github.com/sebastianbergmann/php-file-iterator/",
            "keywords": [
                "filesystem",
                "iterator"
            ],
            "support": {
                "issues": "https://github.com/sebastianbergmann/php-file-iterator/issues",
                "source": "https://github.com/sebastianbergmann/php-file-iterator/tree/3.0.6"
            },
            "funding": [
                {
                    "url": "https://github.com/sebastianbergmann",
                    "type": "github"
                }
            ],
            "time": "2021-12-02T12:48:52+00:00"
        },
        {
            "name": "phpunit/php-invoker",
            "version": "3.1.1",
            "source": {
                "type": "git",
                "url": "https://github.com/sebastianbergmann/php-invoker.git",
                "reference": "5a10147d0aaf65b58940a0b72f71c9ac0423cc67"
            },
            "dist": {
                "type": "zip",
                "url": "https://api.github.com/repos/sebastianbergmann/php-invoker/zipball/5a10147d0aaf65b58940a0b72f71c9ac0423cc67",
                "reference": "5a10147d0aaf65b58940a0b72f71c9ac0423cc67",
                "shasum": ""
            },
            "require": {
                "php": ">=7.3"
            },
            "require-dev": {
                "ext-pcntl": "*",
                "phpunit/phpunit": "^9.3"
            },
            "suggest": {
                "ext-pcntl": "*"
            },
            "type": "library",
            "extra": {
                "branch-alias": {
                    "dev-master": "3.1-dev"
                }
            },
            "autoload": {
                "classmap": [
                    "src/"
                ]
            },
            "notification-url": "https://packagist.org/downloads/",
            "license": [
                "BSD-3-Clause"
            ],
            "authors": [
                {
                    "name": "Sebastian Bergmann",
                    "email": "sebastian@phpunit.de",
                    "role": "lead"
                }
            ],
            "description": "Invoke callables with a timeout",
            "homepage": "https://github.com/sebastianbergmann/php-invoker/",
            "keywords": [
                "process"
            ],
            "support": {
                "issues": "https://github.com/sebastianbergmann/php-invoker/issues",
                "source": "https://github.com/sebastianbergmann/php-invoker/tree/3.1.1"
            },
            "funding": [
                {
                    "url": "https://github.com/sebastianbergmann",
                    "type": "github"
                }
            ],
            "time": "2020-09-28T05:58:55+00:00"
        },
        {
            "name": "phpunit/php-text-template",
            "version": "2.0.4",
            "source": {
                "type": "git",
                "url": "https://github.com/sebastianbergmann/php-text-template.git",
                "reference": "5da5f67fc95621df9ff4c4e5a84d6a8a2acf7c28"
            },
            "dist": {
                "type": "zip",
                "url": "https://api.github.com/repos/sebastianbergmann/php-text-template/zipball/5da5f67fc95621df9ff4c4e5a84d6a8a2acf7c28",
                "reference": "5da5f67fc95621df9ff4c4e5a84d6a8a2acf7c28",
                "shasum": ""
            },
            "require": {
                "php": ">=7.3"
            },
            "require-dev": {
                "phpunit/phpunit": "^9.3"
            },
            "type": "library",
            "extra": {
                "branch-alias": {
                    "dev-master": "2.0-dev"
                }
            },
            "autoload": {
                "classmap": [
                    "src/"
                ]
            },
            "notification-url": "https://packagist.org/downloads/",
            "license": [
                "BSD-3-Clause"
            ],
            "authors": [
                {
                    "name": "Sebastian Bergmann",
                    "email": "sebastian@phpunit.de",
                    "role": "lead"
                }
            ],
            "description": "Simple template engine.",
            "homepage": "https://github.com/sebastianbergmann/php-text-template/",
            "keywords": [
                "template"
            ],
            "support": {
                "issues": "https://github.com/sebastianbergmann/php-text-template/issues",
                "source": "https://github.com/sebastianbergmann/php-text-template/tree/2.0.4"
            },
            "funding": [
                {
                    "url": "https://github.com/sebastianbergmann",
                    "type": "github"
                }
            ],
            "time": "2020-10-26T05:33:50+00:00"
        },
        {
            "name": "phpunit/php-timer",
            "version": "5.0.3",
            "source": {
                "type": "git",
                "url": "https://github.com/sebastianbergmann/php-timer.git",
                "reference": "5a63ce20ed1b5bf577850e2c4e87f4aa902afbd2"
            },
            "dist": {
                "type": "zip",
                "url": "https://api.github.com/repos/sebastianbergmann/php-timer/zipball/5a63ce20ed1b5bf577850e2c4e87f4aa902afbd2",
                "reference": "5a63ce20ed1b5bf577850e2c4e87f4aa902afbd2",
                "shasum": ""
            },
            "require": {
                "php": ">=7.3"
            },
            "require-dev": {
                "phpunit/phpunit": "^9.3"
            },
            "type": "library",
            "extra": {
                "branch-alias": {
                    "dev-master": "5.0-dev"
                }
            },
            "autoload": {
                "classmap": [
                    "src/"
                ]
            },
            "notification-url": "https://packagist.org/downloads/",
            "license": [
                "BSD-3-Clause"
            ],
            "authors": [
                {
                    "name": "Sebastian Bergmann",
                    "email": "sebastian@phpunit.de",
                    "role": "lead"
                }
            ],
            "description": "Utility class for timing",
            "homepage": "https://github.com/sebastianbergmann/php-timer/",
            "keywords": [
                "timer"
            ],
            "support": {
                "issues": "https://github.com/sebastianbergmann/php-timer/issues",
                "source": "https://github.com/sebastianbergmann/php-timer/tree/5.0.3"
            },
            "funding": [
                {
                    "url": "https://github.com/sebastianbergmann",
                    "type": "github"
                }
            ],
            "time": "2020-10-26T13:16:10+00:00"
        },
        {
            "name": "phpunit/phpunit",
            "version": "9.5.28",
            "source": {
                "type": "git",
                "url": "https://github.com/sebastianbergmann/phpunit.git",
                "reference": "954ca3113a03bf780d22f07bf055d883ee04b65e"
            },
            "dist": {
                "type": "zip",
                "url": "https://api.github.com/repos/sebastianbergmann/phpunit/zipball/954ca3113a03bf780d22f07bf055d883ee04b65e",
                "reference": "954ca3113a03bf780d22f07bf055d883ee04b65e",
                "shasum": ""
            },
            "require": {
                "doctrine/instantiator": "^1.3.1 || ^2",
                "ext-dom": "*",
                "ext-json": "*",
                "ext-libxml": "*",
                "ext-mbstring": "*",
                "ext-xml": "*",
                "ext-xmlwriter": "*",
                "myclabs/deep-copy": "^1.10.1",
                "phar-io/manifest": "^2.0.3",
                "phar-io/version": "^3.0.2",
                "php": ">=7.3",
                "phpunit/php-code-coverage": "^9.2.13",
                "phpunit/php-file-iterator": "^3.0.5",
                "phpunit/php-invoker": "^3.1.1",
                "phpunit/php-text-template": "^2.0.3",
                "phpunit/php-timer": "^5.0.2",
                "sebastian/cli-parser": "^1.0.1",
                "sebastian/code-unit": "^1.0.6",
                "sebastian/comparator": "^4.0.8",
                "sebastian/diff": "^4.0.3",
                "sebastian/environment": "^5.1.3",
                "sebastian/exporter": "^4.0.5",
                "sebastian/global-state": "^5.0.1",
                "sebastian/object-enumerator": "^4.0.3",
                "sebastian/resource-operations": "^3.0.3",
                "sebastian/type": "^3.2",
                "sebastian/version": "^3.0.2"
            },
            "suggest": {
                "ext-soap": "*",
                "ext-xdebug": "*"
            },
            "bin": [
                "phpunit"
            ],
            "type": "library",
            "extra": {
                "branch-alias": {
                    "dev-master": "9.5-dev"
                }
            },
            "autoload": {
                "files": [
                    "src/Framework/Assert/Functions.php"
                ],
                "classmap": [
                    "src/"
                ]
            },
            "notification-url": "https://packagist.org/downloads/",
            "license": [
                "BSD-3-Clause"
            ],
            "authors": [
                {
                    "name": "Sebastian Bergmann",
                    "email": "sebastian@phpunit.de",
                    "role": "lead"
                }
            ],
            "description": "The PHP Unit Testing framework.",
            "homepage": "https://phpunit.de/",
            "keywords": [
                "phpunit",
                "testing",
                "xunit"
            ],
            "support": {
                "issues": "https://github.com/sebastianbergmann/phpunit/issues",
                "source": "https://github.com/sebastianbergmann/phpunit/tree/9.5.28"
            },
            "funding": [
                {
                    "url": "https://phpunit.de/sponsors.html",
                    "type": "custom"
                },
                {
                    "url": "https://github.com/sebastianbergmann",
                    "type": "github"
                },
                {
                    "url": "https://tidelift.com/funding/github/packagist/phpunit/phpunit",
                    "type": "tidelift"
                }
            ],
            "time": "2023-01-14T12:32:24+00:00"
        },
        {
            "name": "sebastian/cli-parser",
            "version": "1.0.1",
            "source": {
                "type": "git",
                "url": "https://github.com/sebastianbergmann/cli-parser.git",
                "reference": "442e7c7e687e42adc03470c7b668bc4b2402c0b2"
            },
            "dist": {
                "type": "zip",
                "url": "https://api.github.com/repos/sebastianbergmann/cli-parser/zipball/442e7c7e687e42adc03470c7b668bc4b2402c0b2",
                "reference": "442e7c7e687e42adc03470c7b668bc4b2402c0b2",
                "shasum": ""
            },
            "require": {
                "php": ">=7.3"
            },
            "require-dev": {
                "phpunit/phpunit": "^9.3"
            },
            "type": "library",
            "extra": {
                "branch-alias": {
                    "dev-master": "1.0-dev"
                }
            },
            "autoload": {
                "classmap": [
                    "src/"
                ]
            },
            "notification-url": "https://packagist.org/downloads/",
            "license": [
                "BSD-3-Clause"
            ],
            "authors": [
                {
                    "name": "Sebastian Bergmann",
                    "email": "sebastian@phpunit.de",
                    "role": "lead"
                }
            ],
            "description": "Library for parsing CLI options",
            "homepage": "https://github.com/sebastianbergmann/cli-parser",
            "support": {
                "issues": "https://github.com/sebastianbergmann/cli-parser/issues",
                "source": "https://github.com/sebastianbergmann/cli-parser/tree/1.0.1"
            },
            "funding": [
                {
                    "url": "https://github.com/sebastianbergmann",
                    "type": "github"
                }
            ],
            "time": "2020-09-28T06:08:49+00:00"
        },
        {
            "name": "sebastian/code-unit",
            "version": "1.0.8",
            "source": {
                "type": "git",
                "url": "https://github.com/sebastianbergmann/code-unit.git",
                "reference": "1fc9f64c0927627ef78ba436c9b17d967e68e120"
            },
            "dist": {
                "type": "zip",
                "url": "https://api.github.com/repos/sebastianbergmann/code-unit/zipball/1fc9f64c0927627ef78ba436c9b17d967e68e120",
                "reference": "1fc9f64c0927627ef78ba436c9b17d967e68e120",
                "shasum": ""
            },
            "require": {
                "php": ">=7.3"
            },
            "require-dev": {
                "phpunit/phpunit": "^9.3"
            },
            "type": "library",
            "extra": {
                "branch-alias": {
                    "dev-master": "1.0-dev"
                }
            },
            "autoload": {
                "classmap": [
                    "src/"
                ]
            },
            "notification-url": "https://packagist.org/downloads/",
            "license": [
                "BSD-3-Clause"
            ],
            "authors": [
                {
                    "name": "Sebastian Bergmann",
                    "email": "sebastian@phpunit.de",
                    "role": "lead"
                }
            ],
            "description": "Collection of value objects that represent the PHP code units",
            "homepage": "https://github.com/sebastianbergmann/code-unit",
            "support": {
                "issues": "https://github.com/sebastianbergmann/code-unit/issues",
                "source": "https://github.com/sebastianbergmann/code-unit/tree/1.0.8"
            },
            "funding": [
                {
                    "url": "https://github.com/sebastianbergmann",
                    "type": "github"
                }
            ],
            "time": "2020-10-26T13:08:54+00:00"
        },
        {
            "name": "sebastian/code-unit-reverse-lookup",
            "version": "2.0.3",
            "source": {
                "type": "git",
                "url": "https://github.com/sebastianbergmann/code-unit-reverse-lookup.git",
                "reference": "ac91f01ccec49fb77bdc6fd1e548bc70f7faa3e5"
            },
            "dist": {
                "type": "zip",
                "url": "https://api.github.com/repos/sebastianbergmann/code-unit-reverse-lookup/zipball/ac91f01ccec49fb77bdc6fd1e548bc70f7faa3e5",
                "reference": "ac91f01ccec49fb77bdc6fd1e548bc70f7faa3e5",
                "shasum": ""
            },
            "require": {
                "php": ">=7.3"
            },
            "require-dev": {
                "phpunit/phpunit": "^9.3"
            },
            "type": "library",
            "extra": {
                "branch-alias": {
                    "dev-master": "2.0-dev"
                }
            },
            "autoload": {
                "classmap": [
                    "src/"
                ]
            },
            "notification-url": "https://packagist.org/downloads/",
            "license": [
                "BSD-3-Clause"
            ],
            "authors": [
                {
                    "name": "Sebastian Bergmann",
                    "email": "sebastian@phpunit.de"
                }
            ],
            "description": "Looks up which function or method a line of code belongs to",
            "homepage": "https://github.com/sebastianbergmann/code-unit-reverse-lookup/",
            "support": {
                "issues": "https://github.com/sebastianbergmann/code-unit-reverse-lookup/issues",
                "source": "https://github.com/sebastianbergmann/code-unit-reverse-lookup/tree/2.0.3"
            },
            "funding": [
                {
                    "url": "https://github.com/sebastianbergmann",
                    "type": "github"
                }
            ],
            "time": "2020-09-28T05:30:19+00:00"
        },
        {
            "name": "sebastian/comparator",
            "version": "4.0.8",
            "source": {
                "type": "git",
                "url": "https://github.com/sebastianbergmann/comparator.git",
                "reference": "fa0f136dd2334583309d32b62544682ee972b51a"
            },
            "dist": {
                "type": "zip",
                "url": "https://api.github.com/repos/sebastianbergmann/comparator/zipball/fa0f136dd2334583309d32b62544682ee972b51a",
                "reference": "fa0f136dd2334583309d32b62544682ee972b51a",
                "shasum": ""
            },
            "require": {
                "php": ">=7.3",
                "sebastian/diff": "^4.0",
                "sebastian/exporter": "^4.0"
            },
            "require-dev": {
                "phpunit/phpunit": "^9.3"
            },
            "type": "library",
            "extra": {
                "branch-alias": {
                    "dev-master": "4.0-dev"
                }
            },
            "autoload": {
                "classmap": [
                    "src/"
                ]
            },
            "notification-url": "https://packagist.org/downloads/",
            "license": [
                "BSD-3-Clause"
            ],
            "authors": [
                {
                    "name": "Sebastian Bergmann",
                    "email": "sebastian@phpunit.de"
                },
                {
                    "name": "Jeff Welch",
                    "email": "whatthejeff@gmail.com"
                },
                {
                    "name": "Volker Dusch",
                    "email": "github@wallbash.com"
                },
                {
                    "name": "Bernhard Schussek",
                    "email": "bschussek@2bepublished.at"
                }
            ],
            "description": "Provides the functionality to compare PHP values for equality",
            "homepage": "https://github.com/sebastianbergmann/comparator",
            "keywords": [
                "comparator",
                "compare",
                "equality"
            ],
            "support": {
                "issues": "https://github.com/sebastianbergmann/comparator/issues",
                "source": "https://github.com/sebastianbergmann/comparator/tree/4.0.8"
            },
            "funding": [
                {
                    "url": "https://github.com/sebastianbergmann",
                    "type": "github"
                }
            ],
            "time": "2022-09-14T12:41:17+00:00"
        },
        {
            "name": "sebastian/complexity",
            "version": "2.0.2",
            "source": {
                "type": "git",
                "url": "https://github.com/sebastianbergmann/complexity.git",
                "reference": "739b35e53379900cc9ac327b2147867b8b6efd88"
            },
            "dist": {
                "type": "zip",
                "url": "https://api.github.com/repos/sebastianbergmann/complexity/zipball/739b35e53379900cc9ac327b2147867b8b6efd88",
                "reference": "739b35e53379900cc9ac327b2147867b8b6efd88",
                "shasum": ""
            },
            "require": {
                "nikic/php-parser": "^4.7",
                "php": ">=7.3"
            },
            "require-dev": {
                "phpunit/phpunit": "^9.3"
            },
            "type": "library",
            "extra": {
                "branch-alias": {
                    "dev-master": "2.0-dev"
                }
            },
            "autoload": {
                "classmap": [
                    "src/"
                ]
            },
            "notification-url": "https://packagist.org/downloads/",
            "license": [
                "BSD-3-Clause"
            ],
            "authors": [
                {
                    "name": "Sebastian Bergmann",
                    "email": "sebastian@phpunit.de",
                    "role": "lead"
                }
            ],
            "description": "Library for calculating the complexity of PHP code units",
            "homepage": "https://github.com/sebastianbergmann/complexity",
            "support": {
                "issues": "https://github.com/sebastianbergmann/complexity/issues",
                "source": "https://github.com/sebastianbergmann/complexity/tree/2.0.2"
            },
            "funding": [
                {
                    "url": "https://github.com/sebastianbergmann",
                    "type": "github"
                }
            ],
            "time": "2020-10-26T15:52:27+00:00"
        },
        {
            "name": "sebastian/diff",
            "version": "4.0.4",
            "source": {
                "type": "git",
                "url": "https://github.com/sebastianbergmann/diff.git",
                "reference": "3461e3fccc7cfdfc2720be910d3bd73c69be590d"
            },
            "dist": {
                "type": "zip",
                "url": "https://api.github.com/repos/sebastianbergmann/diff/zipball/3461e3fccc7cfdfc2720be910d3bd73c69be590d",
                "reference": "3461e3fccc7cfdfc2720be910d3bd73c69be590d",
                "shasum": ""
            },
            "require": {
                "php": ">=7.3"
            },
            "require-dev": {
                "phpunit/phpunit": "^9.3",
                "symfony/process": "^4.2 || ^5"
            },
            "type": "library",
            "extra": {
                "branch-alias": {
                    "dev-master": "4.0-dev"
                }
            },
            "autoload": {
                "classmap": [
                    "src/"
                ]
            },
            "notification-url": "https://packagist.org/downloads/",
            "license": [
                "BSD-3-Clause"
            ],
            "authors": [
                {
                    "name": "Sebastian Bergmann",
                    "email": "sebastian@phpunit.de"
                },
                {
                    "name": "Kore Nordmann",
                    "email": "mail@kore-nordmann.de"
                }
            ],
            "description": "Diff implementation",
            "homepage": "https://github.com/sebastianbergmann/diff",
            "keywords": [
                "diff",
                "udiff",
                "unidiff",
                "unified diff"
            ],
            "support": {
                "issues": "https://github.com/sebastianbergmann/diff/issues",
                "source": "https://github.com/sebastianbergmann/diff/tree/4.0.4"
            },
            "funding": [
                {
                    "url": "https://github.com/sebastianbergmann",
                    "type": "github"
                }
            ],
            "time": "2020-10-26T13:10:38+00:00"
        },
        {
            "name": "sebastian/environment",
            "version": "5.1.4",
            "source": {
                "type": "git",
                "url": "https://github.com/sebastianbergmann/environment.git",
                "reference": "1b5dff7bb151a4db11d49d90e5408e4e938270f7"
            },
            "dist": {
                "type": "zip",
                "url": "https://api.github.com/repos/sebastianbergmann/environment/zipball/1b5dff7bb151a4db11d49d90e5408e4e938270f7",
                "reference": "1b5dff7bb151a4db11d49d90e5408e4e938270f7",
                "shasum": ""
            },
            "require": {
                "php": ">=7.3"
            },
            "require-dev": {
                "phpunit/phpunit": "^9.3"
            },
            "suggest": {
                "ext-posix": "*"
            },
            "type": "library",
            "extra": {
                "branch-alias": {
                    "dev-master": "5.1-dev"
                }
            },
            "autoload": {
                "classmap": [
                    "src/"
                ]
            },
            "notification-url": "https://packagist.org/downloads/",
            "license": [
                "BSD-3-Clause"
            ],
            "authors": [
                {
                    "name": "Sebastian Bergmann",
                    "email": "sebastian@phpunit.de"
                }
            ],
            "description": "Provides functionality to handle HHVM/PHP environments",
            "homepage": "http://www.github.com/sebastianbergmann/environment",
            "keywords": [
                "Xdebug",
                "environment",
                "hhvm"
            ],
            "support": {
                "issues": "https://github.com/sebastianbergmann/environment/issues",
                "source": "https://github.com/sebastianbergmann/environment/tree/5.1.4"
            },
            "funding": [
                {
                    "url": "https://github.com/sebastianbergmann",
                    "type": "github"
                }
            ],
            "time": "2022-04-03T09:37:03+00:00"
        },
        {
            "name": "sebastian/exporter",
            "version": "4.0.5",
            "source": {
                "type": "git",
                "url": "https://github.com/sebastianbergmann/exporter.git",
                "reference": "ac230ed27f0f98f597c8a2b6eb7ac563af5e5b9d"
            },
            "dist": {
                "type": "zip",
                "url": "https://api.github.com/repos/sebastianbergmann/exporter/zipball/ac230ed27f0f98f597c8a2b6eb7ac563af5e5b9d",
                "reference": "ac230ed27f0f98f597c8a2b6eb7ac563af5e5b9d",
                "shasum": ""
            },
            "require": {
                "php": ">=7.3",
                "sebastian/recursion-context": "^4.0"
            },
            "require-dev": {
                "ext-mbstring": "*",
                "phpunit/phpunit": "^9.3"
            },
            "type": "library",
            "extra": {
                "branch-alias": {
                    "dev-master": "4.0-dev"
                }
            },
            "autoload": {
                "classmap": [
                    "src/"
                ]
            },
            "notification-url": "https://packagist.org/downloads/",
            "license": [
                "BSD-3-Clause"
            ],
            "authors": [
                {
                    "name": "Sebastian Bergmann",
                    "email": "sebastian@phpunit.de"
                },
                {
                    "name": "Jeff Welch",
                    "email": "whatthejeff@gmail.com"
                },
                {
                    "name": "Volker Dusch",
                    "email": "github@wallbash.com"
                },
                {
                    "name": "Adam Harvey",
                    "email": "aharvey@php.net"
                },
                {
                    "name": "Bernhard Schussek",
                    "email": "bschussek@gmail.com"
                }
            ],
            "description": "Provides the functionality to export PHP variables for visualization",
            "homepage": "https://www.github.com/sebastianbergmann/exporter",
            "keywords": [
                "export",
                "exporter"
            ],
            "support": {
                "issues": "https://github.com/sebastianbergmann/exporter/issues",
                "source": "https://github.com/sebastianbergmann/exporter/tree/4.0.5"
            },
            "funding": [
                {
                    "url": "https://github.com/sebastianbergmann",
                    "type": "github"
                }
            ],
            "time": "2022-09-14T06:03:37+00:00"
        },
        {
            "name": "sebastian/global-state",
            "version": "5.0.5",
            "source": {
                "type": "git",
                "url": "https://github.com/sebastianbergmann/global-state.git",
                "reference": "0ca8db5a5fc9c8646244e629625ac486fa286bf2"
            },
            "dist": {
                "type": "zip",
                "url": "https://api.github.com/repos/sebastianbergmann/global-state/zipball/0ca8db5a5fc9c8646244e629625ac486fa286bf2",
                "reference": "0ca8db5a5fc9c8646244e629625ac486fa286bf2",
                "shasum": ""
            },
            "require": {
                "php": ">=7.3",
                "sebastian/object-reflector": "^2.0",
                "sebastian/recursion-context": "^4.0"
            },
            "require-dev": {
                "ext-dom": "*",
                "phpunit/phpunit": "^9.3"
            },
            "suggest": {
                "ext-uopz": "*"
            },
            "type": "library",
            "extra": {
                "branch-alias": {
                    "dev-master": "5.0-dev"
                }
            },
            "autoload": {
                "classmap": [
                    "src/"
                ]
            },
            "notification-url": "https://packagist.org/downloads/",
            "license": [
                "BSD-3-Clause"
            ],
            "authors": [
                {
                    "name": "Sebastian Bergmann",
                    "email": "sebastian@phpunit.de"
                }
            ],
            "description": "Snapshotting of global state",
            "homepage": "http://www.github.com/sebastianbergmann/global-state",
            "keywords": [
                "global state"
            ],
            "support": {
                "issues": "https://github.com/sebastianbergmann/global-state/issues",
                "source": "https://github.com/sebastianbergmann/global-state/tree/5.0.5"
            },
            "funding": [
                {
                    "url": "https://github.com/sebastianbergmann",
                    "type": "github"
                }
            ],
            "time": "2022-02-14T08:28:10+00:00"
        },
        {
            "name": "sebastian/lines-of-code",
            "version": "1.0.3",
            "source": {
                "type": "git",
                "url": "https://github.com/sebastianbergmann/lines-of-code.git",
                "reference": "c1c2e997aa3146983ed888ad08b15470a2e22ecc"
            },
            "dist": {
                "type": "zip",
                "url": "https://api.github.com/repos/sebastianbergmann/lines-of-code/zipball/c1c2e997aa3146983ed888ad08b15470a2e22ecc",
                "reference": "c1c2e997aa3146983ed888ad08b15470a2e22ecc",
                "shasum": ""
            },
            "require": {
                "nikic/php-parser": "^4.6",
                "php": ">=7.3"
            },
            "require-dev": {
                "phpunit/phpunit": "^9.3"
            },
            "type": "library",
            "extra": {
                "branch-alias": {
                    "dev-master": "1.0-dev"
                }
            },
            "autoload": {
                "classmap": [
                    "src/"
                ]
            },
            "notification-url": "https://packagist.org/downloads/",
            "license": [
                "BSD-3-Clause"
            ],
            "authors": [
                {
                    "name": "Sebastian Bergmann",
                    "email": "sebastian@phpunit.de",
                    "role": "lead"
                }
            ],
            "description": "Library for counting the lines of code in PHP source code",
            "homepage": "https://github.com/sebastianbergmann/lines-of-code",
            "support": {
                "issues": "https://github.com/sebastianbergmann/lines-of-code/issues",
                "source": "https://github.com/sebastianbergmann/lines-of-code/tree/1.0.3"
            },
            "funding": [
                {
                    "url": "https://github.com/sebastianbergmann",
                    "type": "github"
                }
            ],
            "time": "2020-11-28T06:42:11+00:00"
        },
        {
            "name": "sebastian/object-enumerator",
            "version": "4.0.4",
            "source": {
                "type": "git",
                "url": "https://github.com/sebastianbergmann/object-enumerator.git",
                "reference": "5c9eeac41b290a3712d88851518825ad78f45c71"
            },
            "dist": {
                "type": "zip",
                "url": "https://api.github.com/repos/sebastianbergmann/object-enumerator/zipball/5c9eeac41b290a3712d88851518825ad78f45c71",
                "reference": "5c9eeac41b290a3712d88851518825ad78f45c71",
                "shasum": ""
            },
            "require": {
                "php": ">=7.3",
                "sebastian/object-reflector": "^2.0",
                "sebastian/recursion-context": "^4.0"
            },
            "require-dev": {
                "phpunit/phpunit": "^9.3"
            },
            "type": "library",
            "extra": {
                "branch-alias": {
                    "dev-master": "4.0-dev"
                }
            },
            "autoload": {
                "classmap": [
                    "src/"
                ]
            },
            "notification-url": "https://packagist.org/downloads/",
            "license": [
                "BSD-3-Clause"
            ],
            "authors": [
                {
                    "name": "Sebastian Bergmann",
                    "email": "sebastian@phpunit.de"
                }
            ],
            "description": "Traverses array structures and object graphs to enumerate all referenced objects",
            "homepage": "https://github.com/sebastianbergmann/object-enumerator/",
            "support": {
                "issues": "https://github.com/sebastianbergmann/object-enumerator/issues",
                "source": "https://github.com/sebastianbergmann/object-enumerator/tree/4.0.4"
            },
            "funding": [
                {
                    "url": "https://github.com/sebastianbergmann",
                    "type": "github"
                }
            ],
            "time": "2020-10-26T13:12:34+00:00"
        },
        {
            "name": "sebastian/object-reflector",
            "version": "2.0.4",
            "source": {
                "type": "git",
                "url": "https://github.com/sebastianbergmann/object-reflector.git",
                "reference": "b4f479ebdbf63ac605d183ece17d8d7fe49c15c7"
            },
            "dist": {
                "type": "zip",
                "url": "https://api.github.com/repos/sebastianbergmann/object-reflector/zipball/b4f479ebdbf63ac605d183ece17d8d7fe49c15c7",
                "reference": "b4f479ebdbf63ac605d183ece17d8d7fe49c15c7",
                "shasum": ""
            },
            "require": {
                "php": ">=7.3"
            },
            "require-dev": {
                "phpunit/phpunit": "^9.3"
            },
            "type": "library",
            "extra": {
                "branch-alias": {
                    "dev-master": "2.0-dev"
                }
            },
            "autoload": {
                "classmap": [
                    "src/"
                ]
            },
            "notification-url": "https://packagist.org/downloads/",
            "license": [
                "BSD-3-Clause"
            ],
            "authors": [
                {
                    "name": "Sebastian Bergmann",
                    "email": "sebastian@phpunit.de"
                }
            ],
            "description": "Allows reflection of object attributes, including inherited and non-public ones",
            "homepage": "https://github.com/sebastianbergmann/object-reflector/",
            "support": {
                "issues": "https://github.com/sebastianbergmann/object-reflector/issues",
                "source": "https://github.com/sebastianbergmann/object-reflector/tree/2.0.4"
            },
            "funding": [
                {
                    "url": "https://github.com/sebastianbergmann",
                    "type": "github"
                }
            ],
            "time": "2020-10-26T13:14:26+00:00"
        },
        {
            "name": "sebastian/recursion-context",
            "version": "4.0.4",
            "source": {
                "type": "git",
                "url": "https://github.com/sebastianbergmann/recursion-context.git",
                "reference": "cd9d8cf3c5804de4341c283ed787f099f5506172"
            },
            "dist": {
                "type": "zip",
                "url": "https://api.github.com/repos/sebastianbergmann/recursion-context/zipball/cd9d8cf3c5804de4341c283ed787f099f5506172",
                "reference": "cd9d8cf3c5804de4341c283ed787f099f5506172",
                "shasum": ""
            },
            "require": {
                "php": ">=7.3"
            },
            "require-dev": {
                "phpunit/phpunit": "^9.3"
            },
            "type": "library",
            "extra": {
                "branch-alias": {
                    "dev-master": "4.0-dev"
                }
            },
            "autoload": {
                "classmap": [
                    "src/"
                ]
            },
            "notification-url": "https://packagist.org/downloads/",
            "license": [
                "BSD-3-Clause"
            ],
            "authors": [
                {
                    "name": "Sebastian Bergmann",
                    "email": "sebastian@phpunit.de"
                },
                {
                    "name": "Jeff Welch",
                    "email": "whatthejeff@gmail.com"
                },
                {
                    "name": "Adam Harvey",
                    "email": "aharvey@php.net"
                }
            ],
            "description": "Provides functionality to recursively process PHP variables",
            "homepage": "http://www.github.com/sebastianbergmann/recursion-context",
            "support": {
                "issues": "https://github.com/sebastianbergmann/recursion-context/issues",
                "source": "https://github.com/sebastianbergmann/recursion-context/tree/4.0.4"
            },
            "funding": [
                {
                    "url": "https://github.com/sebastianbergmann",
                    "type": "github"
                }
            ],
            "time": "2020-10-26T13:17:30+00:00"
        },
        {
            "name": "sebastian/resource-operations",
            "version": "3.0.3",
            "source": {
                "type": "git",
                "url": "https://github.com/sebastianbergmann/resource-operations.git",
                "reference": "0f4443cb3a1d92ce809899753bc0d5d5a8dd19a8"
            },
            "dist": {
                "type": "zip",
                "url": "https://api.github.com/repos/sebastianbergmann/resource-operations/zipball/0f4443cb3a1d92ce809899753bc0d5d5a8dd19a8",
                "reference": "0f4443cb3a1d92ce809899753bc0d5d5a8dd19a8",
                "shasum": ""
            },
            "require": {
                "php": ">=7.3"
            },
            "require-dev": {
                "phpunit/phpunit": "^9.0"
            },
            "type": "library",
            "extra": {
                "branch-alias": {
                    "dev-master": "3.0-dev"
                }
            },
            "autoload": {
                "classmap": [
                    "src/"
                ]
            },
            "notification-url": "https://packagist.org/downloads/",
            "license": [
                "BSD-3-Clause"
            ],
            "authors": [
                {
                    "name": "Sebastian Bergmann",
                    "email": "sebastian@phpunit.de"
                }
            ],
            "description": "Provides a list of PHP built-in functions that operate on resources",
            "homepage": "https://www.github.com/sebastianbergmann/resource-operations",
            "support": {
                "issues": "https://github.com/sebastianbergmann/resource-operations/issues",
                "source": "https://github.com/sebastianbergmann/resource-operations/tree/3.0.3"
            },
            "funding": [
                {
                    "url": "https://github.com/sebastianbergmann",
                    "type": "github"
                }
            ],
            "time": "2020-09-28T06:45:17+00:00"
        },
        {
            "name": "sebastian/type",
            "version": "3.2.0",
            "source": {
                "type": "git",
                "url": "https://github.com/sebastianbergmann/type.git",
                "reference": "fb3fe09c5f0bae6bc27ef3ce933a1e0ed9464b6e"
            },
            "dist": {
                "type": "zip",
                "url": "https://api.github.com/repos/sebastianbergmann/type/zipball/fb3fe09c5f0bae6bc27ef3ce933a1e0ed9464b6e",
                "reference": "fb3fe09c5f0bae6bc27ef3ce933a1e0ed9464b6e",
                "shasum": ""
            },
            "require": {
                "php": ">=7.3"
            },
            "require-dev": {
                "phpunit/phpunit": "^9.5"
            },
            "type": "library",
            "extra": {
                "branch-alias": {
                    "dev-master": "3.2-dev"
                }
            },
            "autoload": {
                "classmap": [
                    "src/"
                ]
            },
            "notification-url": "https://packagist.org/downloads/",
            "license": [
                "BSD-3-Clause"
            ],
            "authors": [
                {
                    "name": "Sebastian Bergmann",
                    "email": "sebastian@phpunit.de",
                    "role": "lead"
                }
            ],
            "description": "Collection of value objects that represent the types of the PHP type system",
            "homepage": "https://github.com/sebastianbergmann/type",
            "support": {
                "issues": "https://github.com/sebastianbergmann/type/issues",
                "source": "https://github.com/sebastianbergmann/type/tree/3.2.0"
            },
            "funding": [
                {
                    "url": "https://github.com/sebastianbergmann",
                    "type": "github"
                }
            ],
            "time": "2022-09-12T14:47:03+00:00"
        },
        {
            "name": "sebastian/version",
            "version": "3.0.2",
            "source": {
                "type": "git",
                "url": "https://github.com/sebastianbergmann/version.git",
                "reference": "c6c1022351a901512170118436c764e473f6de8c"
            },
            "dist": {
                "type": "zip",
                "url": "https://api.github.com/repos/sebastianbergmann/version/zipball/c6c1022351a901512170118436c764e473f6de8c",
                "reference": "c6c1022351a901512170118436c764e473f6de8c",
                "shasum": ""
            },
            "require": {
                "php": ">=7.3"
            },
            "type": "library",
            "extra": {
                "branch-alias": {
                    "dev-master": "3.0-dev"
                }
            },
            "autoload": {
                "classmap": [
                    "src/"
                ]
            },
            "notification-url": "https://packagist.org/downloads/",
            "license": [
                "BSD-3-Clause"
            ],
            "authors": [
                {
                    "name": "Sebastian Bergmann",
                    "email": "sebastian@phpunit.de",
                    "role": "lead"
                }
            ],
            "description": "Library that helps with managing the version number of Git-hosted PHP projects",
            "homepage": "https://github.com/sebastianbergmann/version",
            "support": {
                "issues": "https://github.com/sebastianbergmann/version/issues",
                "source": "https://github.com/sebastianbergmann/version/tree/3.0.2"
            },
            "funding": [
                {
                    "url": "https://github.com/sebastianbergmann",
                    "type": "github"
                }
            ],
            "time": "2020-09-28T06:39:44+00:00"
        },
        {
            "name": "seld/jsonlint",
            "version": "1.9.0",
            "source": {
                "type": "git",
                "url": "https://github.com/Seldaek/jsonlint.git",
                "reference": "4211420d25eba80712bff236a98960ef68b866b7"
            },
            "dist": {
                "type": "zip",
                "url": "https://api.github.com/repos/Seldaek/jsonlint/zipball/4211420d25eba80712bff236a98960ef68b866b7",
                "reference": "4211420d25eba80712bff236a98960ef68b866b7",
                "shasum": ""
            },
            "require": {
                "php": "^5.3 || ^7.0 || ^8.0"
            },
            "require-dev": {
                "phpstan/phpstan": "^1.5",
                "phpunit/phpunit": "^4.8.35 || ^5.7 || ^6.0 || ^8.5.13"
            },
            "bin": [
                "bin/jsonlint"
            ],
            "type": "library",
            "autoload": {
                "psr-4": {
                    "Seld\\JsonLint\\": "src/Seld/JsonLint/"
                }
            },
            "notification-url": "https://packagist.org/downloads/",
            "license": [
                "MIT"
            ],
            "authors": [
                {
                    "name": "Jordi Boggiano",
                    "email": "j.boggiano@seld.be",
                    "homepage": "http://seld.be"
                }
            ],
            "description": "JSON Linter",
            "keywords": [
                "json",
                "linter",
                "parser",
                "validator"
            ],
            "support": {
                "issues": "https://github.com/Seldaek/jsonlint/issues",
                "source": "https://github.com/Seldaek/jsonlint/tree/1.9.0"
            },
            "funding": [
                {
                    "url": "https://github.com/Seldaek",
                    "type": "github"
                },
                {
                    "url": "https://tidelift.com/funding/github/packagist/seld/jsonlint",
                    "type": "tidelift"
                }
            ],
            "time": "2022-04-01T13:37:23+00:00"
        },
        {
            "name": "squizlabs/php_codesniffer",
            "version": "3.7.1",
            "source": {
                "type": "git",
                "url": "https://github.com/squizlabs/PHP_CodeSniffer.git",
                "reference": "1359e176e9307e906dc3d890bcc9603ff6d90619"
            },
            "dist": {
                "type": "zip",
                "url": "https://api.github.com/repos/squizlabs/PHP_CodeSniffer/zipball/1359e176e9307e906dc3d890bcc9603ff6d90619",
                "reference": "1359e176e9307e906dc3d890bcc9603ff6d90619",
                "shasum": ""
            },
            "require": {
                "ext-simplexml": "*",
                "ext-tokenizer": "*",
                "ext-xmlwriter": "*",
                "php": ">=5.4.0"
            },
            "require-dev": {
                "phpunit/phpunit": "^4.0 || ^5.0 || ^6.0 || ^7.0"
            },
            "bin": [
                "bin/phpcs",
                "bin/phpcbf"
            ],
            "type": "library",
            "extra": {
                "branch-alias": {
                    "dev-master": "3.x-dev"
                }
            },
            "notification-url": "https://packagist.org/downloads/",
            "license": [
                "BSD-3-Clause"
            ],
            "authors": [
                {
                    "name": "Greg Sherwood",
                    "role": "lead"
                }
            ],
            "description": "PHP_CodeSniffer tokenizes PHP, JavaScript and CSS files and detects violations of a defined set of coding standards.",
            "homepage": "https://github.com/squizlabs/PHP_CodeSniffer",
            "keywords": [
                "phpcs",
                "standards"
            ],
            "support": {
                "issues": "https://github.com/squizlabs/PHP_CodeSniffer/issues",
                "source": "https://github.com/squizlabs/PHP_CodeSniffer",
                "wiki": "https://github.com/squizlabs/PHP_CodeSniffer/wiki"
            },
            "time": "2022-06-18T07:21:10+00:00"
        },
        {
            "name": "symfony/browser-kit",
            "version": "v6.2.0",
            "source": {
                "type": "git",
                "url": "https://github.com/symfony/browser-kit.git",
                "reference": "5602fcc9a2a696f1743050ffcafa30741da94227"
            },
            "dist": {
                "type": "zip",
                "url": "https://api.github.com/repos/symfony/browser-kit/zipball/5602fcc9a2a696f1743050ffcafa30741da94227",
                "reference": "5602fcc9a2a696f1743050ffcafa30741da94227",
                "shasum": ""
            },
            "require": {
                "php": ">=8.1",
                "symfony/dom-crawler": "^5.4|^6.0"
            },
            "require-dev": {
                "symfony/css-selector": "^5.4|^6.0",
                "symfony/http-client": "^5.4|^6.0",
                "symfony/mime": "^5.4|^6.0",
                "symfony/process": "^5.4|^6.0"
            },
            "suggest": {
                "symfony/process": ""
            },
            "type": "library",
            "autoload": {
                "psr-4": {
                    "Symfony\\Component\\BrowserKit\\": ""
                },
                "exclude-from-classmap": [
                    "/Tests/"
                ]
            },
            "notification-url": "https://packagist.org/downloads/",
            "license": [
                "MIT"
            ],
            "authors": [
                {
                    "name": "Fabien Potencier",
                    "email": "fabien@symfony.com"
                },
                {
                    "name": "Symfony Community",
                    "homepage": "https://symfony.com/contributors"
                }
            ],
            "description": "Simulates the behavior of a web browser, allowing you to make requests, click on links and submit forms programmatically",
            "homepage": "https://symfony.com",
            "support": {
                "source": "https://github.com/symfony/browser-kit/tree/v6.2.0"
            },
            "funding": [
                {
                    "url": "https://symfony.com/sponsor",
                    "type": "custom"
                },
                {
                    "url": "https://github.com/fabpot",
                    "type": "github"
                },
                {
                    "url": "https://tidelift.com/funding/github/packagist/symfony/symfony",
                    "type": "tidelift"
                }
            ],
            "time": "2022-11-02T09:08:04+00:00"
        },
        {
            "name": "symfony/css-selector",
            "version": "v6.2.5",
            "source": {
                "type": "git",
                "url": "https://github.com/symfony/css-selector.git",
                "reference": "bf1b9d4ad8b1cf0dbde8b08e0135a2f6259b9ba1"
            },
            "dist": {
                "type": "zip",
                "url": "https://api.github.com/repos/symfony/css-selector/zipball/bf1b9d4ad8b1cf0dbde8b08e0135a2f6259b9ba1",
                "reference": "bf1b9d4ad8b1cf0dbde8b08e0135a2f6259b9ba1",
                "shasum": ""
            },
            "require": {
                "php": ">=8.1"
            },
            "type": "library",
            "autoload": {
                "psr-4": {
                    "Symfony\\Component\\CssSelector\\": ""
                },
                "exclude-from-classmap": [
                    "/Tests/"
                ]
            },
            "notification-url": "https://packagist.org/downloads/",
            "license": [
                "MIT"
            ],
            "authors": [
                {
                    "name": "Fabien Potencier",
                    "email": "fabien@symfony.com"
                },
                {
                    "name": "Jean-François Simon",
                    "email": "jeanfrancois.simon@sensiolabs.com"
                },
                {
                    "name": "Symfony Community",
                    "homepage": "https://symfony.com/contributors"
                }
            ],
            "description": "Converts CSS selectors to XPath expressions",
            "homepage": "https://symfony.com",
            "support": {
                "source": "https://github.com/symfony/css-selector/tree/v6.2.5"
            },
            "funding": [
                {
                    "url": "https://symfony.com/sponsor",
                    "type": "custom"
                },
                {
                    "url": "https://github.com/fabpot",
                    "type": "github"
                },
                {
                    "url": "https://tidelift.com/funding/github/packagist/symfony/symfony",
                    "type": "tidelift"
                }
            ],
            "time": "2023-01-01T08:38:09+00:00"
        },
        {
            "name": "symfony/dom-crawler",
            "version": "v6.2.0",
            "source": {
                "type": "git",
                "url": "https://github.com/symfony/dom-crawler.git",
                "reference": "c079db42bed39928fc77a24307cbfff7ac7757f7"
            },
            "dist": {
                "type": "zip",
                "url": "https://api.github.com/repos/symfony/dom-crawler/zipball/c079db42bed39928fc77a24307cbfff7ac7757f7",
                "reference": "c079db42bed39928fc77a24307cbfff7ac7757f7",
                "shasum": ""
            },
            "require": {
                "masterminds/html5": "^2.6",
                "php": ">=8.1",
                "symfony/polyfill-ctype": "~1.8",
                "symfony/polyfill-mbstring": "~1.0"
            },
            "require-dev": {
                "symfony/css-selector": "^5.4|^6.0"
            },
            "suggest": {
                "symfony/css-selector": ""
            },
            "type": "library",
            "autoload": {
                "psr-4": {
                    "Symfony\\Component\\DomCrawler\\": ""
                },
                "exclude-from-classmap": [
                    "/Tests/"
                ]
            },
            "notification-url": "https://packagist.org/downloads/",
            "license": [
                "MIT"
            ],
            "authors": [
                {
                    "name": "Fabien Potencier",
                    "email": "fabien@symfony.com"
                },
                {
                    "name": "Symfony Community",
                    "homepage": "https://symfony.com/contributors"
                }
            ],
            "description": "Eases DOM navigation for HTML and XML documents",
            "homepage": "https://symfony.com",
            "support": {
                "source": "https://github.com/symfony/dom-crawler/tree/v6.2.0"
            },
            "funding": [
                {
                    "url": "https://symfony.com/sponsor",
                    "type": "custom"
                },
                {
                    "url": "https://github.com/fabpot",
                    "type": "github"
                },
                {
                    "url": "https://tidelift.com/funding/github/packagist/symfony/symfony",
                    "type": "tidelift"
                }
            ],
            "time": "2022-11-02T09:08:04+00:00"
        },
        {
            "name": "symfony/maker-bundle",
            "version": "v1.48.0",
            "source": {
                "type": "git",
                "url": "https://github.com/symfony/maker-bundle.git",
                "reference": "2e428e8432e9879187672fe08f1cc335e2a31dd6"
            },
            "dist": {
                "type": "zip",
                "url": "https://api.github.com/repos/symfony/maker-bundle/zipball/2e428e8432e9879187672fe08f1cc335e2a31dd6",
                "reference": "2e428e8432e9879187672fe08f1cc335e2a31dd6",
                "shasum": ""
            },
            "require": {
                "doctrine/inflector": "^2.0",
                "nikic/php-parser": "^4.11",
                "php": ">=8.0",
                "symfony/config": "^5.4.7|^6.0",
                "symfony/console": "^5.4.7|^6.0",
                "symfony/dependency-injection": "^5.4.7|^6.0",
                "symfony/deprecation-contracts": "^2.2|^3",
                "symfony/filesystem": "^5.4.7|^6.0",
                "symfony/finder": "^5.4.3|^6.0",
                "symfony/framework-bundle": "^5.4.7|^6.0",
                "symfony/http-kernel": "^5.4.7|^6.0"
            },
            "conflict": {
                "doctrine/doctrine-bundle": "<2.4",
                "doctrine/orm": "<2.10",
                "symfony/doctrine-bridge": "<5.4"
            },
            "require-dev": {
                "composer/semver": "^3.0",
                "doctrine/doctrine-bundle": "^2.4",
                "doctrine/orm": "^2.10.0",
                "symfony/http-client": "^5.4.7|^6.0",
                "symfony/phpunit-bridge": "^5.4.7|^6.0",
                "symfony/polyfill-php80": "^1.16.0",
                "symfony/process": "^5.4.7|^6.0",
                "symfony/security-core": "^5.4.7|^6.0",
                "symfony/yaml": "^5.4.3|^6.0",
                "twig/twig": "^2.0|^3.0"
            },
            "type": "symfony-bundle",
            "extra": {
                "branch-alias": {
                    "dev-main": "1.0-dev"
                }
            },
            "autoload": {
                "psr-4": {
                    "Symfony\\Bundle\\MakerBundle\\": "src/"
                }
            },
            "notification-url": "https://packagist.org/downloads/",
            "license": [
                "MIT"
            ],
            "authors": [
                {
                    "name": "Symfony Community",
                    "homepage": "https://symfony.com/contributors"
                }
            ],
            "description": "Symfony Maker helps you create empty commands, controllers, form classes, tests and more so you can forget about writing boilerplate code.",
            "homepage": "https://symfony.com/doc/current/bundles/SymfonyMakerBundle/index.html",
            "keywords": [
                "code generator",
                "generator",
                "scaffold",
                "scaffolding"
            ],
            "support": {
                "issues": "https://github.com/symfony/maker-bundle/issues",
                "source": "https://github.com/symfony/maker-bundle/tree/v1.48.0"
            },
            "funding": [
                {
                    "url": "https://symfony.com/sponsor",
                    "type": "custom"
                },
                {
                    "url": "https://github.com/fabpot",
                    "type": "github"
                },
                {
                    "url": "https://tidelift.com/funding/github/packagist/symfony/symfony",
                    "type": "tidelift"
                }
            ],
            "time": "2022-11-14T10:48:46+00:00"
        },
        {
            "name": "symfony/options-resolver",
            "version": "v6.2.0",
            "source": {
                "type": "git",
                "url": "https://github.com/symfony/options-resolver.git",
                "reference": "d28f02acde71ff75e957082cd36e973df395f626"
            },
            "dist": {
                "type": "zip",
                "url": "https://api.github.com/repos/symfony/options-resolver/zipball/d28f02acde71ff75e957082cd36e973df395f626",
                "reference": "d28f02acde71ff75e957082cd36e973df395f626",
                "shasum": ""
            },
            "require": {
                "php": ">=8.1",
                "symfony/deprecation-contracts": "^2.1|^3"
            },
            "type": "library",
            "autoload": {
                "psr-4": {
                    "Symfony\\Component\\OptionsResolver\\": ""
                },
                "exclude-from-classmap": [
                    "/Tests/"
                ]
            },
            "notification-url": "https://packagist.org/downloads/",
            "license": [
                "MIT"
            ],
            "authors": [
                {
                    "name": "Fabien Potencier",
                    "email": "fabien@symfony.com"
                },
                {
                    "name": "Symfony Community",
                    "homepage": "https://symfony.com/contributors"
                }
            ],
            "description": "Provides an improved replacement for the array_replace PHP function",
            "homepage": "https://symfony.com",
            "keywords": [
                "config",
                "configuration",
                "options"
            ],
            "support": {
                "source": "https://github.com/symfony/options-resolver/tree/v6.2.0"
            },
            "funding": [
                {
                    "url": "https://symfony.com/sponsor",
                    "type": "custom"
                },
                {
                    "url": "https://github.com/fabpot",
                    "type": "github"
                },
                {
                    "url": "https://tidelift.com/funding/github/packagist/symfony/symfony",
                    "type": "tidelift"
                }
            ],
            "time": "2022-11-02T09:08:04+00:00"
        },
        {
            "name": "symfony/phpunit-bridge",
            "version": "v6.2.3",
            "source": {
                "type": "git",
                "url": "https://github.com/symfony/phpunit-bridge.git",
                "reference": "3766b8269d3bac5c214a04ebd6870e71e52bcb60"
            },
            "dist": {
                "type": "zip",
                "url": "https://api.github.com/repos/symfony/phpunit-bridge/zipball/3766b8269d3bac5c214a04ebd6870e71e52bcb60",
                "reference": "3766b8269d3bac5c214a04ebd6870e71e52bcb60",
                "shasum": ""
            },
            "require": {
                "php": ">=7.1.3"
            },
            "conflict": {
                "phpunit/phpunit": "<7.5|9.1.2"
            },
            "require-dev": {
                "symfony/deprecation-contracts": "^2.1|^3.0",
                "symfony/error-handler": "^5.4|^6.0"
            },
            "suggest": {
                "symfony/error-handler": "For tracking deprecated interfaces usages at runtime with DebugClassLoader"
            },
            "bin": [
                "bin/simple-phpunit"
            ],
            "type": "symfony-bridge",
            "extra": {
                "thanks": {
                    "name": "phpunit/phpunit",
                    "url": "https://github.com/sebastianbergmann/phpunit"
                }
            },
            "autoload": {
                "files": [
                    "bootstrap.php"
                ],
                "psr-4": {
                    "Symfony\\Bridge\\PhpUnit\\": ""
                },
                "exclude-from-classmap": [
                    "/Tests/"
                ]
            },
            "notification-url": "https://packagist.org/downloads/",
            "license": [
                "MIT"
            ],
            "authors": [
                {
                    "name": "Nicolas Grekas",
                    "email": "p@tchwork.com"
                },
                {
                    "name": "Symfony Community",
                    "homepage": "https://symfony.com/contributors"
                }
            ],
            "description": "Provides utilities for PHPUnit, especially user deprecation notices management",
            "homepage": "https://symfony.com",
            "support": {
                "source": "https://github.com/symfony/phpunit-bridge/tree/v6.2.3"
            },
            "funding": [
                {
                    "url": "https://symfony.com/sponsor",
                    "type": "custom"
                },
                {
                    "url": "https://github.com/fabpot",
                    "type": "github"
                },
                {
                    "url": "https://tidelift.com/funding/github/packagist/symfony/symfony",
                    "type": "tidelift"
                }
            ],
            "time": "2022-12-28T14:26:22+00:00"
        },
        {
            "name": "symfony/process",
            "version": "v6.2.0",
            "source": {
                "type": "git",
                "url": "https://github.com/symfony/process.git",
                "reference": "ba6e55359f8f755fe996c58a81e00eaa67a35877"
            },
            "dist": {
                "type": "zip",
                "url": "https://api.github.com/repos/symfony/process/zipball/ba6e55359f8f755fe996c58a81e00eaa67a35877",
                "reference": "ba6e55359f8f755fe996c58a81e00eaa67a35877",
                "shasum": ""
            },
            "require": {
                "php": ">=8.1"
            },
            "type": "library",
            "autoload": {
                "psr-4": {
                    "Symfony\\Component\\Process\\": ""
                },
                "exclude-from-classmap": [
                    "/Tests/"
                ]
            },
            "notification-url": "https://packagist.org/downloads/",
            "license": [
                "MIT"
            ],
            "authors": [
                {
                    "name": "Fabien Potencier",
                    "email": "fabien@symfony.com"
                },
                {
                    "name": "Symfony Community",
                    "homepage": "https://symfony.com/contributors"
                }
            ],
            "description": "Executes commands in sub-processes",
            "homepage": "https://symfony.com",
            "support": {
                "source": "https://github.com/symfony/process/tree/v6.2.0"
            },
            "funding": [
                {
                    "url": "https://symfony.com/sponsor",
                    "type": "custom"
                },
                {
                    "url": "https://github.com/fabpot",
                    "type": "github"
                },
                {
                    "url": "https://tidelift.com/funding/github/packagist/symfony/symfony",
                    "type": "tidelift"
                }
            ],
            "time": "2022-11-02T09:08:04+00:00"
        },
        {
            "name": "symfony/web-profiler-bundle",
            "version": "v6.2.4",
            "source": {
                "type": "git",
                "url": "https://github.com/symfony/web-profiler-bundle.git",
                "reference": "1c5f690bf54593ff4d3170cf6b47d76cedb557b9"
            },
            "dist": {
                "type": "zip",
                "url": "https://api.github.com/repos/symfony/web-profiler-bundle/zipball/1c5f690bf54593ff4d3170cf6b47d76cedb557b9",
                "reference": "1c5f690bf54593ff4d3170cf6b47d76cedb557b9",
                "shasum": ""
            },
            "require": {
                "php": ">=8.1",
                "symfony/config": "^5.4|^6.0",
                "symfony/framework-bundle": "^5.4|^6.0",
                "symfony/http-kernel": "^6.1",
                "symfony/routing": "^5.4|^6.0",
                "symfony/twig-bundle": "^5.4|^6.0",
                "twig/twig": "^2.13|^3.0.4"
            },
            "conflict": {
                "symfony/form": "<5.4",
                "symfony/mailer": "<5.4",
                "symfony/messenger": "<5.4"
            },
            "require-dev": {
                "symfony/browser-kit": "^5.4|^6.0",
                "symfony/console": "^5.4|^6.0",
                "symfony/css-selector": "^5.4|^6.0",
                "symfony/stopwatch": "^5.4|^6.0"
            },
            "type": "symfony-bundle",
            "autoload": {
                "psr-4": {
                    "Symfony\\Bundle\\WebProfilerBundle\\": ""
                },
                "exclude-from-classmap": [
                    "/Tests/"
                ]
            },
            "notification-url": "https://packagist.org/downloads/",
            "license": [
                "MIT"
            ],
            "authors": [
                {
                    "name": "Fabien Potencier",
                    "email": "fabien@symfony.com"
                },
                {
                    "name": "Symfony Community",
                    "homepage": "https://symfony.com/contributors"
                }
            ],
            "description": "Provides a development tool that gives detailed information about the execution of any request",
            "homepage": "https://symfony.com",
            "support": {
                "source": "https://github.com/symfony/web-profiler-bundle/tree/v6.2.4"
            },
            "funding": [
                {
                    "url": "https://symfony.com/sponsor",
                    "type": "custom"
                },
                {
                    "url": "https://github.com/fabpot",
                    "type": "github"
                },
                {
                    "url": "https://tidelift.com/funding/github/packagist/symfony/symfony",
                    "type": "tidelift"
                }
            ],
            "time": "2022-12-29T18:33:43+00:00"
        },
        {
            "name": "theofidry/alice-data-fixtures",
            "version": "1.6.0",
            "source": {
                "type": "git",
                "url": "https://github.com/theofidry/AliceDataFixtures.git",
                "reference": "798ea2b5b8c6b2b938470d5330dc4beee77f4aff"
            },
            "dist": {
                "type": "zip",
                "url": "https://api.github.com/repos/theofidry/AliceDataFixtures/zipball/798ea2b5b8c6b2b938470d5330dc4beee77f4aff",
                "reference": "798ea2b5b8c6b2b938470d5330dc4beee77f4aff",
                "shasum": ""
            },
            "require": {
                "nelmio/alice": "^3.10",
                "php": "^8.1",
                "psr/log": "^1 || ^2 || ^3",
                "webmozart/assert": "^1.10"
            },
            "conflict": {
                "doctrine/orm": "<2.6.3",
                "doctrine/persistence": "<2.0",
                "illuminate/database": "<8.12",
                "ocramius/proxy-manager": "<2.1",
                "symfony/framework-bundle": "<5.4",
                "zendframework/zend-code": "<3.3.1"
            },
            "require-dev": {
                "bamarni/composer-bin-plugin": "^1.4.1",
                "doctrine/annotations": "^1.13",
                "phpspec/prophecy": "^1.14.0",
                "phpspec/prophecy-phpunit": "^2.0.1",
                "phpunit/phpunit": "^9.5.10",
                "symfony/phpunit-bridge": "^5.3.8 || ^6.0"
            },
            "suggest": {
                "alcaeus/mongo-php-adapter": "To use Doctrine with the MongoDB flavour",
                "doctrine/data-fixtures": "To use Doctrine",
                "doctrine/dbal": "To use Doctrine with the PHPCR flavour",
                "doctrine/mongodb": "To use Doctrine with the MongoDB flavour",
                "doctrine/mongodb-odm": "To use Doctrine with the MongoDB flavour",
                "doctrine/orm": "To use Doctrine ORM",
                "doctrine/phpcr-odm": "To use Doctrine with the PHPCR flavour",
                "illuminate/database": "To use Eloquent",
                "jackalope/jackalope-doctrine-dbal": "To use Doctrine with the PHPCR flavour",
                "ocramius/proxy-manager": "To avoid database connection on kernel boot"
            },
            "type": "library",
            "extra": {
                "bamarni-bin": {
                    "bin-links": false
                },
                "branch-alias": {
                    "dev-master": "1.x-dev"
                }
            },
            "autoload": {
                "psr-4": {
                    "Fidry\\AliceDataFixtures\\": "src"
                }
            },
            "notification-url": "https://packagist.org/downloads/",
            "license": [
                "MIT"
            ],
            "authors": [
                {
                    "name": "Théo FIDRY",
                    "email": "theo.fidry@gmail.com",
                    "homepage": "https://github.com/theofidry"
                }
            ],
            "description": "Nelmio alice extension to persist the loaded fixtures.",
            "keywords": [
                "Fixture",
                "alice",
                "data",
                "faker",
                "orm",
                "tests"
            ],
            "support": {
                "issues": "https://github.com/theofidry/AliceDataFixtures/issues",
                "source": "https://github.com/theofidry/AliceDataFixtures/tree/1.6.0"
            },
            "funding": [
                {
                    "url": "https://github.com/theofidry",
                    "type": "github"
                }
            ],
            "time": "2022-07-03T13:30:00+00:00"
        },
        {
            "name": "theseer/tokenizer",
            "version": "1.2.1",
            "source": {
                "type": "git",
                "url": "https://github.com/theseer/tokenizer.git",
                "reference": "34a41e998c2183e22995f158c581e7b5e755ab9e"
            },
            "dist": {
                "type": "zip",
                "url": "https://api.github.com/repos/theseer/tokenizer/zipball/34a41e998c2183e22995f158c581e7b5e755ab9e",
                "reference": "34a41e998c2183e22995f158c581e7b5e755ab9e",
                "shasum": ""
            },
            "require": {
                "ext-dom": "*",
                "ext-tokenizer": "*",
                "ext-xmlwriter": "*",
                "php": "^7.2 || ^8.0"
            },
            "type": "library",
            "autoload": {
                "classmap": [
                    "src/"
                ]
            },
            "notification-url": "https://packagist.org/downloads/",
            "license": [
                "BSD-3-Clause"
            ],
            "authors": [
                {
                    "name": "Arne Blankerts",
                    "email": "arne@blankerts.de",
                    "role": "Developer"
                }
            ],
            "description": "A small library for converting tokenized PHP source code into XML and potentially other formats",
            "support": {
                "issues": "https://github.com/theseer/tokenizer/issues",
                "source": "https://github.com/theseer/tokenizer/tree/1.2.1"
            },
            "funding": [
                {
                    "url": "https://github.com/theseer",
                    "type": "github"
                }
            ],
            "time": "2021-07-28T10:34:58+00:00"
        }
    ],
    "aliases": [],
    "minimum-stability": "dev",
    "stability-flags": [],
    "prefer-stable": true,
    "prefer-lowest": false,
    "platform": {
        "php": ">=8.1",
        "ext-ctype": "*",
        "ext-iconv": "*"
    },
    "platform-dev": [],
    "plugin-api-version": "2.3.0"
}<|MERGE_RESOLUTION|>--- conflicted
+++ resolved
@@ -3297,18 +3297,6 @@
         },
         {
             "name": "symfony/dependency-injection",
-<<<<<<< HEAD
-            "version": "v6.2.5",
-            "source": {
-                "type": "git",
-                "url": "https://github.com/symfony/dependency-injection.git",
-                "reference": "6abd5658d0f7fea98f882a911bfdb8795d189509"
-            },
-            "dist": {
-                "type": "zip",
-                "url": "https://api.github.com/repos/symfony/dependency-injection/zipball/6abd5658d0f7fea98f882a911bfdb8795d189509",
-                "reference": "6abd5658d0f7fea98f882a911bfdb8795d189509",
-=======
             "version": "v6.2.6",
             "source": {
                 "type": "git",
@@ -3319,7 +3307,6 @@
                 "type": "zip",
                 "url": "https://api.github.com/repos/symfony/dependency-injection/zipball/2a6dd148589b9db59717db8b75f8d9fbb2ae714f",
                 "reference": "2a6dd148589b9db59717db8b75f8d9fbb2ae714f",
->>>>>>> 9a753392
                 "shasum": ""
             },
             "require": {
@@ -3377,11 +3364,7 @@
             "description": "Allows you to standardize and centralize the way objects are constructed in your application",
             "homepage": "https://symfony.com",
             "support": {
-<<<<<<< HEAD
-                "source": "https://github.com/symfony/dependency-injection/tree/v6.2.5"
-=======
                 "source": "https://github.com/symfony/dependency-injection/tree/v6.2.6"
->>>>>>> 9a753392
             },
             "funding": [
                 {
@@ -3397,11 +3380,7 @@
                     "type": "tidelift"
                 }
             ],
-<<<<<<< HEAD
-            "time": "2023-01-23T15:50:11+00:00"
-=======
             "time": "2023-01-30T15:46:28+00:00"
->>>>>>> 9a753392
         },
         {
             "name": "symfony/deprecation-contracts",
@@ -4466,18 +4445,6 @@
         },
         {
             "name": "symfony/http-foundation",
-<<<<<<< HEAD
-            "version": "v6.2.5",
-            "source": {
-                "type": "git",
-                "url": "https://github.com/symfony/http-foundation.git",
-                "reference": "9d081ead9d3432e2e8002178d14c4c9dd4b8ffbf"
-            },
-            "dist": {
-                "type": "zip",
-                "url": "https://api.github.com/repos/symfony/http-foundation/zipball/9d081ead9d3432e2e8002178d14c4c9dd4b8ffbf",
-                "reference": "9d081ead9d3432e2e8002178d14c4c9dd4b8ffbf",
-=======
             "version": "v6.2.6",
             "source": {
                 "type": "git",
@@ -4488,7 +4455,6 @@
                 "type": "zip",
                 "url": "https://api.github.com/repos/symfony/http-foundation/zipball/e8dd1f502bc2b3371d05092aa233b064b03ce7ed",
                 "reference": "e8dd1f502bc2b3371d05092aa233b064b03ce7ed",
->>>>>>> 9a753392
                 "shasum": ""
             },
             "require": {
@@ -4537,11 +4503,7 @@
             "description": "Defines an object-oriented layer for the HTTP specification",
             "homepage": "https://symfony.com",
             "support": {
-<<<<<<< HEAD
-                "source": "https://github.com/symfony/http-foundation/tree/v6.2.5"
-=======
                 "source": "https://github.com/symfony/http-foundation/tree/v6.2.6"
->>>>>>> 9a753392
             },
             "funding": [
                 {
@@ -4557,22 +4519,6 @@
                     "type": "tidelift"
                 }
             ],
-<<<<<<< HEAD
-            "time": "2023-01-01T08:38:09+00:00"
-        },
-        {
-            "name": "symfony/http-kernel",
-            "version": "v6.2.5",
-            "source": {
-                "type": "git",
-                "url": "https://github.com/symfony/http-kernel.git",
-                "reference": "f68aaa11eee6b21c99bce0f3d98815924888fe62"
-            },
-            "dist": {
-                "type": "zip",
-                "url": "https://api.github.com/repos/symfony/http-kernel/zipball/f68aaa11eee6b21c99bce0f3d98815924888fe62",
-                "reference": "f68aaa11eee6b21c99bce0f3d98815924888fe62",
-=======
             "time": "2023-01-30T15:46:28+00:00"
         },
         {
@@ -4587,7 +4533,6 @@
                 "type": "zip",
                 "url": "https://api.github.com/repos/symfony/http-kernel/zipball/7122db07b0d8dbf0de682267c84217573aee3ea7",
                 "reference": "7122db07b0d8dbf0de682267c84217573aee3ea7",
->>>>>>> 9a753392
                 "shasum": ""
             },
             "require": {
@@ -4669,11 +4614,7 @@
             "description": "Provides a structured process for converting a Request into a Response",
             "homepage": "https://symfony.com",
             "support": {
-<<<<<<< HEAD
-                "source": "https://github.com/symfony/http-kernel/tree/v6.2.5"
-=======
                 "source": "https://github.com/symfony/http-kernel/tree/v6.2.6"
->>>>>>> 9a753392
             },
             "funding": [
                 {
@@ -4689,11 +4630,7 @@
                     "type": "tidelift"
                 }
             ],
-<<<<<<< HEAD
-            "time": "2023-01-24T15:33:24+00:00"
-=======
             "time": "2023-02-01T08:32:25+00:00"
->>>>>>> 9a753392
         },
         {
             "name": "symfony/password-hasher",
