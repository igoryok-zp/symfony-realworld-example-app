{
    "_readme": [
        "This file locks the dependencies of your project to a known state",
        "Read more about it at https://getcomposer.org/doc/01-basic-usage.md#installing-dependencies",
        "This file is @generated automatically"
    ],
<<<<<<< HEAD
    "content-hash": "e70f0bad77a41571d1f52d5f1268e82d",
=======
    "content-hash": "03a33a2401c6c68f33d0a64cd93cb29e",
>>>>>>> 86d68daf
    "packages": [
        {
            "name": "api-platform/core",
            "version": "v3.2.3",
            "source": {
                "type": "git",
                "url": "https://github.com/api-platform/core.git",
                "reference": "633bde85eb58b16d8cd161ecc3bb5b6934a753bd"
            },
            "dist": {
                "type": "zip",
                "url": "https://api.github.com/repos/api-platform/core/zipball/633bde85eb58b16d8cd161ecc3bb5b6934a753bd",
                "reference": "633bde85eb58b16d8cd161ecc3bb5b6934a753bd",
                "shasum": ""
            },
            "require": {
                "doctrine/inflector": "^1.0 || ^2.0",
                "php": ">=8.1",
                "psr/cache": "^1.0 || ^2.0 || ^3.0",
                "psr/container": "^1.0 || ^2.0",
                "symfony/deprecation-contracts": "^3.1",
                "symfony/http-foundation": "^6.1",
                "symfony/http-kernel": "^6.1",
                "symfony/property-access": "^6.1",
                "symfony/property-info": "^6.1",
                "symfony/serializer": "^6.1",
                "symfony/translation-contracts": "^3.3",
                "symfony/web-link": "^6.1",
                "willdurand/negotiation": "^3.0"
            },
            "conflict": {
                "doctrine/common": "<3.2.2",
                "doctrine/dbal": "<2.10",
                "doctrine/mongodb-odm": "<2.4",
                "doctrine/orm": "<2.14.0",
                "doctrine/persistence": "<1.3",
                "elasticsearch/elasticsearch": ">=8.0,<8.4",
                "phpspec/prophecy": "<1.15",
                "phpunit/phpunit": "<9.5",
                "symfony/var-exporter": "<6.1.1"
            },
            "require-dev": {
                "behat/behat": "^3.11",
                "behat/mink": "^1.9",
                "doctrine/cache": "^1.11 || ^2.1",
                "doctrine/common": "^3.2.2",
                "doctrine/dbal": "^3.4.0",
                "doctrine/doctrine-bundle": "^1.12 || ^2.0",
                "doctrine/mongodb-odm": "^2.2",
                "doctrine/mongodb-odm-bundle": "^4.0",
                "doctrine/orm": "^2.14",
                "elasticsearch/elasticsearch": "^7.11 || ^8.4",
                "friends-of-behat/mink-browserkit-driver": "^1.3.1",
                "friends-of-behat/mink-extension": "^2.2",
                "friends-of-behat/symfony-extension": "^2.1",
                "guzzlehttp/guzzle": "^6.0 || ^7.0",
                "jangregor/phpstan-prophecy": "^1.0",
                "justinrainbow/json-schema": "^5.2.1",
                "phpspec/prophecy-phpunit": "^2.0",
                "phpstan/extension-installer": "^1.1",
                "phpstan/phpdoc-parser": "^1.13",
                "phpstan/phpstan": "^1.1",
                "phpstan/phpstan-doctrine": "^1.0",
                "phpstan/phpstan-phpunit": "^1.0",
                "phpstan/phpstan-symfony": "^1.0",
                "psr/log": "^1.0 || ^2.0 || ^3.0",
                "ramsey/uuid": "^3.9.7 || ^4.0",
                "ramsey/uuid-doctrine": "^1.4 || ^2.0",
                "soyuka/contexts": "v3.3.9",
                "soyuka/stubs-mongodb": "^1.0",
                "symfony/asset": "^6.1",
                "symfony/browser-kit": "^6.1",
                "symfony/cache": "^6.1",
                "symfony/config": "^6.1",
                "symfony/console": "^6.1",
                "symfony/css-selector": "^6.1",
                "symfony/dependency-injection": "^6.1.12",
                "symfony/doctrine-bridge": "^6.1",
                "symfony/dom-crawler": "^6.1",
                "symfony/error-handler": "^6.1",
                "symfony/event-dispatcher": "^6.1",
                "symfony/expression-language": "^6.1",
                "symfony/finder": "^6.1",
                "symfony/form": "^6.1",
                "symfony/framework-bundle": "^6.1",
                "symfony/http-client": "^6.1",
                "symfony/intl": "^6.1",
                "symfony/maker-bundle": "^1.24",
                "symfony/mercure-bundle": "*",
                "symfony/messenger": "^6.1",
                "symfony/phpunit-bridge": "^6.1",
                "symfony/routing": "^6.1",
                "symfony/security-bundle": "^6.1",
                "symfony/security-core": "^6.1",
                "symfony/stopwatch": "^6.1",
                "symfony/twig-bundle": "^6.1",
                "symfony/uid": "^6.1",
                "symfony/validator": "^6.1",
                "symfony/web-profiler-bundle": "^6.1",
                "symfony/yaml": "^6.1",
                "twig/twig": "^1.42.3 || ^2.12 || ^3.0",
                "webonyx/graphql-php": "^14.0 || ^15.0"
            },
            "suggest": {
                "doctrine/mongodb-odm-bundle": "To support MongoDB. Only versions 4.0 and later are supported.",
                "elasticsearch/elasticsearch": "To support Elasticsearch.",
                "ocramius/package-versions": "To display the API Platform's version in the debug bar.",
                "phpstan/phpdoc-parser": "To support extracting metadata from PHPDoc.",
                "psr/cache-implementation": "To use metadata caching.",
                "ramsey/uuid": "To support Ramsey's UUID identifiers.",
                "symfony/cache": "To have metadata caching when using Symfony integration.",
                "symfony/config": "To load XML configuration files.",
                "symfony/expression-language": "To use authorization features.",
                "symfony/http-client": "To use the HTTP cache invalidation system.",
                "symfony/messenger": "To support messenger integration.",
                "symfony/security": "To use authorization features.",
                "symfony/twig-bundle": "To use the Swagger UI integration.",
                "symfony/uid": "To support Symfony UUID/ULID identifiers.",
                "symfony/web-profiler-bundle": "To use the data collector.",
                "webonyx/graphql-php": "To support GraphQL."
            },
            "type": "library",
            "extra": {
                "branch-alias": {
                    "dev-main": "3.3.x-dev"
                },
                "symfony": {
                    "require": "^6.1"
                }
            },
            "autoload": {
                "psr-4": {
                    "ApiPlatform\\": "src/"
                }
            },
            "notification-url": "https://packagist.org/downloads/",
            "license": [
                "MIT"
            ],
            "authors": [
                {
                    "name": "Kévin Dunglas",
                    "email": "kevin@dunglas.fr",
                    "homepage": "https://dunglas.fr"
                }
            ],
            "description": "Build a fully-featured hypermedia or GraphQL API in minutes!",
            "homepage": "https://api-platform.com",
            "keywords": [
                "Hydra",
                "JSON-LD",
                "api",
                "graphql",
                "hal",
                "jsonapi",
                "openapi",
                "rest",
                "swagger"
            ],
            "support": {
                "issues": "https://github.com/api-platform/core/issues",
                "source": "https://github.com/api-platform/core/tree/v3.2.3"
            },
            "time": "2023-10-30T10:39:11+00:00"
        },
        {
            "name": "behat/transliterator",
            "version": "v1.5.0",
            "source": {
                "type": "git",
                "url": "https://github.com/Behat/Transliterator.git",
                "reference": "baac5873bac3749887d28ab68e2f74db3a4408af"
            },
            "dist": {
                "type": "zip",
                "url": "https://api.github.com/repos/Behat/Transliterator/zipball/baac5873bac3749887d28ab68e2f74db3a4408af",
                "reference": "baac5873bac3749887d28ab68e2f74db3a4408af",
                "shasum": ""
            },
            "require": {
                "php": ">=7.2"
            },
            "require-dev": {
                "chuyskywalker/rolling-curl": "^3.1",
                "php-yaoi/php-yaoi": "^1.0",
                "phpunit/phpunit": "^8.5.25 || ^9.5.19"
            },
            "type": "library",
            "extra": {
                "branch-alias": {
                    "dev-master": "1.x-dev"
                }
            },
            "autoload": {
                "psr-4": {
                    "Behat\\Transliterator\\": "src/Behat/Transliterator"
                }
            },
            "notification-url": "https://packagist.org/downloads/",
            "license": [
                "Artistic-1.0"
            ],
            "description": "String transliterator",
            "keywords": [
                "i18n",
                "slug",
                "transliterator"
            ],
            "support": {
                "issues": "https://github.com/Behat/Transliterator/issues",
                "source": "https://github.com/Behat/Transliterator/tree/v1.5.0"
            },
            "time": "2022-03-30T09:27:43+00:00"
        },
        {
            "name": "doctrine/annotations",
            "version": "2.0.1",
            "source": {
                "type": "git",
                "url": "https://github.com/doctrine/annotations.git",
                "reference": "e157ef3f3124bbf6fe7ce0ffd109e8a8ef284e7f"
            },
            "dist": {
                "type": "zip",
                "url": "https://api.github.com/repos/doctrine/annotations/zipball/e157ef3f3124bbf6fe7ce0ffd109e8a8ef284e7f",
                "reference": "e157ef3f3124bbf6fe7ce0ffd109e8a8ef284e7f",
                "shasum": ""
            },
            "require": {
                "doctrine/lexer": "^2 || ^3",
                "ext-tokenizer": "*",
                "php": "^7.2 || ^8.0",
                "psr/cache": "^1 || ^2 || ^3"
            },
            "require-dev": {
                "doctrine/cache": "^2.0",
                "doctrine/coding-standard": "^10",
                "phpstan/phpstan": "^1.8.0",
                "phpunit/phpunit": "^7.5 || ^8.5 || ^9.5",
                "symfony/cache": "^5.4 || ^6",
                "vimeo/psalm": "^4.10"
            },
            "suggest": {
                "php": "PHP 8.0 or higher comes with attributes, a native replacement for annotations"
            },
            "type": "library",
            "autoload": {
                "psr-4": {
                    "Doctrine\\Common\\Annotations\\": "lib/Doctrine/Common/Annotations"
                }
            },
            "notification-url": "https://packagist.org/downloads/",
            "license": [
                "MIT"
            ],
            "authors": [
                {
                    "name": "Guilherme Blanco",
                    "email": "guilhermeblanco@gmail.com"
                },
                {
                    "name": "Roman Borschel",
                    "email": "roman@code-factory.org"
                },
                {
                    "name": "Benjamin Eberlei",
                    "email": "kontakt@beberlei.de"
                },
                {
                    "name": "Jonathan Wage",
                    "email": "jonwage@gmail.com"
                },
                {
                    "name": "Johannes Schmitt",
                    "email": "schmittjoh@gmail.com"
                }
            ],
            "description": "Docblock Annotations Parser",
            "homepage": "https://www.doctrine-project.org/projects/annotations.html",
            "keywords": [
                "annotations",
                "docblock",
                "parser"
            ],
            "support": {
                "issues": "https://github.com/doctrine/annotations/issues",
                "source": "https://github.com/doctrine/annotations/tree/2.0.1"
            },
            "time": "2023-02-02T22:02:53+00:00"
        },
        {
            "name": "doctrine/cache",
            "version": "2.2.0",
            "source": {
                "type": "git",
                "url": "https://github.com/doctrine/cache.git",
                "reference": "1ca8f21980e770095a31456042471a57bc4c68fb"
            },
            "dist": {
                "type": "zip",
                "url": "https://api.github.com/repos/doctrine/cache/zipball/1ca8f21980e770095a31456042471a57bc4c68fb",
                "reference": "1ca8f21980e770095a31456042471a57bc4c68fb",
                "shasum": ""
            },
            "require": {
                "php": "~7.1 || ^8.0"
            },
            "conflict": {
                "doctrine/common": ">2.2,<2.4"
            },
            "require-dev": {
                "cache/integration-tests": "dev-master",
                "doctrine/coding-standard": "^9",
                "phpunit/phpunit": "^7.5 || ^8.5 || ^9.5",
                "psr/cache": "^1.0 || ^2.0 || ^3.0",
                "symfony/cache": "^4.4 || ^5.4 || ^6",
                "symfony/var-exporter": "^4.4 || ^5.4 || ^6"
            },
            "type": "library",
            "autoload": {
                "psr-4": {
                    "Doctrine\\Common\\Cache\\": "lib/Doctrine/Common/Cache"
                }
            },
            "notification-url": "https://packagist.org/downloads/",
            "license": [
                "MIT"
            ],
            "authors": [
                {
                    "name": "Guilherme Blanco",
                    "email": "guilhermeblanco@gmail.com"
                },
                {
                    "name": "Roman Borschel",
                    "email": "roman@code-factory.org"
                },
                {
                    "name": "Benjamin Eberlei",
                    "email": "kontakt@beberlei.de"
                },
                {
                    "name": "Jonathan Wage",
                    "email": "jonwage@gmail.com"
                },
                {
                    "name": "Johannes Schmitt",
                    "email": "schmittjoh@gmail.com"
                }
            ],
            "description": "PHP Doctrine Cache library is a popular cache implementation that supports many different drivers such as redis, memcache, apc, mongodb and others.",
            "homepage": "https://www.doctrine-project.org/projects/cache.html",
            "keywords": [
                "abstraction",
                "apcu",
                "cache",
                "caching",
                "couchdb",
                "memcached",
                "php",
                "redis",
                "xcache"
            ],
            "support": {
                "issues": "https://github.com/doctrine/cache/issues",
                "source": "https://github.com/doctrine/cache/tree/2.2.0"
            },
            "funding": [
                {
                    "url": "https://www.doctrine-project.org/sponsorship.html",
                    "type": "custom"
                },
                {
                    "url": "https://www.patreon.com/phpdoctrine",
                    "type": "patreon"
                },
                {
                    "url": "https://tidelift.com/funding/github/packagist/doctrine%2Fcache",
                    "type": "tidelift"
                }
            ],
            "time": "2022-05-20T20:07:39+00:00"
        },
        {
            "name": "doctrine/collections",
            "version": "2.1.4",
            "source": {
                "type": "git",
                "url": "https://github.com/doctrine/collections.git",
                "reference": "72328a11443a0de79967104ad36ba7b30bded134"
            },
            "dist": {
                "type": "zip",
                "url": "https://api.github.com/repos/doctrine/collections/zipball/72328a11443a0de79967104ad36ba7b30bded134",
                "reference": "72328a11443a0de79967104ad36ba7b30bded134",
                "shasum": ""
            },
            "require": {
                "doctrine/deprecations": "^1",
                "php": "^8.1"
            },
            "require-dev": {
                "doctrine/coding-standard": "^12",
                "ext-json": "*",
                "phpstan/phpstan": "^1.8",
                "phpstan/phpstan-phpunit": "^1.0",
                "phpunit/phpunit": "^9.5",
                "vimeo/psalm": "^5.11"
            },
            "type": "library",
            "autoload": {
                "psr-4": {
                    "Doctrine\\Common\\Collections\\": "src"
                }
            },
            "notification-url": "https://packagist.org/downloads/",
            "license": [
                "MIT"
            ],
            "authors": [
                {
                    "name": "Guilherme Blanco",
                    "email": "guilhermeblanco@gmail.com"
                },
                {
                    "name": "Roman Borschel",
                    "email": "roman@code-factory.org"
                },
                {
                    "name": "Benjamin Eberlei",
                    "email": "kontakt@beberlei.de"
                },
                {
                    "name": "Jonathan Wage",
                    "email": "jonwage@gmail.com"
                },
                {
                    "name": "Johannes Schmitt",
                    "email": "schmittjoh@gmail.com"
                }
            ],
            "description": "PHP Doctrine Collections library that adds additional functionality on top of PHP arrays.",
            "homepage": "https://www.doctrine-project.org/projects/collections.html",
            "keywords": [
                "array",
                "collections",
                "iterators",
                "php"
            ],
            "support": {
                "issues": "https://github.com/doctrine/collections/issues",
                "source": "https://github.com/doctrine/collections/tree/2.1.4"
            },
            "funding": [
                {
                    "url": "https://www.doctrine-project.org/sponsorship.html",
                    "type": "custom"
                },
                {
                    "url": "https://www.patreon.com/phpdoctrine",
                    "type": "patreon"
                },
                {
                    "url": "https://tidelift.com/funding/github/packagist/doctrine%2Fcollections",
                    "type": "tidelift"
                }
            ],
            "time": "2023-10-03T09:22:33+00:00"
        },
        {
            "name": "doctrine/common",
            "version": "3.4.3",
            "source": {
                "type": "git",
                "url": "https://github.com/doctrine/common.git",
                "reference": "8b5e5650391f851ed58910b3e3d48a71062eeced"
            },
            "dist": {
                "type": "zip",
                "url": "https://api.github.com/repos/doctrine/common/zipball/8b5e5650391f851ed58910b3e3d48a71062eeced",
                "reference": "8b5e5650391f851ed58910b3e3d48a71062eeced",
                "shasum": ""
            },
            "require": {
                "doctrine/persistence": "^2.0 || ^3.0",
                "php": "^7.1 || ^8.0"
            },
            "require-dev": {
                "doctrine/coding-standard": "^9.0 || ^10.0",
                "doctrine/collections": "^1",
                "phpstan/phpstan": "^1.4.1",
                "phpstan/phpstan-phpunit": "^1",
                "phpunit/phpunit": "^7.5.20 || ^8.5 || ^9.0",
                "squizlabs/php_codesniffer": "^3.0",
                "symfony/phpunit-bridge": "^6.1",
                "vimeo/psalm": "^4.4"
            },
            "type": "library",
            "autoload": {
                "psr-4": {
                    "Doctrine\\Common\\": "src"
                }
            },
            "notification-url": "https://packagist.org/downloads/",
            "license": [
                "MIT"
            ],
            "authors": [
                {
                    "name": "Guilherme Blanco",
                    "email": "guilhermeblanco@gmail.com"
                },
                {
                    "name": "Roman Borschel",
                    "email": "roman@code-factory.org"
                },
                {
                    "name": "Benjamin Eberlei",
                    "email": "kontakt@beberlei.de"
                },
                {
                    "name": "Jonathan Wage",
                    "email": "jonwage@gmail.com"
                },
                {
                    "name": "Johannes Schmitt",
                    "email": "schmittjoh@gmail.com"
                },
                {
                    "name": "Marco Pivetta",
                    "email": "ocramius@gmail.com"
                }
            ],
            "description": "PHP Doctrine Common project is a library that provides additional functionality that other Doctrine projects depend on such as better reflection support, proxies and much more.",
            "homepage": "https://www.doctrine-project.org/projects/common.html",
            "keywords": [
                "common",
                "doctrine",
                "php"
            ],
            "support": {
                "issues": "https://github.com/doctrine/common/issues",
                "source": "https://github.com/doctrine/common/tree/3.4.3"
            },
            "funding": [
                {
                    "url": "https://www.doctrine-project.org/sponsorship.html",
                    "type": "custom"
                },
                {
                    "url": "https://www.patreon.com/phpdoctrine",
                    "type": "patreon"
                },
                {
                    "url": "https://tidelift.com/funding/github/packagist/doctrine%2Fcommon",
                    "type": "tidelift"
                }
            ],
            "time": "2022-10-09T11:47:59+00:00"
        },
        {
            "name": "doctrine/dbal",
            "version": "3.7.2",
            "source": {
                "type": "git",
                "url": "https://github.com/doctrine/dbal.git",
                "reference": "0ac3c270590e54910715e9a1a044cc368df282b2"
            },
            "dist": {
                "type": "zip",
                "url": "https://api.github.com/repos/doctrine/dbal/zipball/0ac3c270590e54910715e9a1a044cc368df282b2",
                "reference": "0ac3c270590e54910715e9a1a044cc368df282b2",
                "shasum": ""
            },
            "require": {
                "composer-runtime-api": "^2",
                "doctrine/cache": "^1.11|^2.0",
                "doctrine/deprecations": "^0.5.3|^1",
                "doctrine/event-manager": "^1|^2",
                "php": "^7.4 || ^8.0",
                "psr/cache": "^1|^2|^3",
                "psr/log": "^1|^2|^3"
            },
            "require-dev": {
                "doctrine/coding-standard": "12.0.0",
                "fig/log-test": "^1",
                "jetbrains/phpstorm-stubs": "2023.1",
                "phpstan/phpstan": "1.10.42",
                "phpstan/phpstan-strict-rules": "^1.5",
                "phpunit/phpunit": "9.6.13",
                "psalm/plugin-phpunit": "0.18.4",
                "slevomat/coding-standard": "8.13.1",
                "squizlabs/php_codesniffer": "3.7.2",
                "symfony/cache": "^5.4|^6.0",
                "symfony/console": "^4.4|^5.4|^6.0",
                "vimeo/psalm": "4.30.0"
            },
            "suggest": {
                "symfony/console": "For helpful console commands such as SQL execution and import of files."
            },
            "bin": [
                "bin/doctrine-dbal"
            ],
            "type": "library",
            "autoload": {
                "psr-4": {
                    "Doctrine\\DBAL\\": "src"
                }
            },
            "notification-url": "https://packagist.org/downloads/",
            "license": [
                "MIT"
            ],
            "authors": [
                {
                    "name": "Guilherme Blanco",
                    "email": "guilhermeblanco@gmail.com"
                },
                {
                    "name": "Roman Borschel",
                    "email": "roman@code-factory.org"
                },
                {
                    "name": "Benjamin Eberlei",
                    "email": "kontakt@beberlei.de"
                },
                {
                    "name": "Jonathan Wage",
                    "email": "jonwage@gmail.com"
                }
            ],
            "description": "Powerful PHP database abstraction layer (DBAL) with many features for database schema introspection and management.",
            "homepage": "https://www.doctrine-project.org/projects/dbal.html",
            "keywords": [
                "abstraction",
                "database",
                "db2",
                "dbal",
                "mariadb",
                "mssql",
                "mysql",
                "oci8",
                "oracle",
                "pdo",
                "pgsql",
                "postgresql",
                "queryobject",
                "sasql",
                "sql",
                "sqlite",
                "sqlserver",
                "sqlsrv"
            ],
            "support": {
                "issues": "https://github.com/doctrine/dbal/issues",
                "source": "https://github.com/doctrine/dbal/tree/3.7.2"
            },
            "funding": [
                {
                    "url": "https://www.doctrine-project.org/sponsorship.html",
                    "type": "custom"
                },
                {
                    "url": "https://www.patreon.com/phpdoctrine",
                    "type": "patreon"
                },
                {
                    "url": "https://tidelift.com/funding/github/packagist/doctrine%2Fdbal",
                    "type": "tidelift"
                }
            ],
            "time": "2023-11-19T08:06:58+00:00"
        },
        {
            "name": "doctrine/deprecations",
            "version": "1.1.2",
            "source": {
                "type": "git",
                "url": "https://github.com/doctrine/deprecations.git",
                "reference": "4f2d4f2836e7ec4e7a8625e75c6aa916004db931"
            },
            "dist": {
                "type": "zip",
                "url": "https://api.github.com/repos/doctrine/deprecations/zipball/4f2d4f2836e7ec4e7a8625e75c6aa916004db931",
                "reference": "4f2d4f2836e7ec4e7a8625e75c6aa916004db931",
                "shasum": ""
            },
            "require": {
                "php": "^7.1 || ^8.0"
            },
            "require-dev": {
                "doctrine/coding-standard": "^9",
                "phpstan/phpstan": "1.4.10 || 1.10.15",
                "phpstan/phpstan-phpunit": "^1.0",
                "phpunit/phpunit": "^7.5 || ^8.5 || ^9.5",
                "psalm/plugin-phpunit": "0.18.4",
                "psr/log": "^1 || ^2 || ^3",
                "vimeo/psalm": "4.30.0 || 5.12.0"
            },
            "suggest": {
                "psr/log": "Allows logging deprecations via PSR-3 logger implementation"
            },
            "type": "library",
            "autoload": {
                "psr-4": {
                    "Doctrine\\Deprecations\\": "lib/Doctrine/Deprecations"
                }
            },
            "notification-url": "https://packagist.org/downloads/",
            "license": [
                "MIT"
            ],
            "description": "A small layer on top of trigger_error(E_USER_DEPRECATED) or PSR-3 logging with options to disable all deprecations or selectively for packages.",
            "homepage": "https://www.doctrine-project.org/",
            "support": {
                "issues": "https://github.com/doctrine/deprecations/issues",
                "source": "https://github.com/doctrine/deprecations/tree/1.1.2"
            },
            "time": "2023-09-27T20:04:15+00:00"
        },
        {
            "name": "doctrine/doctrine-bundle",
            "version": "2.11.1",
            "source": {
                "type": "git",
                "url": "https://github.com/doctrine/DoctrineBundle.git",
                "reference": "4089f1424b724786c062aea50aae5f773449b94b"
            },
            "dist": {
                "type": "zip",
                "url": "https://api.github.com/repos/doctrine/DoctrineBundle/zipball/4089f1424b724786c062aea50aae5f773449b94b",
                "reference": "4089f1424b724786c062aea50aae5f773449b94b",
                "shasum": ""
            },
            "require": {
                "doctrine/cache": "^1.11 || ^2.0",
                "doctrine/dbal": "^3.7.0 || ^4.0",
                "doctrine/persistence": "^2.2 || ^3",
                "doctrine/sql-formatter": "^1.0.1",
                "php": "^7.4 || ^8.0",
                "symfony/cache": "^5.4 || ^6.0 || ^7.0",
                "symfony/config": "^5.4 || ^6.0 || ^7.0",
                "symfony/console": "^5.4 || ^6.0 || ^7.0",
                "symfony/dependency-injection": "^5.4 || ^6.0 || ^7.0",
                "symfony/deprecation-contracts": "^2.1 || ^3",
                "symfony/doctrine-bridge": "^5.4.19 || ^6.0.7 || ^7.0",
                "symfony/framework-bundle": "^5.4 || ^6.0 || ^7.0",
                "symfony/polyfill-php80": "^1.15",
                "symfony/service-contracts": "^1.1.1 || ^2.0 || ^3"
            },
            "conflict": {
                "doctrine/annotations": ">=3.0",
                "doctrine/orm": "<2.14 || >=4.0",
                "twig/twig": "<1.34 || >=2.0 <2.4"
            },
            "require-dev": {
                "doctrine/annotations": "^1 || ^2",
                "doctrine/coding-standard": "^12",
                "doctrine/deprecations": "^1.0",
                "doctrine/orm": "^2.14 || ^3.0",
                "friendsofphp/proxy-manager-lts": "^1.0",
                "phpunit/phpunit": "^9.5.26 || ^10.0",
                "psalm/plugin-phpunit": "^0.18.4",
                "psalm/plugin-symfony": "^4",
                "psr/log": "^1.1.4 || ^2.0 || ^3.0",
                "symfony/phpunit-bridge": "^6.1 || ^7.0",
                "symfony/property-info": "^5.4 || ^6.0 || ^7.0",
                "symfony/proxy-manager-bridge": "^5.4 || ^6.0 || ^7.0",
                "symfony/security-bundle": "^5.4 || ^6.0 || ^7.0",
                "symfony/string": "^5.4 || ^6.0 || ^7.0",
                "symfony/twig-bridge": "^5.4 || ^6.0 || ^7.0",
                "symfony/validator": "^5.4 || ^6.0 || ^7.0",
                "symfony/var-exporter": "^5.4 || ^6.2 || ^7.0",
                "symfony/web-profiler-bundle": "^5.4 || ^6.0 || ^7.0",
                "symfony/yaml": "^5.4 || ^6.0 || ^7.0",
                "twig/twig": "^1.34 || ^2.12 || ^3.0",
                "vimeo/psalm": "^4.30"
            },
            "suggest": {
                "doctrine/orm": "The Doctrine ORM integration is optional in the bundle.",
                "ext-pdo": "*",
                "symfony/web-profiler-bundle": "To use the data collector."
            },
            "type": "symfony-bundle",
            "autoload": {
                "psr-4": {
                    "Doctrine\\Bundle\\DoctrineBundle\\": ""
                }
            },
            "notification-url": "https://packagist.org/downloads/",
            "license": [
                "MIT"
            ],
            "authors": [
                {
                    "name": "Fabien Potencier",
                    "email": "fabien@symfony.com"
                },
                {
                    "name": "Benjamin Eberlei",
                    "email": "kontakt@beberlei.de"
                },
                {
                    "name": "Symfony Community",
                    "homepage": "https://symfony.com/contributors"
                },
                {
                    "name": "Doctrine Project",
                    "homepage": "https://www.doctrine-project.org/"
                }
            ],
            "description": "Symfony DoctrineBundle",
            "homepage": "https://www.doctrine-project.org",
            "keywords": [
                "database",
                "dbal",
                "orm",
                "persistence"
            ],
            "support": {
                "issues": "https://github.com/doctrine/DoctrineBundle/issues",
                "source": "https://github.com/doctrine/DoctrineBundle/tree/2.11.1"
            },
            "funding": [
                {
                    "url": "https://www.doctrine-project.org/sponsorship.html",
                    "type": "custom"
                },
                {
                    "url": "https://www.patreon.com/phpdoctrine",
                    "type": "patreon"
                },
                {
                    "url": "https://tidelift.com/funding/github/packagist/doctrine%2Fdoctrine-bundle",
                    "type": "tidelift"
                }
            ],
            "time": "2023-11-15T20:01:50+00:00"
        },
        {
            "name": "doctrine/doctrine-migrations-bundle",
            "version": "3.3.0",
            "source": {
                "type": "git",
                "url": "https://github.com/doctrine/DoctrineMigrationsBundle.git",
                "reference": "1dd42906a5fb9c5960723e2ebb45c68006493835"
            },
            "dist": {
                "type": "zip",
                "url": "https://api.github.com/repos/doctrine/DoctrineMigrationsBundle/zipball/1dd42906a5fb9c5960723e2ebb45c68006493835",
                "reference": "1dd42906a5fb9c5960723e2ebb45c68006493835",
                "shasum": ""
            },
            "require": {
                "doctrine/doctrine-bundle": "^2.4",
                "doctrine/migrations": "^3.2",
                "php": "^7.2|^8.0",
                "symfony/deprecation-contracts": "^2.1 || ^3",
                "symfony/framework-bundle": "^5.4 || ^6.0 || ^7.0"
            },
            "require-dev": {
                "doctrine/coding-standard": "^12",
                "doctrine/orm": "^2.6 || ^3",
                "doctrine/persistence": "^2.0 || ^3 ",
                "phpstan/phpstan": "^1.4",
                "phpstan/phpstan-deprecation-rules": "^1",
                "phpstan/phpstan-phpunit": "^1",
                "phpstan/phpstan-strict-rules": "^1.1",
                "phpstan/phpstan-symfony": "^1.3",
                "phpunit/phpunit": "^8.5|^9.5",
                "psalm/plugin-phpunit": "^0.18.4",
                "psalm/plugin-symfony": "^3 || ^5",
                "symfony/phpunit-bridge": "^6.3 || ^7",
                "symfony/var-exporter": "^5.4 || ^6 || ^7",
                "vimeo/psalm": "^4.30 || ^5.15"
            },
            "type": "symfony-bundle",
            "autoload": {
                "psr-4": {
                    "Doctrine\\Bundle\\MigrationsBundle\\": ""
                },
                "exclude-from-classmap": [
                    "/Tests/"
                ]
            },
            "notification-url": "https://packagist.org/downloads/",
            "license": [
                "MIT"
            ],
            "authors": [
                {
                    "name": "Fabien Potencier",
                    "email": "fabien@symfony.com"
                },
                {
                    "name": "Doctrine Project",
                    "homepage": "https://www.doctrine-project.org"
                },
                {
                    "name": "Symfony Community",
                    "homepage": "https://symfony.com/contributors"
                }
            ],
            "description": "Symfony DoctrineMigrationsBundle",
            "homepage": "https://www.doctrine-project.org",
            "keywords": [
                "dbal",
                "migrations",
                "schema"
            ],
            "support": {
                "issues": "https://github.com/doctrine/DoctrineMigrationsBundle/issues",
                "source": "https://github.com/doctrine/DoctrineMigrationsBundle/tree/3.3.0"
            },
            "funding": [
                {
                    "url": "https://www.doctrine-project.org/sponsorship.html",
                    "type": "custom"
                },
                {
                    "url": "https://www.patreon.com/phpdoctrine",
                    "type": "patreon"
                },
                {
                    "url": "https://tidelift.com/funding/github/packagist/doctrine%2Fdoctrine-migrations-bundle",
                    "type": "tidelift"
                }
            ],
            "time": "2023-11-13T19:44:41+00:00"
        },
        {
            "name": "doctrine/event-manager",
            "version": "2.0.0",
            "source": {
                "type": "git",
                "url": "https://github.com/doctrine/event-manager.git",
                "reference": "750671534e0241a7c50ea5b43f67e23eb5c96f32"
            },
            "dist": {
                "type": "zip",
                "url": "https://api.github.com/repos/doctrine/event-manager/zipball/750671534e0241a7c50ea5b43f67e23eb5c96f32",
                "reference": "750671534e0241a7c50ea5b43f67e23eb5c96f32",
                "shasum": ""
            },
            "require": {
                "php": "^8.1"
            },
            "conflict": {
                "doctrine/common": "<2.9"
            },
            "require-dev": {
                "doctrine/coding-standard": "^10",
                "phpstan/phpstan": "^1.8.8",
                "phpunit/phpunit": "^9.5",
                "vimeo/psalm": "^4.28"
            },
            "type": "library",
            "autoload": {
                "psr-4": {
                    "Doctrine\\Common\\": "src"
                }
            },
            "notification-url": "https://packagist.org/downloads/",
            "license": [
                "MIT"
            ],
            "authors": [
                {
                    "name": "Guilherme Blanco",
                    "email": "guilhermeblanco@gmail.com"
                },
                {
                    "name": "Roman Borschel",
                    "email": "roman@code-factory.org"
                },
                {
                    "name": "Benjamin Eberlei",
                    "email": "kontakt@beberlei.de"
                },
                {
                    "name": "Jonathan Wage",
                    "email": "jonwage@gmail.com"
                },
                {
                    "name": "Johannes Schmitt",
                    "email": "schmittjoh@gmail.com"
                },
                {
                    "name": "Marco Pivetta",
                    "email": "ocramius@gmail.com"
                }
            ],
            "description": "The Doctrine Event Manager is a simple PHP event system that was built to be used with the various Doctrine projects.",
            "homepage": "https://www.doctrine-project.org/projects/event-manager.html",
            "keywords": [
                "event",
                "event dispatcher",
                "event manager",
                "event system",
                "events"
            ],
            "support": {
                "issues": "https://github.com/doctrine/event-manager/issues",
                "source": "https://github.com/doctrine/event-manager/tree/2.0.0"
            },
            "funding": [
                {
                    "url": "https://www.doctrine-project.org/sponsorship.html",
                    "type": "custom"
                },
                {
                    "url": "https://www.patreon.com/phpdoctrine",
                    "type": "patreon"
                },
                {
                    "url": "https://tidelift.com/funding/github/packagist/doctrine%2Fevent-manager",
                    "type": "tidelift"
                }
            ],
            "time": "2022-10-12T20:59:15+00:00"
        },
        {
            "name": "doctrine/inflector",
            "version": "2.0.8",
            "source": {
                "type": "git",
                "url": "https://github.com/doctrine/inflector.git",
                "reference": "f9301a5b2fb1216b2b08f02ba04dc45423db6bff"
            },
            "dist": {
                "type": "zip",
                "url": "https://api.github.com/repos/doctrine/inflector/zipball/f9301a5b2fb1216b2b08f02ba04dc45423db6bff",
                "reference": "f9301a5b2fb1216b2b08f02ba04dc45423db6bff",
                "shasum": ""
            },
            "require": {
                "php": "^7.2 || ^8.0"
            },
            "require-dev": {
                "doctrine/coding-standard": "^11.0",
                "phpstan/phpstan": "^1.8",
                "phpstan/phpstan-phpunit": "^1.1",
                "phpstan/phpstan-strict-rules": "^1.3",
                "phpunit/phpunit": "^8.5 || ^9.5",
                "vimeo/psalm": "^4.25 || ^5.4"
            },
            "type": "library",
            "autoload": {
                "psr-4": {
                    "Doctrine\\Inflector\\": "lib/Doctrine/Inflector"
                }
            },
            "notification-url": "https://packagist.org/downloads/",
            "license": [
                "MIT"
            ],
            "authors": [
                {
                    "name": "Guilherme Blanco",
                    "email": "guilhermeblanco@gmail.com"
                },
                {
                    "name": "Roman Borschel",
                    "email": "roman@code-factory.org"
                },
                {
                    "name": "Benjamin Eberlei",
                    "email": "kontakt@beberlei.de"
                },
                {
                    "name": "Jonathan Wage",
                    "email": "jonwage@gmail.com"
                },
                {
                    "name": "Johannes Schmitt",
                    "email": "schmittjoh@gmail.com"
                }
            ],
            "description": "PHP Doctrine Inflector is a small library that can perform string manipulations with regard to upper/lowercase and singular/plural forms of words.",
            "homepage": "https://www.doctrine-project.org/projects/inflector.html",
            "keywords": [
                "inflection",
                "inflector",
                "lowercase",
                "manipulation",
                "php",
                "plural",
                "singular",
                "strings",
                "uppercase",
                "words"
            ],
            "support": {
                "issues": "https://github.com/doctrine/inflector/issues",
                "source": "https://github.com/doctrine/inflector/tree/2.0.8"
            },
            "funding": [
                {
                    "url": "https://www.doctrine-project.org/sponsorship.html",
                    "type": "custom"
                },
                {
                    "url": "https://www.patreon.com/phpdoctrine",
                    "type": "patreon"
                },
                {
                    "url": "https://tidelift.com/funding/github/packagist/doctrine%2Finflector",
                    "type": "tidelift"
                }
            ],
            "time": "2023-06-16T13:40:37+00:00"
        },
        {
            "name": "doctrine/instantiator",
            "version": "2.0.0",
            "source": {
                "type": "git",
                "url": "https://github.com/doctrine/instantiator.git",
                "reference": "c6222283fa3f4ac679f8b9ced9a4e23f163e80d0"
            },
            "dist": {
                "type": "zip",
                "url": "https://api.github.com/repos/doctrine/instantiator/zipball/c6222283fa3f4ac679f8b9ced9a4e23f163e80d0",
                "reference": "c6222283fa3f4ac679f8b9ced9a4e23f163e80d0",
                "shasum": ""
            },
            "require": {
                "php": "^8.1"
            },
            "require-dev": {
                "doctrine/coding-standard": "^11",
                "ext-pdo": "*",
                "ext-phar": "*",
                "phpbench/phpbench": "^1.2",
                "phpstan/phpstan": "^1.9.4",
                "phpstan/phpstan-phpunit": "^1.3",
                "phpunit/phpunit": "^9.5.27",
                "vimeo/psalm": "^5.4"
            },
            "type": "library",
            "autoload": {
                "psr-4": {
                    "Doctrine\\Instantiator\\": "src/Doctrine/Instantiator/"
                }
            },
            "notification-url": "https://packagist.org/downloads/",
            "license": [
                "MIT"
            ],
            "authors": [
                {
                    "name": "Marco Pivetta",
                    "email": "ocramius@gmail.com",
                    "homepage": "https://ocramius.github.io/"
                }
            ],
            "description": "A small, lightweight utility to instantiate objects in PHP without invoking their constructors",
            "homepage": "https://www.doctrine-project.org/projects/instantiator.html",
            "keywords": [
                "constructor",
                "instantiate"
            ],
            "support": {
                "issues": "https://github.com/doctrine/instantiator/issues",
                "source": "https://github.com/doctrine/instantiator/tree/2.0.0"
            },
            "funding": [
                {
                    "url": "https://www.doctrine-project.org/sponsorship.html",
                    "type": "custom"
                },
                {
                    "url": "https://www.patreon.com/phpdoctrine",
                    "type": "patreon"
                },
                {
                    "url": "https://tidelift.com/funding/github/packagist/doctrine%2Finstantiator",
                    "type": "tidelift"
                }
            ],
            "time": "2022-12-30T00:23:10+00:00"
        },
        {
            "name": "doctrine/lexer",
            "version": "2.1.0",
            "source": {
                "type": "git",
                "url": "https://github.com/doctrine/lexer.git",
                "reference": "39ab8fcf5a51ce4b85ca97c7a7d033eb12831124"
            },
            "dist": {
                "type": "zip",
                "url": "https://api.github.com/repos/doctrine/lexer/zipball/39ab8fcf5a51ce4b85ca97c7a7d033eb12831124",
                "reference": "39ab8fcf5a51ce4b85ca97c7a7d033eb12831124",
                "shasum": ""
            },
            "require": {
                "doctrine/deprecations": "^1.0",
                "php": "^7.1 || ^8.0"
            },
            "require-dev": {
                "doctrine/coding-standard": "^9 || ^10",
                "phpstan/phpstan": "^1.3",
                "phpunit/phpunit": "^7.5 || ^8.5 || ^9.5",
                "psalm/plugin-phpunit": "^0.18.3",
                "vimeo/psalm": "^4.11 || ^5.0"
            },
            "type": "library",
            "autoload": {
                "psr-4": {
                    "Doctrine\\Common\\Lexer\\": "src"
                }
            },
            "notification-url": "https://packagist.org/downloads/",
            "license": [
                "MIT"
            ],
            "authors": [
                {
                    "name": "Guilherme Blanco",
                    "email": "guilhermeblanco@gmail.com"
                },
                {
                    "name": "Roman Borschel",
                    "email": "roman@code-factory.org"
                },
                {
                    "name": "Johannes Schmitt",
                    "email": "schmittjoh@gmail.com"
                }
            ],
            "description": "PHP Doctrine Lexer parser library that can be used in Top-Down, Recursive Descent Parsers.",
            "homepage": "https://www.doctrine-project.org/projects/lexer.html",
            "keywords": [
                "annotations",
                "docblock",
                "lexer",
                "parser",
                "php"
            ],
            "support": {
                "issues": "https://github.com/doctrine/lexer/issues",
                "source": "https://github.com/doctrine/lexer/tree/2.1.0"
            },
            "funding": [
                {
                    "url": "https://www.doctrine-project.org/sponsorship.html",
                    "type": "custom"
                },
                {
                    "url": "https://www.patreon.com/phpdoctrine",
                    "type": "patreon"
                },
                {
                    "url": "https://tidelift.com/funding/github/packagist/doctrine%2Flexer",
                    "type": "tidelift"
                }
            ],
            "time": "2022-12-14T08:49:07+00:00"
        },
        {
            "name": "doctrine/migrations",
            "version": "3.7.1",
            "source": {
                "type": "git",
                "url": "https://github.com/doctrine/migrations.git",
                "reference": "e4e0855ea993d169c8adb50e19b014e64bbdda46"
            },
            "dist": {
                "type": "zip",
                "url": "https://api.github.com/repos/doctrine/migrations/zipball/e4e0855ea993d169c8adb50e19b014e64bbdda46",
                "reference": "e4e0855ea993d169c8adb50e19b014e64bbdda46",
                "shasum": ""
            },
            "require": {
                "composer-runtime-api": "^2",
                "doctrine/dbal": "^3.5.1 || ^4",
                "doctrine/deprecations": "^0.5.3 || ^1",
                "doctrine/event-manager": "^1.2 || ^2.0",
                "php": "^8.1",
                "psr/log": "^1.1.3 || ^2 || ^3",
                "symfony/console": "^5.4 || ^6.0 || ^7.0",
                "symfony/stopwatch": "^5.4 || ^6.0 || ^7.0",
                "symfony/var-exporter": "^6.2 || ^7.0"
            },
            "conflict": {
                "doctrine/orm": "<2.12 || >=4"
            },
            "require-dev": {
                "doctrine/coding-standard": "^12",
                "doctrine/orm": "^2.13 || ^3",
                "doctrine/persistence": "^2 || ^3",
                "doctrine/sql-formatter": "^1.0",
                "ext-pdo_sqlite": "*",
                "phpstan/phpstan": "^1.10",
                "phpstan/phpstan-deprecation-rules": "^1.1",
                "phpstan/phpstan-phpunit": "^1.3",
                "phpstan/phpstan-strict-rules": "^1.4",
                "phpstan/phpstan-symfony": "^1.3",
                "phpunit/phpunit": "^10.3",
                "symfony/cache": "^5.4 || ^6.0 || ^7.0",
                "symfony/process": "^5.4 || ^6.0 || ^7.0",
                "symfony/yaml": "^5.4 || ^6.0 || ^7.0"
            },
            "suggest": {
                "doctrine/sql-formatter": "Allows to generate formatted SQL with the diff command.",
                "symfony/yaml": "Allows the use of yaml for migration configuration files."
            },
            "bin": [
                "bin/doctrine-migrations"
            ],
            "type": "library",
            "autoload": {
                "psr-4": {
                    "Doctrine\\Migrations\\": "lib/Doctrine/Migrations"
                }
            },
            "notification-url": "https://packagist.org/downloads/",
            "license": [
                "MIT"
            ],
            "authors": [
                {
                    "name": "Benjamin Eberlei",
                    "email": "kontakt@beberlei.de"
                },
                {
                    "name": "Jonathan Wage",
                    "email": "jonwage@gmail.com"
                },
                {
                    "name": "Michael Simonson",
                    "email": "contact@mikesimonson.com"
                }
            ],
            "description": "PHP Doctrine Migrations project offer additional functionality on top of the database abstraction layer (DBAL) for versioning your database schema and easily deploying changes to it. It is a very easy to use and a powerful tool.",
            "homepage": "https://www.doctrine-project.org/projects/migrations.html",
            "keywords": [
                "database",
                "dbal",
                "migrations"
            ],
            "support": {
                "issues": "https://github.com/doctrine/migrations/issues",
                "source": "https://github.com/doctrine/migrations/tree/3.7.1"
            },
            "funding": [
                {
                    "url": "https://www.doctrine-project.org/sponsorship.html",
                    "type": "custom"
                },
                {
                    "url": "https://www.patreon.com/phpdoctrine",
                    "type": "patreon"
                },
                {
                    "url": "https://tidelift.com/funding/github/packagist/doctrine%2Fmigrations",
                    "type": "tidelift"
                }
            ],
            "time": "2023-11-19T06:55:22+00:00"
        },
        {
            "name": "doctrine/orm",
            "version": "2.16.2",
            "source": {
                "type": "git",
                "url": "https://github.com/doctrine/orm.git",
                "reference": "17500f56eaa930f5cd14d765bc2cd851c7d37cc0"
            },
            "dist": {
                "type": "zip",
                "url": "https://api.github.com/repos/doctrine/orm/zipball/17500f56eaa930f5cd14d765bc2cd851c7d37cc0",
                "reference": "17500f56eaa930f5cd14d765bc2cd851c7d37cc0",
                "shasum": ""
            },
            "require": {
                "composer-runtime-api": "^2",
                "doctrine/cache": "^1.12.1 || ^2.1.1",
                "doctrine/collections": "^1.5 || ^2.1",
                "doctrine/common": "^3.0.3",
                "doctrine/dbal": "^2.13.1 || ^3.2",
                "doctrine/deprecations": "^0.5.3 || ^1",
                "doctrine/event-manager": "^1.2 || ^2",
                "doctrine/inflector": "^1.4 || ^2.0",
                "doctrine/instantiator": "^1.3 || ^2",
                "doctrine/lexer": "^2",
                "doctrine/persistence": "^2.4 || ^3",
                "ext-ctype": "*",
                "php": "^7.1 || ^8.0",
                "psr/cache": "^1 || ^2 || ^3",
                "symfony/console": "^4.2 || ^5.0 || ^6.0",
                "symfony/polyfill-php72": "^1.23",
                "symfony/polyfill-php80": "^1.16"
            },
            "conflict": {
                "doctrine/annotations": "<1.13 || >= 3.0"
            },
            "require-dev": {
                "doctrine/annotations": "^1.13 || ^2",
                "doctrine/coding-standard": "^9.0.2 || ^12.0",
                "phpbench/phpbench": "^0.16.10 || ^1.0",
                "phpstan/phpstan": "~1.4.10 || 1.10.28",
                "phpunit/phpunit": "^7.5 || ^8.5 || ^9.6",
                "psr/log": "^1 || ^2 || ^3",
                "squizlabs/php_codesniffer": "3.7.2",
                "symfony/cache": "^4.4 || ^5.4 || ^6.0",
                "symfony/var-exporter": "^4.4 || ^5.4 || ^6.2",
                "symfony/yaml": "^3.4 || ^4.0 || ^5.0 || ^6.0",
                "vimeo/psalm": "4.30.0 || 5.14.1"
            },
            "suggest": {
                "ext-dom": "Provides support for XSD validation for XML mapping files",
                "symfony/cache": "Provides cache support for Setup Tool with doctrine/cache 2.0",
                "symfony/yaml": "If you want to use YAML Metadata Mapping Driver"
            },
            "bin": [
                "bin/doctrine"
            ],
            "type": "library",
            "autoload": {
                "psr-4": {
                    "Doctrine\\ORM\\": "lib/Doctrine/ORM"
                }
            },
            "notification-url": "https://packagist.org/downloads/",
            "license": [
                "MIT"
            ],
            "authors": [
                {
                    "name": "Guilherme Blanco",
                    "email": "guilhermeblanco@gmail.com"
                },
                {
                    "name": "Roman Borschel",
                    "email": "roman@code-factory.org"
                },
                {
                    "name": "Benjamin Eberlei",
                    "email": "kontakt@beberlei.de"
                },
                {
                    "name": "Jonathan Wage",
                    "email": "jonwage@gmail.com"
                },
                {
                    "name": "Marco Pivetta",
                    "email": "ocramius@gmail.com"
                }
            ],
            "description": "Object-Relational-Mapper for PHP",
            "homepage": "https://www.doctrine-project.org/projects/orm.html",
            "keywords": [
                "database",
                "orm"
            ],
            "support": {
                "issues": "https://github.com/doctrine/orm/issues",
                "source": "https://github.com/doctrine/orm/tree/2.16.2"
            },
            "time": "2023-08-27T18:21:56+00:00"
        },
        {
            "name": "doctrine/persistence",
            "version": "3.2.0",
            "source": {
                "type": "git",
                "url": "https://github.com/doctrine/persistence.git",
                "reference": "63fee8c33bef740db6730eb2a750cd3da6495603"
            },
            "dist": {
                "type": "zip",
                "url": "https://api.github.com/repos/doctrine/persistence/zipball/63fee8c33bef740db6730eb2a750cd3da6495603",
                "reference": "63fee8c33bef740db6730eb2a750cd3da6495603",
                "shasum": ""
            },
            "require": {
                "doctrine/event-manager": "^1 || ^2",
                "php": "^7.2 || ^8.0",
                "psr/cache": "^1.0 || ^2.0 || ^3.0"
            },
            "conflict": {
                "doctrine/common": "<2.10"
            },
            "require-dev": {
                "composer/package-versions-deprecated": "^1.11",
                "doctrine/coding-standard": "^11",
                "doctrine/common": "^3.0",
                "phpstan/phpstan": "1.9.4",
                "phpstan/phpstan-phpunit": "^1",
                "phpstan/phpstan-strict-rules": "^1.1",
                "phpunit/phpunit": "^8.5 || ^9.5",
                "symfony/cache": "^4.4 || ^5.4 || ^6.0",
                "vimeo/psalm": "4.30.0 || 5.3.0"
            },
            "type": "library",
            "autoload": {
                "psr-4": {
                    "Doctrine\\Persistence\\": "src/Persistence"
                }
            },
            "notification-url": "https://packagist.org/downloads/",
            "license": [
                "MIT"
            ],
            "authors": [
                {
                    "name": "Guilherme Blanco",
                    "email": "guilhermeblanco@gmail.com"
                },
                {
                    "name": "Roman Borschel",
                    "email": "roman@code-factory.org"
                },
                {
                    "name": "Benjamin Eberlei",
                    "email": "kontakt@beberlei.de"
                },
                {
                    "name": "Jonathan Wage",
                    "email": "jonwage@gmail.com"
                },
                {
                    "name": "Johannes Schmitt",
                    "email": "schmittjoh@gmail.com"
                },
                {
                    "name": "Marco Pivetta",
                    "email": "ocramius@gmail.com"
                }
            ],
            "description": "The Doctrine Persistence project is a set of shared interfaces and functionality that the different Doctrine object mappers share.",
            "homepage": "https://www.doctrine-project.org/projects/persistence.html",
            "keywords": [
                "mapper",
                "object",
                "odm",
                "orm",
                "persistence"
            ],
            "support": {
                "issues": "https://github.com/doctrine/persistence/issues",
                "source": "https://github.com/doctrine/persistence/tree/3.2.0"
            },
            "funding": [
                {
                    "url": "https://www.doctrine-project.org/sponsorship.html",
                    "type": "custom"
                },
                {
                    "url": "https://www.patreon.com/phpdoctrine",
                    "type": "patreon"
                },
                {
                    "url": "https://tidelift.com/funding/github/packagist/doctrine%2Fpersistence",
                    "type": "tidelift"
                }
            ],
            "time": "2023-05-17T18:32:04+00:00"
        },
        {
            "name": "doctrine/sql-formatter",
            "version": "1.1.3",
            "source": {
                "type": "git",
                "url": "https://github.com/doctrine/sql-formatter.git",
                "reference": "25a06c7bf4c6b8218f47928654252863ffc890a5"
            },
            "dist": {
                "type": "zip",
                "url": "https://api.github.com/repos/doctrine/sql-formatter/zipball/25a06c7bf4c6b8218f47928654252863ffc890a5",
                "reference": "25a06c7bf4c6b8218f47928654252863ffc890a5",
                "shasum": ""
            },
            "require": {
                "php": "^7.1 || ^8.0"
            },
            "require-dev": {
                "bamarni/composer-bin-plugin": "^1.4"
            },
            "bin": [
                "bin/sql-formatter"
            ],
            "type": "library",
            "autoload": {
                "psr-4": {
                    "Doctrine\\SqlFormatter\\": "src"
                }
            },
            "notification-url": "https://packagist.org/downloads/",
            "license": [
                "MIT"
            ],
            "authors": [
                {
                    "name": "Jeremy Dorn",
                    "email": "jeremy@jeremydorn.com",
                    "homepage": "https://jeremydorn.com/"
                }
            ],
            "description": "a PHP SQL highlighting library",
            "homepage": "https://github.com/doctrine/sql-formatter/",
            "keywords": [
                "highlight",
                "sql"
            ],
            "support": {
                "issues": "https://github.com/doctrine/sql-formatter/issues",
                "source": "https://github.com/doctrine/sql-formatter/tree/1.1.3"
            },
            "time": "2022-05-23T21:33:49+00:00"
        },
        {
            "name": "gedmo/doctrine-extensions",
            "version": "v3.13.0",
            "source": {
                "type": "git",
                "url": "https://github.com/doctrine-extensions/DoctrineExtensions.git",
                "reference": "291d0c527d2dc9ee07b888c9a4e2a179893f08ab"
            },
            "dist": {
                "type": "zip",
                "url": "https://api.github.com/repos/doctrine-extensions/DoctrineExtensions/zipball/291d0c527d2dc9ee07b888c9a4e2a179893f08ab",
                "reference": "291d0c527d2dc9ee07b888c9a4e2a179893f08ab",
                "shasum": ""
            },
            "require": {
                "behat/transliterator": "^1.2",
                "doctrine/annotations": "^1.13 || ^2.0",
                "doctrine/collections": "^1.2 || ^2.0",
                "doctrine/common": "^2.13 || ^3.0",
                "doctrine/event-manager": "^1.2 || ^2.0",
                "doctrine/persistence": "^2.2 || ^3.0",
                "php": "^7.2 || ^8.0",
                "psr/cache": "^1 || ^2 || ^3",
                "symfony/cache": "^4.4 || ^5.3 || ^6.0",
                "symfony/deprecation-contracts": "^2.1 || ^3.0"
            },
            "conflict": {
                "doctrine/dbal": "<2.13.1 || ^3.0 <3.2",
                "doctrine/mongodb-odm": "<2.3",
                "doctrine/orm": "<2.10.2 || 2.16.0 || 2.16.1",
                "sebastian/comparator": "<2.0"
            },
            "require-dev": {
                "doctrine/cache": "^1.11 || ^2.0",
                "doctrine/dbal": "^2.13.1 || ^3.2",
                "doctrine/doctrine-bundle": "^2.3",
                "doctrine/mongodb-odm": "^2.3",
                "doctrine/orm": "^2.10.2",
                "friendsofphp/php-cs-fixer": "^3.4.0 <3.10",
                "nesbot/carbon": "^2.55",
                "phpstan/phpstan": "^1.10.2",
                "phpstan/phpstan-doctrine": "^1.0",
                "phpstan/phpstan-phpunit": "^1.0",
                "phpunit/phpunit": "^8.5 || ^9.5",
                "rector/rector": "^0.15.20",
                "symfony/console": "^4.4 || ^5.3 || ^6.0",
                "symfony/phpunit-bridge": "^6.0",
                "symfony/yaml": "^4.4 || ^5.3 || ^6.0"
            },
            "suggest": {
                "doctrine/mongodb-odm": "to use the extensions with the MongoDB ODM",
                "doctrine/orm": "to use the extensions with the ORM"
            },
            "type": "library",
            "extra": {
                "branch-alias": {
                    "dev-main": "3.13-dev"
                }
            },
            "autoload": {
                "psr-4": {
                    "Gedmo\\": "src/"
                }
            },
            "notification-url": "https://packagist.org/downloads/",
            "license": [
                "MIT"
            ],
            "authors": [
                {
                    "name": "Gediminas Morkevicius",
                    "email": "gediminas.morkevicius@gmail.com"
                },
                {
                    "name": "Gustavo Falco",
                    "email": "comfortablynumb84@gmail.com"
                },
                {
                    "name": "David Buchmann",
                    "email": "david@liip.ch"
                }
            ],
            "description": "Doctrine behavioral extensions",
            "homepage": "http://gediminasm.org/",
            "keywords": [
                "Blameable",
                "behaviors",
                "doctrine",
                "extensions",
                "gedmo",
                "loggable",
                "nestedset",
                "odm",
                "orm",
                "sluggable",
                "sortable",
                "timestampable",
                "translatable",
                "tree",
                "uploadable"
            ],
            "support": {
                "email": "gediminas.morkevicius@gmail.com",
                "issues": "https://github.com/doctrine-extensions/DoctrineExtensions/issues",
                "source": "https://github.com/doctrine-extensions/DoctrineExtensions/tree/v3.13.0",
                "wiki": "https://github.com/Atlantic18/DoctrineExtensions/tree/main/doc"
            },
            "funding": [
                {
                    "url": "https://github.com/l3pp4rd",
                    "type": "github"
                },
                {
                    "url": "https://github.com/mbabker",
                    "type": "github"
                },
                {
                    "url": "https://github.com/phansys",
                    "type": "github"
                },
                {
                    "url": "https://github.com/stof",
                    "type": "github"
                }
            ],
            "time": "2023-09-06T13:16:12+00:00"
        },
        {
            "name": "lcobucci/clock",
            "version": "3.1.0",
            "source": {
                "type": "git",
                "url": "https://github.com/lcobucci/clock.git",
                "reference": "30a854ceb22bd87d83a7a4563b3f6312453945fc"
            },
            "dist": {
                "type": "zip",
                "url": "https://api.github.com/repos/lcobucci/clock/zipball/30a854ceb22bd87d83a7a4563b3f6312453945fc",
                "reference": "30a854ceb22bd87d83a7a4563b3f6312453945fc",
                "shasum": ""
            },
            "require": {
                "php": "~8.2.0",
                "psr/clock": "^1.0"
            },
            "provide": {
                "psr/clock-implementation": "1.0"
            },
            "require-dev": {
                "infection/infection": "^0.26",
                "lcobucci/coding-standard": "^10.0.0",
                "phpstan/extension-installer": "^1.2",
                "phpstan/phpstan": "^1.10.7",
                "phpstan/phpstan-deprecation-rules": "^1.1.3",
                "phpstan/phpstan-phpunit": "^1.3.10",
                "phpstan/phpstan-strict-rules": "^1.5.0",
                "phpunit/phpunit": "^10.0.17"
            },
            "type": "library",
            "autoload": {
                "psr-4": {
                    "Lcobucci\\Clock\\": "src"
                }
            },
            "notification-url": "https://packagist.org/downloads/",
            "license": [
                "MIT"
            ],
            "authors": [
                {
                    "name": "Luís Cobucci",
                    "email": "lcobucci@gmail.com"
                }
            ],
            "description": "Yet another clock abstraction",
            "support": {
                "issues": "https://github.com/lcobucci/clock/issues",
                "source": "https://github.com/lcobucci/clock/tree/3.1.0"
            },
            "funding": [
                {
                    "url": "https://github.com/lcobucci",
                    "type": "github"
                },
                {
                    "url": "https://www.patreon.com/lcobucci",
                    "type": "patreon"
                }
            ],
            "time": "2023-03-20T19:12:25+00:00"
        },
        {
            "name": "lcobucci/jwt",
            "version": "5.1.0",
            "source": {
                "type": "git",
                "url": "https://github.com/lcobucci/jwt.git",
                "reference": "f0031c07b96db6a0ca649206e7eacddb7e9d5908"
            },
            "dist": {
                "type": "zip",
                "url": "https://api.github.com/repos/lcobucci/jwt/zipball/f0031c07b96db6a0ca649206e7eacddb7e9d5908",
                "reference": "f0031c07b96db6a0ca649206e7eacddb7e9d5908",
                "shasum": ""
            },
            "require": {
                "ext-hash": "*",
                "ext-json": "*",
                "ext-openssl": "*",
                "ext-sodium": "*",
                "php": "~8.1.0 || ~8.2.0 || ~8.3.0",
                "psr/clock": "^1.0"
            },
            "require-dev": {
                "infection/infection": "^0.27.0",
                "lcobucci/clock": "^3.0",
                "lcobucci/coding-standard": "^11.0",
                "phpbench/phpbench": "^1.2.9",
                "phpstan/extension-installer": "^1.2",
                "phpstan/phpstan": "^1.10.7",
                "phpstan/phpstan-deprecation-rules": "^1.1.3",
                "phpstan/phpstan-phpunit": "^1.3.10",
                "phpstan/phpstan-strict-rules": "^1.5.0",
                "phpunit/phpunit": "^10.2.6"
            },
            "suggest": {
                "lcobucci/clock": ">= 3.0"
            },
            "type": "library",
            "autoload": {
                "psr-4": {
                    "Lcobucci\\JWT\\": "src"
                }
            },
            "notification-url": "https://packagist.org/downloads/",
            "license": [
                "BSD-3-Clause"
            ],
            "authors": [
                {
                    "name": "Luís Cobucci",
                    "email": "lcobucci@gmail.com",
                    "role": "Developer"
                }
            ],
            "description": "A simple library to work with JSON Web Token and JSON Web Signature",
            "keywords": [
                "JWS",
                "jwt"
            ],
            "support": {
                "issues": "https://github.com/lcobucci/jwt/issues",
                "source": "https://github.com/lcobucci/jwt/tree/5.1.0"
            },
            "funding": [
                {
                    "url": "https://github.com/lcobucci",
                    "type": "github"
                },
                {
                    "url": "https://www.patreon.com/lcobucci",
                    "type": "patreon"
                }
            ],
            "time": "2023-10-31T06:41:47+00:00"
        },
        {
            "name": "lexik/jwt-authentication-bundle",
            "version": "v2.19.1",
            "source": {
                "type": "git",
                "url": "https://github.com/lexik/LexikJWTAuthenticationBundle.git",
                "reference": "2db3658bcb7902b63f09f23ebbefa77a94d3f55d"
            },
            "dist": {
                "type": "zip",
                "url": "https://api.github.com/repos/lexik/LexikJWTAuthenticationBundle/zipball/2db3658bcb7902b63f09f23ebbefa77a94d3f55d",
                "reference": "2db3658bcb7902b63f09f23ebbefa77a94d3f55d",
                "shasum": ""
            },
            "require": {
                "ext-openssl": "*",
                "lcobucci/clock": "^1.2|^2.0|^3.0",
                "lcobucci/jwt": "^3.4|^4.1|^5.0",
                "namshi/jose": "^7.2",
                "php": ">=7.1",
                "symfony/config": "^4.4|^5.3|^6.0",
                "symfony/dependency-injection": "^4.4|^5.3|^6.0",
                "symfony/deprecation-contracts": "^2.4|^3.0",
                "symfony/event-dispatcher": "^4.4|^5.3|^6.0",
                "symfony/http-foundation": "^4.4|^5.3|^6.0",
                "symfony/http-kernel": "^4.4|^5.3|^6.0",
                "symfony/property-access": "^4.4|^5.3|^6.0",
                "symfony/security-bundle": "^4.4|^5.3|^6.0",
                "symfony/translation-contracts": "^1.0|^2.0|^3.0"
            },
            "conflict": {
                "symfony/console": "<4.4"
            },
            "require-dev": {
                "symfony/browser-kit": "^5.4|^6.0",
                "symfony/console": "^4.4|^5.3|^6.0",
                "symfony/dom-crawler": "^5.4|^6.0",
                "symfony/filesystem": "^4.4|^5.3|^6.0",
                "symfony/framework-bundle": "^4.4|^5.3|^6.0",
                "symfony/phpunit-bridge": "^4.4|^5.3|^6.0",
                "symfony/security-guard": "^4.4|^5.3",
                "symfony/var-dumper": "^4.4|^5.3|^6.0",
                "symfony/yaml": "^4.4|^5.3|^6.0"
            },
            "suggest": {
                "gesdinet/jwt-refresh-token-bundle": "Implements a refresh token system over Json Web Tokens in Symfony",
                "spomky-labs/lexik-jose-bridge": "Provides a JWT Token encoder with encryption support"
            },
            "type": "symfony-bundle",
            "autoload": {
                "psr-4": {
                    "Lexik\\Bundle\\JWTAuthenticationBundle\\": ""
                },
                "exclude-from-classmap": [
                    "/Tests/"
                ]
            },
            "notification-url": "https://packagist.org/downloads/",
            "license": [
                "MIT"
            ],
            "authors": [
                {
                    "name": "Jeremy Barthe",
                    "email": "j.barthe@lexik.fr",
                    "homepage": "https://github.com/jeremyb"
                },
                {
                    "name": "Nicolas Cabot",
                    "email": "n.cabot@lexik.fr",
                    "homepage": "https://github.com/slashfan"
                },
                {
                    "name": "Cedric Girard",
                    "email": "c.girard@lexik.fr",
                    "homepage": "https://github.com/cedric-g"
                },
                {
                    "name": "Dev Lexik",
                    "email": "dev@lexik.fr",
                    "homepage": "https://github.com/lexik"
                },
                {
                    "name": "Robin Chalas",
                    "email": "robin.chalas@gmail.com",
                    "homepage": "https://github.com/chalasr"
                },
                {
                    "name": "Lexik Community",
                    "homepage": "https://github.com/lexik/LexikJWTAuthenticationBundle/graphs/contributors"
                }
            ],
            "description": "This bundle provides JWT authentication for your Symfony REST API",
            "homepage": "https://github.com/lexik/LexikJWTAuthenticationBundle",
            "keywords": [
                "Authentication",
                "JWS",
                "api",
                "bundle",
                "jwt",
                "rest",
                "symfony"
            ],
            "support": {
                "issues": "https://github.com/lexik/LexikJWTAuthenticationBundle/issues",
                "source": "https://github.com/lexik/LexikJWTAuthenticationBundle/tree/v2.19.1"
            },
            "funding": [
                {
                    "url": "https://github.com/chalasr",
                    "type": "github"
                },
                {
                    "url": "https://tidelift.com/funding/github/packagist/lexik/jwt-authentication-bundle",
                    "type": "tidelift"
                }
            ],
            "time": "2023-07-04T01:04:21+00:00"
        },
        {
            "name": "namshi/jose",
            "version": "7.2.3",
            "source": {
                "type": "git",
                "url": "https://github.com/namshi/jose.git",
                "reference": "89a24d7eb3040e285dd5925fcad992378b82bcff"
            },
            "dist": {
                "type": "zip",
                "url": "https://api.github.com/repos/namshi/jose/zipball/89a24d7eb3040e285dd5925fcad992378b82bcff",
                "reference": "89a24d7eb3040e285dd5925fcad992378b82bcff",
                "shasum": ""
            },
            "require": {
                "ext-date": "*",
                "ext-hash": "*",
                "ext-json": "*",
                "ext-pcre": "*",
                "ext-spl": "*",
                "php": ">=5.5",
                "symfony/polyfill-php56": "^1.0"
            },
            "require-dev": {
                "phpseclib/phpseclib": "^2.0",
                "phpunit/phpunit": "^4.5|^5.0",
                "satooshi/php-coveralls": "^1.0"
            },
            "suggest": {
                "ext-openssl": "Allows to use OpenSSL as crypto engine.",
                "phpseclib/phpseclib": "Allows to use Phpseclib as crypto engine, use version ^2.0."
            },
            "type": "library",
            "autoload": {
                "psr-4": {
                    "Namshi\\JOSE\\": "src/Namshi/JOSE/"
                }
            },
            "notification-url": "https://packagist.org/downloads/",
            "license": [
                "MIT"
            ],
            "authors": [
                {
                    "name": "Alessandro Nadalin",
                    "email": "alessandro.nadalin@gmail.com"
                },
                {
                    "name": "Alessandro Cinelli (cirpo)",
                    "email": "alessandro.cinelli@gmail.com"
                }
            ],
            "description": "JSON Object Signing and Encryption library for PHP.",
            "keywords": [
                "JSON Web Signature",
                "JSON Web Token",
                "JWS",
                "json",
                "jwt",
                "token"
            ],
            "support": {
                "issues": "https://github.com/namshi/jose/issues",
                "source": "https://github.com/namshi/jose/tree/master"
            },
            "time": "2016-12-05T07:27:31+00:00"
        },
        {
            "name": "nelmio/cors-bundle",
            "version": "2.3.1",
            "source": {
                "type": "git",
                "url": "https://github.com/nelmio/NelmioCorsBundle.git",
                "reference": "185d2c0ae50a3f0b628790170164d5f1c5b7c281"
            },
            "dist": {
                "type": "zip",
                "url": "https://api.github.com/repos/nelmio/NelmioCorsBundle/zipball/185d2c0ae50a3f0b628790170164d5f1c5b7c281",
                "reference": "185d2c0ae50a3f0b628790170164d5f1c5b7c281",
                "shasum": ""
            },
            "require": {
                "psr/log": "^1.0 || ^2.0 || ^3.0",
                "symfony/framework-bundle": "^4.4 || ^5.4 || ^6.0"
            },
            "require-dev": {
                "mockery/mockery": "^1.2",
                "symfony/phpunit-bridge": "^4.4 || ^5.4 || ^6.0"
            },
            "type": "symfony-bundle",
            "extra": {
                "branch-alias": {
                    "dev-master": "2.x-dev"
                }
            },
            "autoload": {
                "psr-4": {
                    "Nelmio\\CorsBundle\\": ""
                },
                "exclude-from-classmap": [
                    "/Tests/"
                ]
            },
            "notification-url": "https://packagist.org/downloads/",
            "license": [
                "MIT"
            ],
            "authors": [
                {
                    "name": "Nelmio",
                    "homepage": "http://nelm.io"
                },
                {
                    "name": "Symfony Community",
                    "homepage": "https://github.com/nelmio/NelmioCorsBundle/contributors"
                }
            ],
            "description": "Adds CORS (Cross-Origin Resource Sharing) headers support in your Symfony application",
            "keywords": [
                "api",
                "cors",
                "crossdomain"
            ],
            "support": {
                "issues": "https://github.com/nelmio/NelmioCorsBundle/issues",
                "source": "https://github.com/nelmio/NelmioCorsBundle/tree/2.3.1"
            },
            "time": "2023-02-16T08:49:29+00:00"
        },
        {
            "name": "phpdocumentor/reflection-common",
            "version": "2.2.0",
            "source": {
                "type": "git",
                "url": "https://github.com/phpDocumentor/ReflectionCommon.git",
                "reference": "1d01c49d4ed62f25aa84a747ad35d5a16924662b"
            },
            "dist": {
                "type": "zip",
                "url": "https://api.github.com/repos/phpDocumentor/ReflectionCommon/zipball/1d01c49d4ed62f25aa84a747ad35d5a16924662b",
                "reference": "1d01c49d4ed62f25aa84a747ad35d5a16924662b",
                "shasum": ""
            },
            "require": {
                "php": "^7.2 || ^8.0"
            },
            "type": "library",
            "extra": {
                "branch-alias": {
                    "dev-2.x": "2.x-dev"
                }
            },
            "autoload": {
                "psr-4": {
                    "phpDocumentor\\Reflection\\": "src/"
                }
            },
            "notification-url": "https://packagist.org/downloads/",
            "license": [
                "MIT"
            ],
            "authors": [
                {
                    "name": "Jaap van Otterdijk",
                    "email": "opensource@ijaap.nl"
                }
            ],
            "description": "Common reflection classes used by phpdocumentor to reflect the code structure",
            "homepage": "http://www.phpdoc.org",
            "keywords": [
                "FQSEN",
                "phpDocumentor",
                "phpdoc",
                "reflection",
                "static analysis"
            ],
            "support": {
                "issues": "https://github.com/phpDocumentor/ReflectionCommon/issues",
                "source": "https://github.com/phpDocumentor/ReflectionCommon/tree/2.x"
            },
            "time": "2020-06-27T09:03:43+00:00"
        },
        {
            "name": "phpdocumentor/reflection-docblock",
            "version": "5.3.0",
            "source": {
                "type": "git",
                "url": "https://github.com/phpDocumentor/ReflectionDocBlock.git",
                "reference": "622548b623e81ca6d78b721c5e029f4ce664f170"
            },
            "dist": {
                "type": "zip",
                "url": "https://api.github.com/repos/phpDocumentor/ReflectionDocBlock/zipball/622548b623e81ca6d78b721c5e029f4ce664f170",
                "reference": "622548b623e81ca6d78b721c5e029f4ce664f170",
                "shasum": ""
            },
            "require": {
                "ext-filter": "*",
                "php": "^7.2 || ^8.0",
                "phpdocumentor/reflection-common": "^2.2",
                "phpdocumentor/type-resolver": "^1.3",
                "webmozart/assert": "^1.9.1"
            },
            "require-dev": {
                "mockery/mockery": "~1.3.2",
                "psalm/phar": "^4.8"
            },
            "type": "library",
            "extra": {
                "branch-alias": {
                    "dev-master": "5.x-dev"
                }
            },
            "autoload": {
                "psr-4": {
                    "phpDocumentor\\Reflection\\": "src"
                }
            },
            "notification-url": "https://packagist.org/downloads/",
            "license": [
                "MIT"
            ],
            "authors": [
                {
                    "name": "Mike van Riel",
                    "email": "me@mikevanriel.com"
                },
                {
                    "name": "Jaap van Otterdijk",
                    "email": "account@ijaap.nl"
                }
            ],
            "description": "With this component, a library can provide support for annotations via DocBlocks or otherwise retrieve information that is embedded in a DocBlock.",
            "support": {
                "issues": "https://github.com/phpDocumentor/ReflectionDocBlock/issues",
                "source": "https://github.com/phpDocumentor/ReflectionDocBlock/tree/5.3.0"
            },
            "time": "2021-10-19T17:43:47+00:00"
        },
        {
            "name": "phpdocumentor/type-resolver",
            "version": "1.7.3",
            "source": {
                "type": "git",
                "url": "https://github.com/phpDocumentor/TypeResolver.git",
                "reference": "3219c6ee25c9ea71e3d9bbaf39c67c9ebd499419"
            },
            "dist": {
                "type": "zip",
                "url": "https://api.github.com/repos/phpDocumentor/TypeResolver/zipball/3219c6ee25c9ea71e3d9bbaf39c67c9ebd499419",
                "reference": "3219c6ee25c9ea71e3d9bbaf39c67c9ebd499419",
                "shasum": ""
            },
            "require": {
                "doctrine/deprecations": "^1.0",
                "php": "^7.4 || ^8.0",
                "phpdocumentor/reflection-common": "^2.0",
                "phpstan/phpdoc-parser": "^1.13"
            },
            "require-dev": {
                "ext-tokenizer": "*",
                "phpbench/phpbench": "^1.2",
                "phpstan/extension-installer": "^1.1",
                "phpstan/phpstan": "^1.8",
                "phpstan/phpstan-phpunit": "^1.1",
                "phpunit/phpunit": "^9.5",
                "rector/rector": "^0.13.9",
                "vimeo/psalm": "^4.25"
            },
            "type": "library",
            "extra": {
                "branch-alias": {
                    "dev-1.x": "1.x-dev"
                }
            },
            "autoload": {
                "psr-4": {
                    "phpDocumentor\\Reflection\\": "src"
                }
            },
            "notification-url": "https://packagist.org/downloads/",
            "license": [
                "MIT"
            ],
            "authors": [
                {
                    "name": "Mike van Riel",
                    "email": "me@mikevanriel.com"
                }
            ],
            "description": "A PSR-5 based resolver of Class names, Types and Structural Element Names",
            "support": {
                "issues": "https://github.com/phpDocumentor/TypeResolver/issues",
                "source": "https://github.com/phpDocumentor/TypeResolver/tree/1.7.3"
            },
            "time": "2023-08-12T11:01:26+00:00"
        },
        {
            "name": "phpstan/phpdoc-parser",
            "version": "1.24.4",
            "source": {
                "type": "git",
                "url": "https://github.com/phpstan/phpdoc-parser.git",
                "reference": "6bd0c26f3786cd9b7c359675cb789e35a8e07496"
            },
            "dist": {
                "type": "zip",
                "url": "https://api.github.com/repos/phpstan/phpdoc-parser/zipball/6bd0c26f3786cd9b7c359675cb789e35a8e07496",
                "reference": "6bd0c26f3786cd9b7c359675cb789e35a8e07496",
                "shasum": ""
            },
            "require": {
                "php": "^7.2 || ^8.0"
            },
            "require-dev": {
                "doctrine/annotations": "^2.0",
                "nikic/php-parser": "^4.15",
                "php-parallel-lint/php-parallel-lint": "^1.2",
                "phpstan/extension-installer": "^1.0",
                "phpstan/phpstan": "^1.5",
                "phpstan/phpstan-phpunit": "^1.1",
                "phpstan/phpstan-strict-rules": "^1.0",
                "phpunit/phpunit": "^9.5",
                "symfony/process": "^5.2"
            },
            "type": "library",
            "autoload": {
                "psr-4": {
                    "PHPStan\\PhpDocParser\\": [
                        "src/"
                    ]
                }
            },
            "notification-url": "https://packagist.org/downloads/",
            "license": [
                "MIT"
            ],
            "description": "PHPDoc parser with support for nullable, intersection and generic types",
            "support": {
                "issues": "https://github.com/phpstan/phpdoc-parser/issues",
                "source": "https://github.com/phpstan/phpdoc-parser/tree/1.24.4"
            },
            "time": "2023-11-26T18:29:22+00:00"
        },
        {
            "name": "psr/cache",
            "version": "3.0.0",
            "source": {
                "type": "git",
                "url": "https://github.com/php-fig/cache.git",
                "reference": "aa5030cfa5405eccfdcb1083ce040c2cb8d253bf"
            },
            "dist": {
                "type": "zip",
                "url": "https://api.github.com/repos/php-fig/cache/zipball/aa5030cfa5405eccfdcb1083ce040c2cb8d253bf",
                "reference": "aa5030cfa5405eccfdcb1083ce040c2cb8d253bf",
                "shasum": ""
            },
            "require": {
                "php": ">=8.0.0"
            },
            "type": "library",
            "extra": {
                "branch-alias": {
                    "dev-master": "1.0.x-dev"
                }
            },
            "autoload": {
                "psr-4": {
                    "Psr\\Cache\\": "src/"
                }
            },
            "notification-url": "https://packagist.org/downloads/",
            "license": [
                "MIT"
            ],
            "authors": [
                {
                    "name": "PHP-FIG",
                    "homepage": "https://www.php-fig.org/"
                }
            ],
            "description": "Common interface for caching libraries",
            "keywords": [
                "cache",
                "psr",
                "psr-6"
            ],
            "support": {
                "source": "https://github.com/php-fig/cache/tree/3.0.0"
            },
            "time": "2021-02-03T23:26:27+00:00"
        },
        {
            "name": "psr/clock",
            "version": "1.0.0",
            "source": {
                "type": "git",
                "url": "https://github.com/php-fig/clock.git",
                "reference": "e41a24703d4560fd0acb709162f73b8adfc3aa0d"
            },
            "dist": {
                "type": "zip",
                "url": "https://api.github.com/repos/php-fig/clock/zipball/e41a24703d4560fd0acb709162f73b8adfc3aa0d",
                "reference": "e41a24703d4560fd0acb709162f73b8adfc3aa0d",
                "shasum": ""
            },
            "require": {
                "php": "^7.0 || ^8.0"
            },
            "type": "library",
            "autoload": {
                "psr-4": {
                    "Psr\\Clock\\": "src/"
                }
            },
            "notification-url": "https://packagist.org/downloads/",
            "license": [
                "MIT"
            ],
            "authors": [
                {
                    "name": "PHP-FIG",
                    "homepage": "https://www.php-fig.org/"
                }
            ],
            "description": "Common interface for reading the clock.",
            "homepage": "https://github.com/php-fig/clock",
            "keywords": [
                "clock",
                "now",
                "psr",
                "psr-20",
                "time"
            ],
            "support": {
                "issues": "https://github.com/php-fig/clock/issues",
                "source": "https://github.com/php-fig/clock/tree/1.0.0"
            },
            "time": "2022-11-25T14:36:26+00:00"
        },
        {
            "name": "psr/container",
            "version": "2.0.2",
            "source": {
                "type": "git",
                "url": "https://github.com/php-fig/container.git",
                "reference": "c71ecc56dfe541dbd90c5360474fbc405f8d5963"
            },
            "dist": {
                "type": "zip",
                "url": "https://api.github.com/repos/php-fig/container/zipball/c71ecc56dfe541dbd90c5360474fbc405f8d5963",
                "reference": "c71ecc56dfe541dbd90c5360474fbc405f8d5963",
                "shasum": ""
            },
            "require": {
                "php": ">=7.4.0"
            },
            "type": "library",
            "extra": {
                "branch-alias": {
                    "dev-master": "2.0.x-dev"
                }
            },
            "autoload": {
                "psr-4": {
                    "Psr\\Container\\": "src/"
                }
            },
            "notification-url": "https://packagist.org/downloads/",
            "license": [
                "MIT"
            ],
            "authors": [
                {
                    "name": "PHP-FIG",
                    "homepage": "https://www.php-fig.org/"
                }
            ],
            "description": "Common Container Interface (PHP FIG PSR-11)",
            "homepage": "https://github.com/php-fig/container",
            "keywords": [
                "PSR-11",
                "container",
                "container-interface",
                "container-interop",
                "psr"
            ],
            "support": {
                "issues": "https://github.com/php-fig/container/issues",
                "source": "https://github.com/php-fig/container/tree/2.0.2"
            },
            "time": "2021-11-05T16:47:00+00:00"
        },
        {
            "name": "psr/event-dispatcher",
            "version": "1.0.0",
            "source": {
                "type": "git",
                "url": "https://github.com/php-fig/event-dispatcher.git",
                "reference": "dbefd12671e8a14ec7f180cab83036ed26714bb0"
            },
            "dist": {
                "type": "zip",
                "url": "https://api.github.com/repos/php-fig/event-dispatcher/zipball/dbefd12671e8a14ec7f180cab83036ed26714bb0",
                "reference": "dbefd12671e8a14ec7f180cab83036ed26714bb0",
                "shasum": ""
            },
            "require": {
                "php": ">=7.2.0"
            },
            "type": "library",
            "extra": {
                "branch-alias": {
                    "dev-master": "1.0.x-dev"
                }
            },
            "autoload": {
                "psr-4": {
                    "Psr\\EventDispatcher\\": "src/"
                }
            },
            "notification-url": "https://packagist.org/downloads/",
            "license": [
                "MIT"
            ],
            "authors": [
                {
                    "name": "PHP-FIG",
                    "homepage": "http://www.php-fig.org/"
                }
            ],
            "description": "Standard interfaces for event handling.",
            "keywords": [
                "events",
                "psr",
                "psr-14"
            ],
            "support": {
                "issues": "https://github.com/php-fig/event-dispatcher/issues",
                "source": "https://github.com/php-fig/event-dispatcher/tree/1.0.0"
            },
            "time": "2019-01-08T18:20:26+00:00"
        },
        {
            "name": "psr/link",
            "version": "2.0.1",
            "source": {
                "type": "git",
                "url": "https://github.com/php-fig/link.git",
                "reference": "84b159194ecfd7eaa472280213976e96415433f7"
            },
            "dist": {
                "type": "zip",
                "url": "https://api.github.com/repos/php-fig/link/zipball/84b159194ecfd7eaa472280213976e96415433f7",
                "reference": "84b159194ecfd7eaa472280213976e96415433f7",
                "shasum": ""
            },
            "require": {
                "php": ">=8.0.0"
            },
            "suggest": {
                "fig/link-util": "Provides some useful PSR-13 utilities"
            },
            "type": "library",
            "extra": {
                "branch-alias": {
                    "dev-master": "2.0.x-dev"
                }
            },
            "autoload": {
                "psr-4": {
                    "Psr\\Link\\": "src/"
                }
            },
            "notification-url": "https://packagist.org/downloads/",
            "license": [
                "MIT"
            ],
            "authors": [
                {
                    "name": "PHP-FIG",
                    "homepage": "http://www.php-fig.org/"
                }
            ],
            "description": "Common interfaces for HTTP links",
            "homepage": "https://github.com/php-fig/link",
            "keywords": [
                "http",
                "http-link",
                "link",
                "psr",
                "psr-13",
                "rest"
            ],
            "support": {
                "source": "https://github.com/php-fig/link/tree/2.0.1"
            },
            "time": "2021-03-11T23:00:27+00:00"
        },
        {
            "name": "psr/log",
            "version": "3.0.0",
            "source": {
                "type": "git",
                "url": "https://github.com/php-fig/log.git",
                "reference": "fe5ea303b0887d5caefd3d431c3e61ad47037001"
            },
            "dist": {
                "type": "zip",
                "url": "https://api.github.com/repos/php-fig/log/zipball/fe5ea303b0887d5caefd3d431c3e61ad47037001",
                "reference": "fe5ea303b0887d5caefd3d431c3e61ad47037001",
                "shasum": ""
            },
            "require": {
                "php": ">=8.0.0"
            },
            "type": "library",
            "extra": {
                "branch-alias": {
                    "dev-master": "3.x-dev"
                }
            },
            "autoload": {
                "psr-4": {
                    "Psr\\Log\\": "src"
                }
            },
            "notification-url": "https://packagist.org/downloads/",
            "license": [
                "MIT"
            ],
            "authors": [
                {
                    "name": "PHP-FIG",
                    "homepage": "https://www.php-fig.org/"
                }
            ],
            "description": "Common interface for logging libraries",
            "homepage": "https://github.com/php-fig/log",
            "keywords": [
                "log",
                "psr",
                "psr-3"
            ],
            "support": {
                "source": "https://github.com/php-fig/log/tree/3.0.0"
            },
            "time": "2021-07-14T16:46:02+00:00"
        },
        {
            "name": "stof/doctrine-extensions-bundle",
            "version": "v1.9.0",
            "source": {
                "type": "git",
                "url": "https://github.com/stof/StofDoctrineExtensionsBundle.git",
                "reference": "eb677bf8aa05d741029dc4874e1884498236d531"
            },
            "dist": {
                "type": "zip",
                "url": "https://api.github.com/repos/stof/StofDoctrineExtensionsBundle/zipball/eb677bf8aa05d741029dc4874e1884498236d531",
                "reference": "eb677bf8aa05d741029dc4874e1884498236d531",
                "shasum": ""
            },
            "require": {
                "gedmo/doctrine-extensions": "^3.5.0",
                "php": "^7.2.5 || ^8.0",
                "symfony/cache": "^5.4 || ^6.0",
                "symfony/config": "^5.4 || ^6.0",
                "symfony/dependency-injection": "^5.4 || ^6.0",
                "symfony/event-dispatcher": "^5.4 || ^6.0",
                "symfony/http-kernel": "^5.4 || ^6.0"
            },
            "require-dev": {
                "symfony/mime": "^5.4 || ^6.0",
                "symfony/phpunit-bridge": "^v5.4 || ^6.0",
                "symfony/security-core": "^5.4 || ^6.0"
            },
            "suggest": {
                "doctrine/doctrine-bundle": "to use the ORM extensions",
                "doctrine/mongodb-odm-bundle": "to use the MongoDB ODM extensions",
                "symfony/mime": "To use the Mime component integration for Uploadable"
            },
            "type": "symfony-bundle",
            "extra": {
                "branch-alias": {
                    "dev-main": "1.x-dev"
                }
            },
            "autoload": {
                "psr-4": {
                    "Stof\\DoctrineExtensionsBundle\\": "src"
                }
            },
            "notification-url": "https://packagist.org/downloads/",
            "license": [
                "MIT"
            ],
            "authors": [
                {
                    "name": "Christophe Coevoet",
                    "email": "stof@notk.org"
                }
            ],
            "description": "Integration of the gedmo/doctrine-extensions with Symfony",
            "homepage": "https://github.com/stof/StofDoctrineExtensionsBundle",
            "keywords": [
                "behaviors",
                "doctrine2",
                "extensions",
                "gedmo",
                "loggable",
                "nestedset",
                "sluggable",
                "sortable",
                "timestampable",
                "translatable",
                "tree"
            ],
            "support": {
                "issues": "https://github.com/stof/StofDoctrineExtensionsBundle/issues",
                "source": "https://github.com/stof/StofDoctrineExtensionsBundle/tree/v1.9.0"
            },
            "time": "2023-08-31T08:08:51+00:00"
        },
        {
            "name": "symfony/asset",
            "version": "v6.3.0",
            "source": {
                "type": "git",
                "url": "https://github.com/symfony/asset.git",
                "reference": "b77a4cc8e266b7e0db688de740f9ee7253aa411c"
            },
            "dist": {
                "type": "zip",
                "url": "https://api.github.com/repos/symfony/asset/zipball/b77a4cc8e266b7e0db688de740f9ee7253aa411c",
                "reference": "b77a4cc8e266b7e0db688de740f9ee7253aa411c",
                "shasum": ""
            },
            "require": {
                "php": ">=8.1"
            },
            "conflict": {
                "symfony/http-foundation": "<5.4"
            },
            "require-dev": {
                "symfony/http-client": "^5.4|^6.0",
                "symfony/http-foundation": "^5.4|^6.0",
                "symfony/http-kernel": "^5.4|^6.0"
            },
            "type": "library",
            "autoload": {
                "psr-4": {
                    "Symfony\\Component\\Asset\\": ""
                },
                "exclude-from-classmap": [
                    "/Tests/"
                ]
            },
            "notification-url": "https://packagist.org/downloads/",
            "license": [
                "MIT"
            ],
            "authors": [
                {
                    "name": "Fabien Potencier",
                    "email": "fabien@symfony.com"
                },
                {
                    "name": "Symfony Community",
                    "homepage": "https://symfony.com/contributors"
                }
            ],
            "description": "Manages URL generation and versioning of web assets such as CSS stylesheets, JavaScript files and image files",
            "homepage": "https://symfony.com",
            "support": {
                "source": "https://github.com/symfony/asset/tree/v6.3.0"
            },
            "funding": [
                {
                    "url": "https://symfony.com/sponsor",
                    "type": "custom"
                },
                {
                    "url": "https://github.com/fabpot",
                    "type": "github"
                },
                {
                    "url": "https://tidelift.com/funding/github/packagist/symfony/symfony",
                    "type": "tidelift"
                }
            ],
            "time": "2023-04-21T14:41:17+00:00"
        },
        {
            "name": "symfony/cache",
            "version": "v6.4.0",
            "source": {
                "type": "git",
                "url": "https://github.com/symfony/cache.git",
                "reference": "ac2d25f97b17eec6e19760b6b9962a4f7c44356a"
            },
            "dist": {
                "type": "zip",
                "url": "https://api.github.com/repos/symfony/cache/zipball/ac2d25f97b17eec6e19760b6b9962a4f7c44356a",
                "reference": "ac2d25f97b17eec6e19760b6b9962a4f7c44356a",
                "shasum": ""
            },
            "require": {
                "php": ">=8.1",
                "psr/cache": "^2.0|^3.0",
                "psr/log": "^1.1|^2|^3",
                "symfony/cache-contracts": "^2.5|^3",
                "symfony/service-contracts": "^2.5|^3",
                "symfony/var-exporter": "^6.3.6|^7.0"
            },
            "conflict": {
                "doctrine/dbal": "<2.13.1",
                "symfony/dependency-injection": "<5.4",
                "symfony/http-kernel": "<5.4",
                "symfony/var-dumper": "<5.4"
            },
            "provide": {
                "psr/cache-implementation": "2.0|3.0",
                "psr/simple-cache-implementation": "1.0|2.0|3.0",
                "symfony/cache-implementation": "1.1|2.0|3.0"
            },
            "require-dev": {
                "cache/integration-tests": "dev-master",
                "doctrine/dbal": "^2.13.1|^3|^4",
                "predis/predis": "^1.1|^2.0",
                "psr/simple-cache": "^1.0|^2.0|^3.0",
                "symfony/config": "^5.4|^6.0|^7.0",
                "symfony/dependency-injection": "^5.4|^6.0|^7.0",
                "symfony/filesystem": "^5.4|^6.0|^7.0",
                "symfony/http-kernel": "^5.4|^6.0|^7.0",
                "symfony/messenger": "^5.4|^6.0|^7.0",
                "symfony/var-dumper": "^5.4|^6.0|^7.0"
            },
            "type": "library",
            "autoload": {
                "psr-4": {
                    "Symfony\\Component\\Cache\\": ""
                },
                "classmap": [
                    "Traits/ValueWrapper.php"
                ],
                "exclude-from-classmap": [
                    "/Tests/"
                ]
            },
            "notification-url": "https://packagist.org/downloads/",
            "license": [
                "MIT"
            ],
            "authors": [
                {
                    "name": "Nicolas Grekas",
                    "email": "p@tchwork.com"
                },
                {
                    "name": "Symfony Community",
                    "homepage": "https://symfony.com/contributors"
                }
            ],
            "description": "Provides extended PSR-6, PSR-16 (and tags) implementations",
            "homepage": "https://symfony.com",
            "keywords": [
                "caching",
                "psr6"
            ],
            "support": {
                "source": "https://github.com/symfony/cache/tree/v6.4.0"
            },
            "funding": [
                {
                    "url": "https://symfony.com/sponsor",
                    "type": "custom"
                },
                {
                    "url": "https://github.com/fabpot",
                    "type": "github"
                },
                {
                    "url": "https://tidelift.com/funding/github/packagist/symfony/symfony",
                    "type": "tidelift"
                }
            ],
            "time": "2023-11-24T19:28:07+00:00"
        },
        {
            "name": "symfony/cache-contracts",
            "version": "v3.4.0",
            "source": {
                "type": "git",
                "url": "https://github.com/symfony/cache-contracts.git",
                "reference": "1d74b127da04ffa87aa940abe15446fa89653778"
            },
            "dist": {
                "type": "zip",
                "url": "https://api.github.com/repos/symfony/cache-contracts/zipball/1d74b127da04ffa87aa940abe15446fa89653778",
                "reference": "1d74b127da04ffa87aa940abe15446fa89653778",
                "shasum": ""
            },
            "require": {
                "php": ">=8.1",
                "psr/cache": "^3.0"
            },
            "type": "library",
            "extra": {
                "branch-alias": {
                    "dev-main": "3.4-dev"
                },
                "thanks": {
                    "name": "symfony/contracts",
                    "url": "https://github.com/symfony/contracts"
                }
            },
            "autoload": {
                "psr-4": {
                    "Symfony\\Contracts\\Cache\\": ""
                }
            },
            "notification-url": "https://packagist.org/downloads/",
            "license": [
                "MIT"
            ],
            "authors": [
                {
                    "name": "Nicolas Grekas",
                    "email": "p@tchwork.com"
                },
                {
                    "name": "Symfony Community",
                    "homepage": "https://symfony.com/contributors"
                }
            ],
            "description": "Generic abstractions related to caching",
            "homepage": "https://symfony.com",
            "keywords": [
                "abstractions",
                "contracts",
                "decoupling",
                "interfaces",
                "interoperability",
                "standards"
            ],
            "support": {
                "source": "https://github.com/symfony/cache-contracts/tree/v3.4.0"
            },
            "funding": [
                {
                    "url": "https://symfony.com/sponsor",
                    "type": "custom"
                },
                {
                    "url": "https://github.com/fabpot",
                    "type": "github"
                },
                {
                    "url": "https://tidelift.com/funding/github/packagist/symfony/symfony",
                    "type": "tidelift"
                }
            ],
            "time": "2023-09-25T12:52:38+00:00"
        },
        {
            "name": "symfony/clock",
            "version": "v6.3.4",
            "source": {
                "type": "git",
                "url": "https://github.com/symfony/clock.git",
                "reference": "a74086d3db70d0f06ffd84480daa556248706e98"
            },
            "dist": {
                "type": "zip",
                "url": "https://api.github.com/repos/symfony/clock/zipball/a74086d3db70d0f06ffd84480daa556248706e98",
                "reference": "a74086d3db70d0f06ffd84480daa556248706e98",
                "shasum": ""
            },
            "require": {
                "php": ">=8.1",
                "psr/clock": "^1.0"
            },
            "provide": {
                "psr/clock-implementation": "1.0"
            },
            "type": "library",
            "autoload": {
                "files": [
                    "Resources/now.php"
                ],
                "psr-4": {
                    "Symfony\\Component\\Clock\\": ""
                },
                "exclude-from-classmap": [
                    "/Tests/"
                ]
            },
            "notification-url": "https://packagist.org/downloads/",
            "license": [
                "MIT"
            ],
            "authors": [
                {
                    "name": "Nicolas Grekas",
                    "email": "p@tchwork.com"
                },
                {
                    "name": "Symfony Community",
                    "homepage": "https://symfony.com/contributors"
                }
            ],
            "description": "Decouples applications from the system clock",
            "homepage": "https://symfony.com",
            "keywords": [
                "clock",
                "psr20",
                "time"
            ],
            "support": {
                "source": "https://github.com/symfony/clock/tree/v6.3.4"
            },
            "funding": [
                {
                    "url": "https://symfony.com/sponsor",
                    "type": "custom"
                },
                {
                    "url": "https://github.com/fabpot",
                    "type": "github"
                },
                {
                    "url": "https://tidelift.com/funding/github/packagist/symfony/symfony",
                    "type": "tidelift"
                }
            ],
            "time": "2023-07-31T11:35:03+00:00"
        },
        {
            "name": "symfony/config",
            "version": "v6.4.0",
            "source": {
                "type": "git",
                "url": "https://github.com/symfony/config.git",
                "reference": "5d33e0fb707d603330e0edfd4691803a1253572e"
            },
            "dist": {
                "type": "zip",
                "url": "https://api.github.com/repos/symfony/config/zipball/5d33e0fb707d603330e0edfd4691803a1253572e",
                "reference": "5d33e0fb707d603330e0edfd4691803a1253572e",
                "shasum": ""
            },
            "require": {
                "php": ">=8.1",
                "symfony/deprecation-contracts": "^2.5|^3",
                "symfony/filesystem": "^5.4|^6.0|^7.0",
                "symfony/polyfill-ctype": "~1.8"
            },
            "conflict": {
                "symfony/finder": "<5.4",
                "symfony/service-contracts": "<2.5"
            },
            "require-dev": {
                "symfony/event-dispatcher": "^5.4|^6.0|^7.0",
                "symfony/finder": "^5.4|^6.0|^7.0",
                "symfony/messenger": "^5.4|^6.0|^7.0",
                "symfony/service-contracts": "^2.5|^3",
                "symfony/yaml": "^5.4|^6.0|^7.0"
            },
            "type": "library",
            "autoload": {
                "psr-4": {
                    "Symfony\\Component\\Config\\": ""
                },
                "exclude-from-classmap": [
                    "/Tests/"
                ]
            },
            "notification-url": "https://packagist.org/downloads/",
            "license": [
                "MIT"
            ],
            "authors": [
                {
                    "name": "Fabien Potencier",
                    "email": "fabien@symfony.com"
                },
                {
                    "name": "Symfony Community",
                    "homepage": "https://symfony.com/contributors"
                }
            ],
            "description": "Helps you find, load, combine, autofill and validate configuration values of any kind",
            "homepage": "https://symfony.com",
            "support": {
                "source": "https://github.com/symfony/config/tree/v6.4.0"
            },
            "funding": [
                {
                    "url": "https://symfony.com/sponsor",
                    "type": "custom"
                },
                {
                    "url": "https://github.com/fabpot",
                    "type": "github"
                },
                {
                    "url": "https://tidelift.com/funding/github/packagist/symfony/symfony",
                    "type": "tidelift"
                }
            ],
            "time": "2023-11-09T08:28:32+00:00"
        },
        {
            "name": "symfony/console",
            "version": "v6.4.0",
            "source": {
                "type": "git",
                "url": "https://github.com/symfony/console.git",
                "reference": "cd9864b47c367450e14ab32f78fdbf98c44c26b6"
            },
            "dist": {
                "type": "zip",
                "url": "https://api.github.com/repos/symfony/console/zipball/cd9864b47c367450e14ab32f78fdbf98c44c26b6",
                "reference": "cd9864b47c367450e14ab32f78fdbf98c44c26b6",
                "shasum": ""
            },
            "require": {
                "php": ">=8.1",
                "symfony/deprecation-contracts": "^2.5|^3",
                "symfony/polyfill-mbstring": "~1.0",
                "symfony/service-contracts": "^2.5|^3",
                "symfony/string": "^5.4|^6.0|^7.0"
            },
            "conflict": {
                "symfony/dependency-injection": "<5.4",
                "symfony/dotenv": "<5.4",
                "symfony/event-dispatcher": "<5.4",
                "symfony/lock": "<5.4",
                "symfony/process": "<5.4"
            },
            "provide": {
                "psr/log-implementation": "1.0|2.0|3.0"
            },
            "require-dev": {
                "psr/log": "^1|^2|^3",
                "symfony/config": "^5.4|^6.0|^7.0",
                "symfony/dependency-injection": "^5.4|^6.0|^7.0",
                "symfony/event-dispatcher": "^5.4|^6.0|^7.0",
                "symfony/http-foundation": "^6.4|^7.0",
                "symfony/http-kernel": "^6.4|^7.0",
                "symfony/lock": "^5.4|^6.0|^7.0",
                "symfony/messenger": "^5.4|^6.0|^7.0",
                "symfony/process": "^5.4|^6.0|^7.0",
                "symfony/stopwatch": "^5.4|^6.0|^7.0",
                "symfony/var-dumper": "^5.4|^6.0|^7.0"
            },
            "type": "library",
            "autoload": {
                "psr-4": {
                    "Symfony\\Component\\Console\\": ""
                },
                "exclude-from-classmap": [
                    "/Tests/"
                ]
            },
            "notification-url": "https://packagist.org/downloads/",
            "license": [
                "MIT"
            ],
            "authors": [
                {
                    "name": "Fabien Potencier",
                    "email": "fabien@symfony.com"
                },
                {
                    "name": "Symfony Community",
                    "homepage": "https://symfony.com/contributors"
                }
            ],
            "description": "Eases the creation of beautiful and testable command line interfaces",
            "homepage": "https://symfony.com",
            "keywords": [
                "cli",
                "command-line",
                "console",
                "terminal"
            ],
            "support": {
                "source": "https://github.com/symfony/console/tree/v6.4.0"
            },
            "funding": [
                {
                    "url": "https://symfony.com/sponsor",
                    "type": "custom"
                },
                {
                    "url": "https://github.com/fabpot",
                    "type": "github"
                },
                {
                    "url": "https://tidelift.com/funding/github/packagist/symfony/symfony",
                    "type": "tidelift"
                }
            ],
            "time": "2023-11-20T16:41:16+00:00"
        },
        {
            "name": "symfony/dependency-injection",
            "version": "v6.4.0",
            "source": {
                "type": "git",
                "url": "https://github.com/symfony/dependency-injection.git",
                "reference": "5dc8ad5f2bbba7046f5947682bf7d868ce80d4e8"
            },
            "dist": {
                "type": "zip",
                "url": "https://api.github.com/repos/symfony/dependency-injection/zipball/5dc8ad5f2bbba7046f5947682bf7d868ce80d4e8",
                "reference": "5dc8ad5f2bbba7046f5947682bf7d868ce80d4e8",
                "shasum": ""
            },
            "require": {
                "php": ">=8.1",
                "psr/container": "^1.1|^2.0",
                "symfony/deprecation-contracts": "^2.5|^3",
                "symfony/service-contracts": "^2.5|^3.0",
                "symfony/var-exporter": "^6.2.10|^7.0"
            },
            "conflict": {
                "ext-psr": "<1.1|>=2",
                "symfony/config": "<6.1",
                "symfony/finder": "<5.4",
                "symfony/proxy-manager-bridge": "<6.3",
                "symfony/yaml": "<5.4"
            },
            "provide": {
                "psr/container-implementation": "1.1|2.0",
                "symfony/service-implementation": "1.1|2.0|3.0"
            },
            "require-dev": {
                "symfony/config": "^6.1|^7.0",
                "symfony/expression-language": "^5.4|^6.0|^7.0",
                "symfony/yaml": "^5.4|^6.0|^7.0"
            },
            "type": "library",
            "autoload": {
                "psr-4": {
                    "Symfony\\Component\\DependencyInjection\\": ""
                },
                "exclude-from-classmap": [
                    "/Tests/"
                ]
            },
            "notification-url": "https://packagist.org/downloads/",
            "license": [
                "MIT"
            ],
            "authors": [
                {
                    "name": "Fabien Potencier",
                    "email": "fabien@symfony.com"
                },
                {
                    "name": "Symfony Community",
                    "homepage": "https://symfony.com/contributors"
                }
            ],
            "description": "Allows you to standardize and centralize the way objects are constructed in your application",
            "homepage": "https://symfony.com",
            "support": {
                "source": "https://github.com/symfony/dependency-injection/tree/v6.4.0"
            },
            "funding": [
                {
                    "url": "https://symfony.com/sponsor",
                    "type": "custom"
                },
                {
                    "url": "https://github.com/fabpot",
                    "type": "github"
                },
                {
                    "url": "https://tidelift.com/funding/github/packagist/symfony/symfony",
                    "type": "tidelift"
                }
            ],
            "time": "2023-10-31T08:40:20+00:00"
        },
        {
            "name": "symfony/deprecation-contracts",
            "version": "v3.4.0",
            "source": {
                "type": "git",
                "url": "https://github.com/symfony/deprecation-contracts.git",
                "reference": "7c3aff79d10325257a001fcf92d991f24fc967cf"
            },
            "dist": {
                "type": "zip",
                "url": "https://api.github.com/repos/symfony/deprecation-contracts/zipball/7c3aff79d10325257a001fcf92d991f24fc967cf",
                "reference": "7c3aff79d10325257a001fcf92d991f24fc967cf",
                "shasum": ""
            },
            "require": {
                "php": ">=8.1"
            },
            "type": "library",
            "extra": {
                "branch-alias": {
                    "dev-main": "3.4-dev"
                },
                "thanks": {
                    "name": "symfony/contracts",
                    "url": "https://github.com/symfony/contracts"
                }
            },
            "autoload": {
                "files": [
                    "function.php"
                ]
            },
            "notification-url": "https://packagist.org/downloads/",
            "license": [
                "MIT"
            ],
            "authors": [
                {
                    "name": "Nicolas Grekas",
                    "email": "p@tchwork.com"
                },
                {
                    "name": "Symfony Community",
                    "homepage": "https://symfony.com/contributors"
                }
            ],
            "description": "A generic function and convention to trigger deprecation notices",
            "homepage": "https://symfony.com",
            "support": {
                "source": "https://github.com/symfony/deprecation-contracts/tree/v3.4.0"
            },
            "funding": [
                {
                    "url": "https://symfony.com/sponsor",
                    "type": "custom"
                },
                {
                    "url": "https://github.com/fabpot",
                    "type": "github"
                },
                {
                    "url": "https://tidelift.com/funding/github/packagist/symfony/symfony",
                    "type": "tidelift"
                }
            ],
            "time": "2023-05-23T14:45:45+00:00"
        },
        {
            "name": "symfony/doctrine-bridge",
            "version": "v6.3.8",
            "source": {
                "type": "git",
                "url": "https://github.com/symfony/doctrine-bridge.git",
                "reference": "8842d289d41320a0f725e996b4e58d84af398a9e"
            },
            "dist": {
                "type": "zip",
                "url": "https://api.github.com/repos/symfony/doctrine-bridge/zipball/8842d289d41320a0f725e996b4e58d84af398a9e",
                "reference": "8842d289d41320a0f725e996b4e58d84af398a9e",
                "shasum": ""
            },
            "require": {
                "doctrine/event-manager": "^1.2|^2",
                "doctrine/persistence": "^2|^3",
                "php": ">=8.1",
                "symfony/deprecation-contracts": "^2.5|^3",
                "symfony/polyfill-ctype": "~1.8",
                "symfony/polyfill-mbstring": "~1.0",
                "symfony/service-contracts": "^2.5|^3"
            },
            "conflict": {
                "doctrine/annotations": "<1.13.1",
                "doctrine/dbal": "<2.13.1",
                "doctrine/lexer": "<1.1",
                "doctrine/orm": "<2.12",
                "symfony/cache": "<5.4",
                "symfony/dependency-injection": "<6.2",
                "symfony/form": "<5.4.21|>=6,<6.2.7",
                "symfony/http-foundation": "<6.3",
                "symfony/http-kernel": "<6.2",
                "symfony/lock": "<6.3",
                "symfony/messenger": "<5.4",
                "symfony/property-info": "<5.4",
                "symfony/security-bundle": "<5.4",
                "symfony/security-core": "<6.0",
                "symfony/validator": "<5.4.25|>=6,<6.2.12|>=6.3,<6.3.1"
            },
            "require-dev": {
                "doctrine/annotations": "^1.13.1|^2",
                "doctrine/collections": "^1.0|^2.0",
                "doctrine/data-fixtures": "^1.1",
                "doctrine/dbal": "^2.13.1|^3|^4",
                "doctrine/orm": "^2.12|^3",
                "psr/log": "^1|^2|^3",
                "symfony/cache": "^5.4|^6.0",
                "symfony/config": "^5.4|^6.0",
                "symfony/dependency-injection": "^6.2",
                "symfony/doctrine-messenger": "^5.4|^6.0",
                "symfony/expression-language": "^5.4|^6.0",
                "symfony/form": "^5.4.21|^6.2.7",
                "symfony/http-kernel": "^6.3",
                "symfony/lock": "^6.3",
                "symfony/messenger": "^5.4|^6.0",
                "symfony/property-access": "^5.4|^6.0",
                "symfony/property-info": "^5.4|^6.0",
                "symfony/proxy-manager-bridge": "^5.4|^6.0",
                "symfony/security-core": "^6.0",
                "symfony/stopwatch": "^5.4|^6.0",
                "symfony/translation": "^5.4|^6.0",
                "symfony/uid": "^5.4|^6.0",
                "symfony/validator": "^5.4.25|~6.2.12|^6.3.1",
                "symfony/var-dumper": "^5.4|^6.0"
            },
            "type": "symfony-bridge",
            "autoload": {
                "psr-4": {
                    "Symfony\\Bridge\\Doctrine\\": ""
                },
                "exclude-from-classmap": [
                    "/Tests/"
                ]
            },
            "notification-url": "https://packagist.org/downloads/",
            "license": [
                "MIT"
            ],
            "authors": [
                {
                    "name": "Fabien Potencier",
                    "email": "fabien@symfony.com"
                },
                {
                    "name": "Symfony Community",
                    "homepage": "https://symfony.com/contributors"
                }
            ],
            "description": "Provides integration for Doctrine with various Symfony components",
            "homepage": "https://symfony.com",
            "support": {
                "source": "https://github.com/symfony/doctrine-bridge/tree/v6.3.8"
            },
            "funding": [
                {
                    "url": "https://symfony.com/sponsor",
                    "type": "custom"
                },
                {
                    "url": "https://github.com/fabpot",
                    "type": "github"
                },
                {
                    "url": "https://tidelift.com/funding/github/packagist/symfony/symfony",
                    "type": "tidelift"
                }
            ],
            "time": "2023-10-31T08:07:48+00:00"
        },
        {
            "name": "symfony/dotenv",
            "version": "v6.3.7",
            "source": {
                "type": "git",
                "url": "https://github.com/symfony/dotenv.git",
                "reference": "7dfbe2976f3c1b7cfa8fac2212a050bfa9bd7d9e"
            },
            "dist": {
                "type": "zip",
                "url": "https://api.github.com/repos/symfony/dotenv/zipball/7dfbe2976f3c1b7cfa8fac2212a050bfa9bd7d9e",
                "reference": "7dfbe2976f3c1b7cfa8fac2212a050bfa9bd7d9e",
                "shasum": ""
            },
            "require": {
                "php": ">=8.1"
            },
            "conflict": {
                "symfony/console": "<5.4",
                "symfony/process": "<5.4"
            },
            "require-dev": {
                "symfony/console": "^5.4|^6.0",
                "symfony/process": "^5.4|^6.0"
            },
            "type": "library",
            "autoload": {
                "psr-4": {
                    "Symfony\\Component\\Dotenv\\": ""
                },
                "exclude-from-classmap": [
                    "/Tests/"
                ]
            },
            "notification-url": "https://packagist.org/downloads/",
            "license": [
                "MIT"
            ],
            "authors": [
                {
                    "name": "Fabien Potencier",
                    "email": "fabien@symfony.com"
                },
                {
                    "name": "Symfony Community",
                    "homepage": "https://symfony.com/contributors"
                }
            ],
            "description": "Registers environment variables from a .env file",
            "homepage": "https://symfony.com",
            "keywords": [
                "dotenv",
                "env",
                "environment"
            ],
            "support": {
                "source": "https://github.com/symfony/dotenv/tree/v6.3.7"
            },
            "funding": [
                {
                    "url": "https://symfony.com/sponsor",
                    "type": "custom"
                },
                {
                    "url": "https://github.com/fabpot",
                    "type": "github"
                },
                {
                    "url": "https://tidelift.com/funding/github/packagist/symfony/symfony",
                    "type": "tidelift"
                }
            ],
            "time": "2023-10-26T18:15:14+00:00"
        },
        {
            "name": "symfony/error-handler",
            "version": "v6.3.5",
            "source": {
                "type": "git",
                "url": "https://github.com/symfony/error-handler.git",
                "reference": "1f69476b64fb47105c06beef757766c376b548c4"
            },
            "dist": {
                "type": "zip",
                "url": "https://api.github.com/repos/symfony/error-handler/zipball/1f69476b64fb47105c06beef757766c376b548c4",
                "reference": "1f69476b64fb47105c06beef757766c376b548c4",
                "shasum": ""
            },
            "require": {
                "php": ">=8.1",
                "psr/log": "^1|^2|^3",
                "symfony/var-dumper": "^5.4|^6.0"
            },
            "conflict": {
                "symfony/deprecation-contracts": "<2.5"
            },
            "require-dev": {
                "symfony/deprecation-contracts": "^2.5|^3",
                "symfony/http-kernel": "^5.4|^6.0",
                "symfony/serializer": "^5.4|^6.0"
            },
            "bin": [
                "Resources/bin/patch-type-declarations"
            ],
            "type": "library",
            "autoload": {
                "psr-4": {
                    "Symfony\\Component\\ErrorHandler\\": ""
                },
                "exclude-from-classmap": [
                    "/Tests/"
                ]
            },
            "notification-url": "https://packagist.org/downloads/",
            "license": [
                "MIT"
            ],
            "authors": [
                {
                    "name": "Fabien Potencier",
                    "email": "fabien@symfony.com"
                },
                {
                    "name": "Symfony Community",
                    "homepage": "https://symfony.com/contributors"
                }
            ],
            "description": "Provides tools to manage errors and ease debugging PHP code",
            "homepage": "https://symfony.com",
            "support": {
                "source": "https://github.com/symfony/error-handler/tree/v6.3.5"
            },
            "funding": [
                {
                    "url": "https://symfony.com/sponsor",
                    "type": "custom"
                },
                {
                    "url": "https://github.com/fabpot",
                    "type": "github"
                },
                {
                    "url": "https://tidelift.com/funding/github/packagist/symfony/symfony",
                    "type": "tidelift"
                }
            ],
            "time": "2023-09-12T06:57:20+00:00"
        },
        {
            "name": "symfony/event-dispatcher",
            "version": "v6.4.0",
            "source": {
                "type": "git",
                "url": "https://github.com/symfony/event-dispatcher.git",
                "reference": "d76d2632cfc2206eecb5ad2b26cd5934082941b6"
            },
            "dist": {
                "type": "zip",
                "url": "https://api.github.com/repos/symfony/event-dispatcher/zipball/d76d2632cfc2206eecb5ad2b26cd5934082941b6",
                "reference": "d76d2632cfc2206eecb5ad2b26cd5934082941b6",
                "shasum": ""
            },
            "require": {
                "php": ">=8.1",
                "symfony/event-dispatcher-contracts": "^2.5|^3"
            },
            "conflict": {
                "symfony/dependency-injection": "<5.4",
                "symfony/service-contracts": "<2.5"
            },
            "provide": {
                "psr/event-dispatcher-implementation": "1.0",
                "symfony/event-dispatcher-implementation": "2.0|3.0"
            },
            "require-dev": {
                "psr/log": "^1|^2|^3",
                "symfony/config": "^5.4|^6.0|^7.0",
                "symfony/dependency-injection": "^5.4|^6.0|^7.0",
                "symfony/error-handler": "^5.4|^6.0|^7.0",
                "symfony/expression-language": "^5.4|^6.0|^7.0",
                "symfony/http-foundation": "^5.4|^6.0|^7.0",
                "symfony/service-contracts": "^2.5|^3",
                "symfony/stopwatch": "^5.4|^6.0|^7.0"
            },
            "type": "library",
            "autoload": {
                "psr-4": {
                    "Symfony\\Component\\EventDispatcher\\": ""
                },
                "exclude-from-classmap": [
                    "/Tests/"
                ]
            },
            "notification-url": "https://packagist.org/downloads/",
            "license": [
                "MIT"
            ],
            "authors": [
                {
                    "name": "Fabien Potencier",
                    "email": "fabien@symfony.com"
                },
                {
                    "name": "Symfony Community",
                    "homepage": "https://symfony.com/contributors"
                }
            ],
            "description": "Provides tools that allow your application components to communicate with each other by dispatching events and listening to them",
            "homepage": "https://symfony.com",
            "support": {
                "source": "https://github.com/symfony/event-dispatcher/tree/v6.4.0"
            },
            "funding": [
                {
                    "url": "https://symfony.com/sponsor",
                    "type": "custom"
                },
                {
                    "url": "https://github.com/fabpot",
                    "type": "github"
                },
                {
                    "url": "https://tidelift.com/funding/github/packagist/symfony/symfony",
                    "type": "tidelift"
                }
            ],
            "time": "2023-07-27T06:52:43+00:00"
        },
        {
            "name": "symfony/event-dispatcher-contracts",
            "version": "v3.4.0",
            "source": {
                "type": "git",
                "url": "https://github.com/symfony/event-dispatcher-contracts.git",
                "reference": "a76aed96a42d2b521153fb382d418e30d18b59df"
            },
            "dist": {
                "type": "zip",
                "url": "https://api.github.com/repos/symfony/event-dispatcher-contracts/zipball/a76aed96a42d2b521153fb382d418e30d18b59df",
                "reference": "a76aed96a42d2b521153fb382d418e30d18b59df",
                "shasum": ""
            },
            "require": {
                "php": ">=8.1",
                "psr/event-dispatcher": "^1"
            },
            "type": "library",
            "extra": {
                "branch-alias": {
                    "dev-main": "3.4-dev"
                },
                "thanks": {
                    "name": "symfony/contracts",
                    "url": "https://github.com/symfony/contracts"
                }
            },
            "autoload": {
                "psr-4": {
                    "Symfony\\Contracts\\EventDispatcher\\": ""
                }
            },
            "notification-url": "https://packagist.org/downloads/",
            "license": [
                "MIT"
            ],
            "authors": [
                {
                    "name": "Nicolas Grekas",
                    "email": "p@tchwork.com"
                },
                {
                    "name": "Symfony Community",
                    "homepage": "https://symfony.com/contributors"
                }
            ],
            "description": "Generic abstractions related to dispatching event",
            "homepage": "https://symfony.com",
            "keywords": [
                "abstractions",
                "contracts",
                "decoupling",
                "interfaces",
                "interoperability",
                "standards"
            ],
            "support": {
                "source": "https://github.com/symfony/event-dispatcher-contracts/tree/v3.4.0"
            },
            "funding": [
                {
                    "url": "https://symfony.com/sponsor",
                    "type": "custom"
                },
                {
                    "url": "https://github.com/fabpot",
                    "type": "github"
                },
                {
                    "url": "https://tidelift.com/funding/github/packagist/symfony/symfony",
                    "type": "tidelift"
                }
            ],
            "time": "2023-05-23T14:45:45+00:00"
        },
        {
            "name": "symfony/expression-language",
            "version": "v6.3.0",
            "source": {
                "type": "git",
                "url": "https://github.com/symfony/expression-language.git",
                "reference": "6d560c4c80e7e328708efd923f93ad67e6a0c1c0"
            },
            "dist": {
                "type": "zip",
                "url": "https://api.github.com/repos/symfony/expression-language/zipball/6d560c4c80e7e328708efd923f93ad67e6a0c1c0",
                "reference": "6d560c4c80e7e328708efd923f93ad67e6a0c1c0",
                "shasum": ""
            },
            "require": {
                "php": ">=8.1",
                "symfony/cache": "^5.4|^6.0",
                "symfony/deprecation-contracts": "^2.5|^3",
                "symfony/service-contracts": "^2.5|^3"
            },
            "type": "library",
            "autoload": {
                "psr-4": {
                    "Symfony\\Component\\ExpressionLanguage\\": ""
                },
                "exclude-from-classmap": [
                    "/Tests/"
                ]
            },
            "notification-url": "https://packagist.org/downloads/",
            "license": [
                "MIT"
            ],
            "authors": [
                {
                    "name": "Fabien Potencier",
                    "email": "fabien@symfony.com"
                },
                {
                    "name": "Symfony Community",
                    "homepage": "https://symfony.com/contributors"
                }
            ],
            "description": "Provides an engine that can compile and evaluate expressions",
            "homepage": "https://symfony.com",
            "support": {
                "source": "https://github.com/symfony/expression-language/tree/v6.3.0"
            },
            "funding": [
                {
                    "url": "https://symfony.com/sponsor",
                    "type": "custom"
                },
                {
                    "url": "https://github.com/fabpot",
                    "type": "github"
                },
                {
                    "url": "https://tidelift.com/funding/github/packagist/symfony/symfony",
                    "type": "tidelift"
                }
            ],
            "time": "2023-04-28T16:05:33+00:00"
        },
        {
            "name": "symfony/filesystem",
            "version": "v6.4.0",
            "source": {
                "type": "git",
                "url": "https://github.com/symfony/filesystem.git",
                "reference": "952a8cb588c3bc6ce76f6023000fb932f16a6e59"
            },
            "dist": {
                "type": "zip",
                "url": "https://api.github.com/repos/symfony/filesystem/zipball/952a8cb588c3bc6ce76f6023000fb932f16a6e59",
                "reference": "952a8cb588c3bc6ce76f6023000fb932f16a6e59",
                "shasum": ""
            },
            "require": {
                "php": ">=8.1",
                "symfony/polyfill-ctype": "~1.8",
                "symfony/polyfill-mbstring": "~1.8"
            },
            "type": "library",
            "autoload": {
                "psr-4": {
                    "Symfony\\Component\\Filesystem\\": ""
                },
                "exclude-from-classmap": [
                    "/Tests/"
                ]
            },
            "notification-url": "https://packagist.org/downloads/",
            "license": [
                "MIT"
            ],
            "authors": [
                {
                    "name": "Fabien Potencier",
                    "email": "fabien@symfony.com"
                },
                {
                    "name": "Symfony Community",
                    "homepage": "https://symfony.com/contributors"
                }
            ],
            "description": "Provides basic utilities for the filesystem",
            "homepage": "https://symfony.com",
            "support": {
                "source": "https://github.com/symfony/filesystem/tree/v6.4.0"
            },
            "funding": [
                {
                    "url": "https://symfony.com/sponsor",
                    "type": "custom"
                },
                {
                    "url": "https://github.com/fabpot",
                    "type": "github"
                },
                {
                    "url": "https://tidelift.com/funding/github/packagist/symfony/symfony",
                    "type": "tidelift"
                }
            ],
            "time": "2023-07-26T17:27:13+00:00"
        },
        {
            "name": "symfony/finder",
            "version": "v6.4.0",
            "source": {
                "type": "git",
                "url": "https://github.com/symfony/finder.git",
                "reference": "11d736e97f116ac375a81f96e662911a34cd50ce"
            },
            "dist": {
                "type": "zip",
                "url": "https://api.github.com/repos/symfony/finder/zipball/11d736e97f116ac375a81f96e662911a34cd50ce",
                "reference": "11d736e97f116ac375a81f96e662911a34cd50ce",
                "shasum": ""
            },
            "require": {
                "php": ">=8.1"
            },
            "require-dev": {
                "symfony/filesystem": "^6.0|^7.0"
            },
            "type": "library",
            "autoload": {
                "psr-4": {
                    "Symfony\\Component\\Finder\\": ""
                },
                "exclude-from-classmap": [
                    "/Tests/"
                ]
            },
            "notification-url": "https://packagist.org/downloads/",
            "license": [
                "MIT"
            ],
            "authors": [
                {
                    "name": "Fabien Potencier",
                    "email": "fabien@symfony.com"
                },
                {
                    "name": "Symfony Community",
                    "homepage": "https://symfony.com/contributors"
                }
            ],
            "description": "Finds files and directories via an intuitive fluent interface",
            "homepage": "https://symfony.com",
            "support": {
                "source": "https://github.com/symfony/finder/tree/v6.4.0"
            },
            "funding": [
                {
                    "url": "https://symfony.com/sponsor",
                    "type": "custom"
                },
                {
                    "url": "https://github.com/fabpot",
                    "type": "github"
                },
                {
                    "url": "https://tidelift.com/funding/github/packagist/symfony/symfony",
                    "type": "tidelift"
                }
            ],
            "time": "2023-10-31T17:30:12+00:00"
        },
        {
            "name": "symfony/flex",
            "version": "v2.4.1",
            "source": {
                "type": "git",
                "url": "https://github.com/symfony/flex.git",
                "reference": "ae6dea68771c5fca9d172e0c0910bdd06199f6f4"
            },
            "dist": {
                "type": "zip",
                "url": "https://api.github.com/repos/symfony/flex/zipball/ae6dea68771c5fca9d172e0c0910bdd06199f6f4",
                "reference": "ae6dea68771c5fca9d172e0c0910bdd06199f6f4",
                "shasum": ""
            },
            "require": {
                "composer-plugin-api": "^2.1",
                "php": ">=8.0"
            },
            "require-dev": {
                "composer/composer": "^2.1",
                "symfony/dotenv": "^5.4|^6.0",
                "symfony/filesystem": "^5.4|^6.0",
                "symfony/phpunit-bridge": "^5.4|^6.0",
                "symfony/process": "^5.4|^6.0"
            },
            "type": "composer-plugin",
            "extra": {
                "class": "Symfony\\Flex\\Flex"
            },
            "autoload": {
                "psr-4": {
                    "Symfony\\Flex\\": "src"
                }
            },
            "notification-url": "https://packagist.org/downloads/",
            "license": [
                "MIT"
            ],
            "authors": [
                {
                    "name": "Fabien Potencier",
                    "email": "fabien.potencier@gmail.com"
                }
            ],
            "description": "Composer plugin for Symfony",
            "support": {
                "issues": "https://github.com/symfony/flex/issues",
                "source": "https://github.com/symfony/flex/tree/v2.4.1"
            },
            "funding": [
                {
                    "url": "https://symfony.com/sponsor",
                    "type": "custom"
                },
                {
                    "url": "https://github.com/fabpot",
                    "type": "github"
                },
                {
                    "url": "https://tidelift.com/funding/github/packagist/symfony/symfony",
                    "type": "tidelift"
                }
            ],
            "time": "2023-10-30T18:35:17+00:00"
        },
        {
            "name": "symfony/framework-bundle",
            "version": "v6.3.9",
            "source": {
                "type": "git",
                "url": "https://github.com/symfony/framework-bundle.git",
                "reference": "f83d20092e98c3ae8b5874b8f0787546c5c61cda"
            },
            "dist": {
                "type": "zip",
                "url": "https://api.github.com/repos/symfony/framework-bundle/zipball/f83d20092e98c3ae8b5874b8f0787546c5c61cda",
                "reference": "f83d20092e98c3ae8b5874b8f0787546c5c61cda",
                "shasum": ""
            },
            "require": {
                "composer-runtime-api": ">=2.1",
                "ext-xml": "*",
                "php": ">=8.1",
                "symfony/cache": "^5.4|^6.0",
                "symfony/config": "^6.1",
                "symfony/dependency-injection": "^6.3.1",
                "symfony/deprecation-contracts": "^2.5|^3",
                "symfony/error-handler": "^6.1",
                "symfony/event-dispatcher": "^5.4|^6.0",
                "symfony/filesystem": "^5.4|^6.0",
                "symfony/finder": "^5.4|^6.0",
                "symfony/http-foundation": "^6.3",
                "symfony/http-kernel": "^6.3",
                "symfony/polyfill-mbstring": "~1.0",
                "symfony/routing": "^5.4|^6.0"
            },
            "conflict": {
                "doctrine/annotations": "<1.13.1",
                "doctrine/persistence": "<1.3",
                "phpdocumentor/reflection-docblock": "<3.2.2",
                "phpdocumentor/type-resolver": "<1.4.0",
                "symfony/asset": "<5.4",
                "symfony/clock": "<6.3",
                "symfony/console": "<5.4",
                "symfony/dom-crawler": "<6.3",
                "symfony/dotenv": "<5.4",
                "symfony/form": "<5.4",
                "symfony/http-client": "<6.3",
                "symfony/lock": "<5.4",
                "symfony/mailer": "<5.4",
                "symfony/messenger": "<6.3",
                "symfony/mime": "<6.2",
                "symfony/property-access": "<5.4",
                "symfony/property-info": "<5.4",
                "symfony/security-core": "<5.4",
                "symfony/security-csrf": "<5.4",
                "symfony/serializer": "<6.3",
                "symfony/stopwatch": "<5.4",
                "symfony/translation": "<6.2.8",
                "symfony/twig-bridge": "<5.4",
                "symfony/twig-bundle": "<5.4",
                "symfony/validator": "<6.3",
                "symfony/web-profiler-bundle": "<5.4",
                "symfony/workflow": "<5.4"
            },
            "require-dev": {
                "doctrine/annotations": "^1.13.1|^2",
                "doctrine/persistence": "^1.3|^2|^3",
                "phpdocumentor/reflection-docblock": "^3.0|^4.0|^5.0",
                "symfony/asset": "^5.4|^6.0",
                "symfony/asset-mapper": "^6.3",
                "symfony/browser-kit": "^5.4|^6.0",
                "symfony/clock": "^6.2",
                "symfony/console": "^5.4.9|^6.0.9",
                "symfony/css-selector": "^5.4|^6.0",
                "symfony/dom-crawler": "^6.3",
                "symfony/dotenv": "^5.4|^6.0",
                "symfony/expression-language": "^5.4|^6.0",
                "symfony/form": "^5.4|^6.0",
                "symfony/html-sanitizer": "^6.1",
                "symfony/http-client": "^6.3",
                "symfony/lock": "^5.4|^6.0",
                "symfony/mailer": "^5.4|^6.0",
                "symfony/messenger": "^6.3",
                "symfony/mime": "^6.2",
                "symfony/notifier": "^5.4|^6.0",
                "symfony/polyfill-intl-icu": "~1.0",
                "symfony/process": "^5.4|^6.0",
                "symfony/property-info": "^5.4|^6.0",
                "symfony/rate-limiter": "^5.4|^6.0",
                "symfony/scheduler": "^6.3",
                "symfony/security-bundle": "^5.4|^6.0",
                "symfony/semaphore": "^5.4|^6.0",
                "symfony/serializer": "^6.3",
                "symfony/stopwatch": "^5.4|^6.0",
                "symfony/string": "^5.4|^6.0",
                "symfony/translation": "^6.2.8",
                "symfony/twig-bundle": "^5.4|^6.0",
                "symfony/uid": "^5.4|^6.0",
                "symfony/validator": "^6.3",
                "symfony/web-link": "^5.4|^6.0",
                "symfony/workflow": "^5.4|^6.0",
                "symfony/yaml": "^5.4|^6.0",
                "twig/twig": "^2.10|^3.0"
            },
            "type": "symfony-bundle",
            "autoload": {
                "psr-4": {
                    "Symfony\\Bundle\\FrameworkBundle\\": ""
                },
                "exclude-from-classmap": [
                    "/Tests/"
                ]
            },
            "notification-url": "https://packagist.org/downloads/",
            "license": [
                "MIT"
            ],
            "authors": [
                {
                    "name": "Fabien Potencier",
                    "email": "fabien@symfony.com"
                },
                {
                    "name": "Symfony Community",
                    "homepage": "https://symfony.com/contributors"
                }
            ],
            "description": "Provides a tight integration between Symfony components and the Symfony full-stack framework",
            "homepage": "https://symfony.com",
            "support": {
                "source": "https://github.com/symfony/framework-bundle/tree/v6.3.9"
            },
            "funding": [
                {
                    "url": "https://symfony.com/sponsor",
                    "type": "custom"
                },
                {
                    "url": "https://github.com/fabpot",
                    "type": "github"
                },
                {
                    "url": "https://tidelift.com/funding/github/packagist/symfony/symfony",
                    "type": "tidelift"
                }
            ],
            "time": "2023-11-24T10:25:33+00:00"
        },
        {
            "name": "symfony/http-client",
            "version": "v6.3.7",
            "source": {
                "type": "git",
                "url": "https://github.com/symfony/http-client.git",
                "reference": "cd67fcaf4524ec6ae5d9b2d9497682d7ad3ce57d"
            },
            "dist": {
                "type": "zip",
                "url": "https://api.github.com/repos/symfony/http-client/zipball/cd67fcaf4524ec6ae5d9b2d9497682d7ad3ce57d",
                "reference": "cd67fcaf4524ec6ae5d9b2d9497682d7ad3ce57d",
                "shasum": ""
            },
            "require": {
                "php": ">=8.1",
                "psr/log": "^1|^2|^3",
                "symfony/deprecation-contracts": "^2.5|^3",
                "symfony/http-client-contracts": "^3",
                "symfony/service-contracts": "^2.5|^3"
            },
            "conflict": {
                "php-http/discovery": "<1.15",
                "symfony/http-foundation": "<6.3"
            },
            "provide": {
                "php-http/async-client-implementation": "*",
                "php-http/client-implementation": "*",
                "psr/http-client-implementation": "1.0",
                "symfony/http-client-implementation": "3.0"
            },
            "require-dev": {
                "amphp/amp": "^2.5",
                "amphp/http-client": "^4.2.1",
                "amphp/http-tunnel": "^1.0",
                "amphp/socket": "^1.1",
                "guzzlehttp/promises": "^1.4",
                "nyholm/psr7": "^1.0",
                "php-http/httplug": "^1.0|^2.0",
                "psr/http-client": "^1.0",
                "symfony/dependency-injection": "^5.4|^6.0",
                "symfony/http-kernel": "^5.4|^6.0",
                "symfony/process": "^5.4|^6.0",
                "symfony/stopwatch": "^5.4|^6.0"
            },
            "type": "library",
            "autoload": {
                "psr-4": {
                    "Symfony\\Component\\HttpClient\\": ""
                },
                "exclude-from-classmap": [
                    "/Tests/"
                ]
            },
            "notification-url": "https://packagist.org/downloads/",
            "license": [
                "MIT"
            ],
            "authors": [
                {
                    "name": "Nicolas Grekas",
                    "email": "p@tchwork.com"
                },
                {
                    "name": "Symfony Community",
                    "homepage": "https://symfony.com/contributors"
                }
            ],
            "description": "Provides powerful methods to fetch HTTP resources synchronously or asynchronously",
            "homepage": "https://symfony.com",
            "keywords": [
                "http"
            ],
            "support": {
                "source": "https://github.com/symfony/http-client/tree/v6.3.7"
            },
            "funding": [
                {
                    "url": "https://symfony.com/sponsor",
                    "type": "custom"
                },
                {
                    "url": "https://github.com/fabpot",
                    "type": "github"
                },
                {
                    "url": "https://tidelift.com/funding/github/packagist/symfony/symfony",
                    "type": "tidelift"
                }
            ],
            "time": "2023-10-29T12:41:36+00:00"
        },
        {
            "name": "symfony/http-client-contracts",
            "version": "v3.4.0",
            "source": {
                "type": "git",
                "url": "https://github.com/symfony/http-client-contracts.git",
                "reference": "1ee70e699b41909c209a0c930f11034b93578654"
            },
            "dist": {
                "type": "zip",
                "url": "https://api.github.com/repos/symfony/http-client-contracts/zipball/1ee70e699b41909c209a0c930f11034b93578654",
                "reference": "1ee70e699b41909c209a0c930f11034b93578654",
                "shasum": ""
            },
            "require": {
                "php": ">=8.1"
            },
            "type": "library",
            "extra": {
                "branch-alias": {
                    "dev-main": "3.4-dev"
                },
                "thanks": {
                    "name": "symfony/contracts",
                    "url": "https://github.com/symfony/contracts"
                }
            },
            "autoload": {
                "psr-4": {
                    "Symfony\\Contracts\\HttpClient\\": ""
                },
                "exclude-from-classmap": [
                    "/Test/"
                ]
            },
            "notification-url": "https://packagist.org/downloads/",
            "license": [
                "MIT"
            ],
            "authors": [
                {
                    "name": "Nicolas Grekas",
                    "email": "p@tchwork.com"
                },
                {
                    "name": "Symfony Community",
                    "homepage": "https://symfony.com/contributors"
                }
            ],
            "description": "Generic abstractions related to HTTP clients",
            "homepage": "https://symfony.com",
            "keywords": [
                "abstractions",
                "contracts",
                "decoupling",
                "interfaces",
                "interoperability",
                "standards"
            ],
            "support": {
                "source": "https://github.com/symfony/http-client-contracts/tree/v3.4.0"
            },
            "funding": [
                {
                    "url": "https://symfony.com/sponsor",
                    "type": "custom"
                },
                {
                    "url": "https://github.com/fabpot",
                    "type": "github"
                },
                {
                    "url": "https://tidelift.com/funding/github/packagist/symfony/symfony",
                    "type": "tidelift"
                }
            ],
            "time": "2023-07-30T20:28:31+00:00"
        },
        {
            "name": "symfony/http-foundation",
            "version": "v6.4.0",
            "source": {
                "type": "git",
                "url": "https://github.com/symfony/http-foundation.git",
                "reference": "44a6d39a9cc11e154547d882d5aac1e014440771"
            },
            "dist": {
                "type": "zip",
                "url": "https://api.github.com/repos/symfony/http-foundation/zipball/44a6d39a9cc11e154547d882d5aac1e014440771",
                "reference": "44a6d39a9cc11e154547d882d5aac1e014440771",
                "shasum": ""
            },
            "require": {
                "php": ">=8.1",
                "symfony/deprecation-contracts": "^2.5|^3",
                "symfony/polyfill-mbstring": "~1.1",
                "symfony/polyfill-php83": "^1.27"
            },
            "conflict": {
                "symfony/cache": "<6.3"
            },
            "require-dev": {
                "doctrine/dbal": "^2.13.1|^3|^4",
                "predis/predis": "^1.1|^2.0",
                "symfony/cache": "^6.3|^7.0",
                "symfony/dependency-injection": "^5.4|^6.0|^7.0",
                "symfony/expression-language": "^5.4|^6.0|^7.0",
                "symfony/http-kernel": "^5.4.12|^6.0.12|^6.1.4|^7.0",
                "symfony/mime": "^5.4|^6.0|^7.0",
                "symfony/rate-limiter": "^5.4|^6.0|^7.0"
            },
            "type": "library",
            "autoload": {
                "psr-4": {
                    "Symfony\\Component\\HttpFoundation\\": ""
                },
                "exclude-from-classmap": [
                    "/Tests/"
                ]
            },
            "notification-url": "https://packagist.org/downloads/",
            "license": [
                "MIT"
            ],
            "authors": [
                {
                    "name": "Fabien Potencier",
                    "email": "fabien@symfony.com"
                },
                {
                    "name": "Symfony Community",
                    "homepage": "https://symfony.com/contributors"
                }
            ],
            "description": "Defines an object-oriented layer for the HTTP specification",
            "homepage": "https://symfony.com",
            "support": {
                "source": "https://github.com/symfony/http-foundation/tree/v6.4.0"
            },
            "funding": [
                {
                    "url": "https://symfony.com/sponsor",
                    "type": "custom"
                },
                {
                    "url": "https://github.com/fabpot",
                    "type": "github"
                },
                {
                    "url": "https://tidelift.com/funding/github/packagist/symfony/symfony",
                    "type": "tidelift"
                }
            ],
            "time": "2023-11-20T16:41:16+00:00"
        },
        {
            "name": "symfony/http-kernel",
            "version": "v6.3.9",
            "source": {
                "type": "git",
                "url": "https://github.com/symfony/http-kernel.git",
                "reference": "d63fe6b1e3ad2f037f6f000a6fc867fa8934f35c"
            },
            "dist": {
                "type": "zip",
                "url": "https://api.github.com/repos/symfony/http-kernel/zipball/d63fe6b1e3ad2f037f6f000a6fc867fa8934f35c",
                "reference": "d63fe6b1e3ad2f037f6f000a6fc867fa8934f35c",
                "shasum": ""
            },
            "require": {
                "php": ">=8.1",
                "psr/log": "^1|^2|^3",
                "symfony/deprecation-contracts": "^2.5|^3",
                "symfony/error-handler": "^6.3",
                "symfony/event-dispatcher": "^5.4|^6.0",
                "symfony/http-foundation": "^6.3.4",
                "symfony/polyfill-ctype": "^1.8"
            },
            "conflict": {
                "symfony/browser-kit": "<5.4",
                "symfony/cache": "<5.4",
                "symfony/config": "<6.1",
                "symfony/console": "<5.4",
                "symfony/dependency-injection": "<6.3.4",
                "symfony/doctrine-bridge": "<5.4",
                "symfony/form": "<5.4",
                "symfony/http-client": "<5.4",
                "symfony/http-client-contracts": "<2.5",
                "symfony/mailer": "<5.4",
                "symfony/messenger": "<5.4",
                "symfony/translation": "<5.4",
                "symfony/translation-contracts": "<2.5",
                "symfony/twig-bridge": "<5.4",
                "symfony/validator": "<5.4",
                "symfony/var-dumper": "<6.3",
                "twig/twig": "<2.13"
            },
            "provide": {
                "psr/log-implementation": "1.0|2.0|3.0"
            },
            "require-dev": {
                "psr/cache": "^1.0|^2.0|^3.0",
                "symfony/browser-kit": "^5.4|^6.0",
                "symfony/clock": "^6.2",
                "symfony/config": "^6.1",
                "symfony/console": "^5.4|^6.0",
                "symfony/css-selector": "^5.4|^6.0",
                "symfony/dependency-injection": "^6.3.4",
                "symfony/dom-crawler": "^5.4|^6.0",
                "symfony/expression-language": "^5.4|^6.0",
                "symfony/finder": "^5.4|^6.0",
                "symfony/http-client-contracts": "^2.5|^3",
                "symfony/process": "^5.4|^6.0",
                "symfony/property-access": "^5.4.5|^6.0.5",
                "symfony/routing": "^5.4|^6.0",
                "symfony/serializer": "^6.3",
                "symfony/stopwatch": "^5.4|^6.0",
                "symfony/translation": "^5.4|^6.0",
                "symfony/translation-contracts": "^2.5|^3",
                "symfony/uid": "^5.4|^6.0",
                "symfony/validator": "^6.3",
                "symfony/var-exporter": "^6.2",
                "twig/twig": "^2.13|^3.0.4"
            },
            "type": "library",
            "autoload": {
                "psr-4": {
                    "Symfony\\Component\\HttpKernel\\": ""
                },
                "exclude-from-classmap": [
                    "/Tests/"
                ]
            },
            "notification-url": "https://packagist.org/downloads/",
            "license": [
                "MIT"
            ],
            "authors": [
                {
                    "name": "Fabien Potencier",
                    "email": "fabien@symfony.com"
                },
                {
                    "name": "Symfony Community",
                    "homepage": "https://symfony.com/contributors"
                }
            ],
            "description": "Provides a structured process for converting a Request into a Response",
            "homepage": "https://symfony.com",
            "support": {
                "source": "https://github.com/symfony/http-kernel/tree/v6.3.9"
            },
            "funding": [
                {
                    "url": "https://symfony.com/sponsor",
                    "type": "custom"
                },
                {
                    "url": "https://github.com/fabpot",
                    "type": "github"
                },
                {
                    "url": "https://tidelift.com/funding/github/packagist/symfony/symfony",
                    "type": "tidelift"
                }
            ],
            "time": "2023-11-29T10:24:27+00:00"
        },
        {
            "name": "symfony/password-hasher",
            "version": "v6.3.5",
            "source": {
                "type": "git",
                "url": "https://github.com/symfony/password-hasher.git",
                "reference": "278d3a49715073879f75e372ad80b8cfeca949d3"
            },
            "dist": {
                "type": "zip",
                "url": "https://api.github.com/repos/symfony/password-hasher/zipball/278d3a49715073879f75e372ad80b8cfeca949d3",
                "reference": "278d3a49715073879f75e372ad80b8cfeca949d3",
                "shasum": ""
            },
            "require": {
                "php": ">=8.1"
            },
            "conflict": {
                "symfony/security-core": "<5.4"
            },
            "require-dev": {
                "symfony/console": "^5.4|^6.0",
                "symfony/security-core": "^5.4|^6.0"
            },
            "type": "library",
            "autoload": {
                "psr-4": {
                    "Symfony\\Component\\PasswordHasher\\": ""
                },
                "exclude-from-classmap": [
                    "/Tests/"
                ]
            },
            "notification-url": "https://packagist.org/downloads/",
            "license": [
                "MIT"
            ],
            "authors": [
                {
                    "name": "Robin Chalas",
                    "email": "robin.chalas@gmail.com"
                },
                {
                    "name": "Symfony Community",
                    "homepage": "https://symfony.com/contributors"
                }
            ],
            "description": "Provides password hashing utilities",
            "homepage": "https://symfony.com",
            "keywords": [
                "hashing",
                "password"
            ],
            "support": {
                "source": "https://github.com/symfony/password-hasher/tree/v6.3.5"
            },
            "funding": [
                {
                    "url": "https://symfony.com/sponsor",
                    "type": "custom"
                },
                {
                    "url": "https://github.com/fabpot",
                    "type": "github"
                },
                {
                    "url": "https://tidelift.com/funding/github/packagist/symfony/symfony",
                    "type": "tidelift"
                }
            ],
            "time": "2023-09-25T17:05:16+00:00"
        },
        {
            "name": "symfony/polyfill-intl-grapheme",
            "version": "v1.28.0",
            "source": {
                "type": "git",
                "url": "https://github.com/symfony/polyfill-intl-grapheme.git",
                "reference": "875e90aeea2777b6f135677f618529449334a612"
            },
            "dist": {
                "type": "zip",
                "url": "https://api.github.com/repos/symfony/polyfill-intl-grapheme/zipball/875e90aeea2777b6f135677f618529449334a612",
                "reference": "875e90aeea2777b6f135677f618529449334a612",
                "shasum": ""
            },
            "require": {
                "php": ">=7.1"
            },
            "suggest": {
                "ext-intl": "For best performance"
            },
            "type": "library",
            "extra": {
                "branch-alias": {
                    "dev-main": "1.28-dev"
                },
                "thanks": {
                    "name": "symfony/polyfill",
                    "url": "https://github.com/symfony/polyfill"
                }
            },
            "autoload": {
                "files": [
                    "bootstrap.php"
                ],
                "psr-4": {
                    "Symfony\\Polyfill\\Intl\\Grapheme\\": ""
                }
            },
            "notification-url": "https://packagist.org/downloads/",
            "license": [
                "MIT"
            ],
            "authors": [
                {
                    "name": "Nicolas Grekas",
                    "email": "p@tchwork.com"
                },
                {
                    "name": "Symfony Community",
                    "homepage": "https://symfony.com/contributors"
                }
            ],
            "description": "Symfony polyfill for intl's grapheme_* functions",
            "homepage": "https://symfony.com",
            "keywords": [
                "compatibility",
                "grapheme",
                "intl",
                "polyfill",
                "portable",
                "shim"
            ],
            "support": {
                "source": "https://github.com/symfony/polyfill-intl-grapheme/tree/v1.28.0"
            },
            "funding": [
                {
                    "url": "https://symfony.com/sponsor",
                    "type": "custom"
                },
                {
                    "url": "https://github.com/fabpot",
                    "type": "github"
                },
                {
                    "url": "https://tidelift.com/funding/github/packagist/symfony/symfony",
                    "type": "tidelift"
                }
            ],
            "time": "2023-01-26T09:26:14+00:00"
        },
        {
            "name": "symfony/polyfill-intl-normalizer",
            "version": "v1.28.0",
            "source": {
                "type": "git",
                "url": "https://github.com/symfony/polyfill-intl-normalizer.git",
                "reference": "8c4ad05dd0120b6a53c1ca374dca2ad0a1c4ed92"
            },
            "dist": {
                "type": "zip",
                "url": "https://api.github.com/repos/symfony/polyfill-intl-normalizer/zipball/8c4ad05dd0120b6a53c1ca374dca2ad0a1c4ed92",
                "reference": "8c4ad05dd0120b6a53c1ca374dca2ad0a1c4ed92",
                "shasum": ""
            },
            "require": {
                "php": ">=7.1"
            },
            "suggest": {
                "ext-intl": "For best performance"
            },
            "type": "library",
            "extra": {
                "branch-alias": {
                    "dev-main": "1.28-dev"
                },
                "thanks": {
                    "name": "symfony/polyfill",
                    "url": "https://github.com/symfony/polyfill"
                }
            },
            "autoload": {
                "files": [
                    "bootstrap.php"
                ],
                "psr-4": {
                    "Symfony\\Polyfill\\Intl\\Normalizer\\": ""
                },
                "classmap": [
                    "Resources/stubs"
                ]
            },
            "notification-url": "https://packagist.org/downloads/",
            "license": [
                "MIT"
            ],
            "authors": [
                {
                    "name": "Nicolas Grekas",
                    "email": "p@tchwork.com"
                },
                {
                    "name": "Symfony Community",
                    "homepage": "https://symfony.com/contributors"
                }
            ],
            "description": "Symfony polyfill for intl's Normalizer class and related functions",
            "homepage": "https://symfony.com",
            "keywords": [
                "compatibility",
                "intl",
                "normalizer",
                "polyfill",
                "portable",
                "shim"
            ],
            "support": {
                "source": "https://github.com/symfony/polyfill-intl-normalizer/tree/v1.28.0"
            },
            "funding": [
                {
                    "url": "https://symfony.com/sponsor",
                    "type": "custom"
                },
                {
                    "url": "https://github.com/fabpot",
                    "type": "github"
                },
                {
                    "url": "https://tidelift.com/funding/github/packagist/symfony/symfony",
                    "type": "tidelift"
                }
            ],
            "time": "2023-01-26T09:26:14+00:00"
        },
        {
            "name": "symfony/polyfill-mbstring",
            "version": "v1.28.0",
            "source": {
                "type": "git",
                "url": "https://github.com/symfony/polyfill-mbstring.git",
                "reference": "42292d99c55abe617799667f454222c54c60e229"
            },
            "dist": {
                "type": "zip",
                "url": "https://api.github.com/repos/symfony/polyfill-mbstring/zipball/42292d99c55abe617799667f454222c54c60e229",
                "reference": "42292d99c55abe617799667f454222c54c60e229",
                "shasum": ""
            },
            "require": {
                "php": ">=7.1"
            },
            "provide": {
                "ext-mbstring": "*"
            },
            "suggest": {
                "ext-mbstring": "For best performance"
            },
            "type": "library",
            "extra": {
                "branch-alias": {
                    "dev-main": "1.28-dev"
                },
                "thanks": {
                    "name": "symfony/polyfill",
                    "url": "https://github.com/symfony/polyfill"
                }
            },
            "autoload": {
                "files": [
                    "bootstrap.php"
                ],
                "psr-4": {
                    "Symfony\\Polyfill\\Mbstring\\": ""
                }
            },
            "notification-url": "https://packagist.org/downloads/",
            "license": [
                "MIT"
            ],
            "authors": [
                {
                    "name": "Nicolas Grekas",
                    "email": "p@tchwork.com"
                },
                {
                    "name": "Symfony Community",
                    "homepage": "https://symfony.com/contributors"
                }
            ],
            "description": "Symfony polyfill for the Mbstring extension",
            "homepage": "https://symfony.com",
            "keywords": [
                "compatibility",
                "mbstring",
                "polyfill",
                "portable",
                "shim"
            ],
            "support": {
                "source": "https://github.com/symfony/polyfill-mbstring/tree/v1.28.0"
            },
            "funding": [
                {
                    "url": "https://symfony.com/sponsor",
                    "type": "custom"
                },
                {
                    "url": "https://github.com/fabpot",
                    "type": "github"
                },
                {
                    "url": "https://tidelift.com/funding/github/packagist/symfony/symfony",
                    "type": "tidelift"
                }
            ],
            "time": "2023-07-28T09:04:16+00:00"
        },
        {
            "name": "symfony/polyfill-php56",
            "version": "v1.20.0",
            "source": {
                "type": "git",
                "url": "https://github.com/symfony/polyfill-php56.git",
                "reference": "54b8cd7e6c1643d78d011f3be89f3ef1f9f4c675"
            },
            "dist": {
                "type": "zip",
                "url": "https://api.github.com/repos/symfony/polyfill-php56/zipball/54b8cd7e6c1643d78d011f3be89f3ef1f9f4c675",
                "reference": "54b8cd7e6c1643d78d011f3be89f3ef1f9f4c675",
                "shasum": ""
            },
            "require": {
                "php": ">=7.1"
            },
            "type": "metapackage",
            "extra": {
                "branch-alias": {
                    "dev-main": "1.20-dev"
                },
                "thanks": {
                    "name": "symfony/polyfill",
                    "url": "https://github.com/symfony/polyfill"
                }
            },
            "notification-url": "https://packagist.org/downloads/",
            "license": [
                "MIT"
            ],
            "authors": [
                {
                    "name": "Nicolas Grekas",
                    "email": "p@tchwork.com"
                },
                {
                    "name": "Symfony Community",
                    "homepage": "https://symfony.com/contributors"
                }
            ],
            "description": "Symfony polyfill backporting some PHP 5.6+ features to lower PHP versions",
            "homepage": "https://symfony.com",
            "keywords": [
                "compatibility",
                "polyfill",
                "portable",
                "shim"
            ],
            "support": {
                "source": "https://github.com/symfony/polyfill-php56/tree/v1.20.0"
            },
            "funding": [
                {
                    "url": "https://symfony.com/sponsor",
                    "type": "custom"
                },
                {
                    "url": "https://github.com/fabpot",
                    "type": "github"
                },
                {
                    "url": "https://tidelift.com/funding/github/packagist/symfony/symfony",
                    "type": "tidelift"
                }
            ],
            "time": "2020-10-23T14:02:19+00:00"
        },
        {
            "name": "symfony/polyfill-php83",
            "version": "v1.28.0",
            "source": {
                "type": "git",
                "url": "https://github.com/symfony/polyfill-php83.git",
                "reference": "b0f46ebbeeeda3e9d2faebdfbf4b4eae9b59fa11"
            },
            "dist": {
                "type": "zip",
                "url": "https://api.github.com/repos/symfony/polyfill-php83/zipball/b0f46ebbeeeda3e9d2faebdfbf4b4eae9b59fa11",
                "reference": "b0f46ebbeeeda3e9d2faebdfbf4b4eae9b59fa11",
                "shasum": ""
            },
            "require": {
                "php": ">=7.1",
                "symfony/polyfill-php80": "^1.14"
            },
            "type": "library",
            "extra": {
                "branch-alias": {
                    "dev-main": "1.28-dev"
                },
                "thanks": {
                    "name": "symfony/polyfill",
                    "url": "https://github.com/symfony/polyfill"
                }
            },
            "autoload": {
                "files": [
                    "bootstrap.php"
                ],
                "psr-4": {
                    "Symfony\\Polyfill\\Php83\\": ""
                },
                "classmap": [
                    "Resources/stubs"
                ]
            },
            "notification-url": "https://packagist.org/downloads/",
            "license": [
                "MIT"
            ],
            "authors": [
                {
                    "name": "Nicolas Grekas",
                    "email": "p@tchwork.com"
                },
                {
                    "name": "Symfony Community",
                    "homepage": "https://symfony.com/contributors"
                }
            ],
            "description": "Symfony polyfill backporting some PHP 8.3+ features to lower PHP versions",
            "homepage": "https://symfony.com",
            "keywords": [
                "compatibility",
                "polyfill",
                "portable",
                "shim"
            ],
            "support": {
                "source": "https://github.com/symfony/polyfill-php83/tree/v1.28.0"
            },
            "funding": [
                {
                    "url": "https://symfony.com/sponsor",
                    "type": "custom"
                },
                {
                    "url": "https://github.com/fabpot",
                    "type": "github"
                },
                {
                    "url": "https://tidelift.com/funding/github/packagist/symfony/symfony",
                    "type": "tidelift"
                }
            ],
            "time": "2023-08-16T06:22:46+00:00"
        },
        {
            "name": "symfony/property-access",
            "version": "v6.3.2",
            "source": {
                "type": "git",
                "url": "https://github.com/symfony/property-access.git",
                "reference": "2dc4f9da444b8f8ff592e95d570caad67924f1d0"
            },
            "dist": {
                "type": "zip",
                "url": "https://api.github.com/repos/symfony/property-access/zipball/2dc4f9da444b8f8ff592e95d570caad67924f1d0",
                "reference": "2dc4f9da444b8f8ff592e95d570caad67924f1d0",
                "shasum": ""
            },
            "require": {
                "php": ">=8.1",
                "symfony/deprecation-contracts": "^2.5|^3",
                "symfony/property-info": "^5.4|^6.0"
            },
            "require-dev": {
                "symfony/cache": "^5.4|^6.0"
            },
            "type": "library",
            "autoload": {
                "psr-4": {
                    "Symfony\\Component\\PropertyAccess\\": ""
                },
                "exclude-from-classmap": [
                    "/Tests/"
                ]
            },
            "notification-url": "https://packagist.org/downloads/",
            "license": [
                "MIT"
            ],
            "authors": [
                {
                    "name": "Fabien Potencier",
                    "email": "fabien@symfony.com"
                },
                {
                    "name": "Symfony Community",
                    "homepage": "https://symfony.com/contributors"
                }
            ],
            "description": "Provides functions to read and write from/to an object or array using a simple string notation",
            "homepage": "https://symfony.com",
            "keywords": [
                "access",
                "array",
                "extraction",
                "index",
                "injection",
                "object",
                "property",
                "property-path",
                "reflection"
            ],
            "support": {
                "source": "https://github.com/symfony/property-access/tree/v6.3.2"
            },
            "funding": [
                {
                    "url": "https://symfony.com/sponsor",
                    "type": "custom"
                },
                {
                    "url": "https://github.com/fabpot",
                    "type": "github"
                },
                {
                    "url": "https://tidelift.com/funding/github/packagist/symfony/symfony",
                    "type": "tidelift"
                }
            ],
            "time": "2023-07-13T15:26:11+00:00"
        },
        {
            "name": "symfony/property-info",
            "version": "v6.3.9",
            "source": {
                "type": "git",
                "url": "https://github.com/symfony/property-info.git",
                "reference": "664ae7ad443d7cc591ff3e15496b954e4cefe729"
            },
            "dist": {
                "type": "zip",
                "url": "https://api.github.com/repos/symfony/property-info/zipball/664ae7ad443d7cc591ff3e15496b954e4cefe729",
                "reference": "664ae7ad443d7cc591ff3e15496b954e4cefe729",
                "shasum": ""
            },
            "require": {
                "php": ">=8.1",
                "symfony/string": "^5.4|^6.0"
            },
            "conflict": {
                "phpdocumentor/reflection-docblock": "<5.2",
                "phpdocumentor/type-resolver": "<1.5.1",
                "symfony/dependency-injection": "<5.4"
            },
            "require-dev": {
                "doctrine/annotations": "^1.10.4|^2",
                "phpdocumentor/reflection-docblock": "^5.2",
                "phpstan/phpdoc-parser": "^1.0",
                "symfony/cache": "^5.4|^6.0",
                "symfony/dependency-injection": "^5.4|^6.0",
                "symfony/serializer": "^5.4|^6.0"
            },
            "type": "library",
            "autoload": {
                "psr-4": {
                    "Symfony\\Component\\PropertyInfo\\": ""
                },
                "exclude-from-classmap": [
                    "/Tests/"
                ]
            },
            "notification-url": "https://packagist.org/downloads/",
            "license": [
                "MIT"
            ],
            "authors": [
                {
                    "name": "Kévin Dunglas",
                    "email": "dunglas@gmail.com"
                },
                {
                    "name": "Symfony Community",
                    "homepage": "https://symfony.com/contributors"
                }
            ],
            "description": "Extracts information about PHP class' properties using metadata of popular sources",
            "homepage": "https://symfony.com",
            "keywords": [
                "doctrine",
                "phpdoc",
                "property",
                "symfony",
                "type",
                "validator"
            ],
            "support": {
                "source": "https://github.com/symfony/property-info/tree/v6.3.9"
            },
            "funding": [
                {
                    "url": "https://symfony.com/sponsor",
                    "type": "custom"
                },
                {
                    "url": "https://github.com/fabpot",
                    "type": "github"
                },
                {
                    "url": "https://tidelift.com/funding/github/packagist/symfony/symfony",
                    "type": "tidelift"
                }
            ],
            "time": "2023-11-24T11:57:32+00:00"
        },
        {
            "name": "symfony/routing",
            "version": "v6.4.0",
            "source": {
                "type": "git",
                "url": "https://github.com/symfony/routing.git",
                "reference": "ae014d60d7c8e80be5c3b644a286e91249a3e8f4"
            },
            "dist": {
                "type": "zip",
                "url": "https://api.github.com/repos/symfony/routing/zipball/ae014d60d7c8e80be5c3b644a286e91249a3e8f4",
                "reference": "ae014d60d7c8e80be5c3b644a286e91249a3e8f4",
                "shasum": ""
            },
            "require": {
                "php": ">=8.1",
                "symfony/deprecation-contracts": "^2.5|^3"
            },
            "conflict": {
                "doctrine/annotations": "<1.12",
                "symfony/config": "<6.2",
                "symfony/dependency-injection": "<5.4",
                "symfony/yaml": "<5.4"
            },
            "require-dev": {
                "doctrine/annotations": "^1.12|^2",
                "psr/log": "^1|^2|^3",
                "symfony/config": "^6.2|^7.0",
                "symfony/dependency-injection": "^5.4|^6.0|^7.0",
                "symfony/expression-language": "^5.4|^6.0|^7.0",
                "symfony/http-foundation": "^5.4|^6.0|^7.0",
                "symfony/yaml": "^5.4|^6.0|^7.0"
            },
            "type": "library",
            "autoload": {
                "psr-4": {
                    "Symfony\\Component\\Routing\\": ""
                },
                "exclude-from-classmap": [
                    "/Tests/"
                ]
            },
            "notification-url": "https://packagist.org/downloads/",
            "license": [
                "MIT"
            ],
            "authors": [
                {
                    "name": "Fabien Potencier",
                    "email": "fabien@symfony.com"
                },
                {
                    "name": "Symfony Community",
                    "homepage": "https://symfony.com/contributors"
                }
            ],
            "description": "Maps an HTTP request to a set of configuration variables",
            "homepage": "https://symfony.com",
            "keywords": [
                "router",
                "routing",
                "uri",
                "url"
            ],
            "support": {
                "source": "https://github.com/symfony/routing/tree/v6.4.0"
            },
            "funding": [
                {
                    "url": "https://symfony.com/sponsor",
                    "type": "custom"
                },
                {
                    "url": "https://github.com/fabpot",
                    "type": "github"
                },
                {
                    "url": "https://tidelift.com/funding/github/packagist/symfony/symfony",
                    "type": "tidelift"
                }
            ],
            "time": "2023-11-29T08:04:54+00:00"
        },
        {
            "name": "symfony/runtime",
            "version": "v6.4.0",
            "source": {
                "type": "git",
                "url": "https://github.com/symfony/runtime.git",
                "reference": "86539231fadfdc7f7e9911d6fa7ed84a606e7d34"
            },
            "dist": {
                "type": "zip",
                "url": "https://api.github.com/repos/symfony/runtime/zipball/86539231fadfdc7f7e9911d6fa7ed84a606e7d34",
                "reference": "86539231fadfdc7f7e9911d6fa7ed84a606e7d34",
                "shasum": ""
            },
            "require": {
                "composer-plugin-api": "^1.0|^2.0",
                "php": ">=8.1"
            },
            "conflict": {
                "symfony/dotenv": "<5.4"
            },
            "require-dev": {
                "composer/composer": "^1.0.2|^2.0",
                "symfony/console": "^5.4.9|^6.0.9|^7.0",
                "symfony/dotenv": "^5.4|^6.0|^7.0",
                "symfony/http-foundation": "^5.4|^6.0|^7.0",
                "symfony/http-kernel": "^5.4|^6.0|^7.0"
            },
            "type": "composer-plugin",
            "extra": {
                "class": "Symfony\\Component\\Runtime\\Internal\\ComposerPlugin"
            },
            "autoload": {
                "psr-4": {
                    "Symfony\\Component\\Runtime\\": "",
                    "Symfony\\Runtime\\Symfony\\Component\\": "Internal/"
                },
                "exclude-from-classmap": [
                    "/Tests/"
                ]
            },
            "notification-url": "https://packagist.org/downloads/",
            "license": [
                "MIT"
            ],
            "authors": [
                {
                    "name": "Nicolas Grekas",
                    "email": "p@tchwork.com"
                },
                {
                    "name": "Symfony Community",
                    "homepage": "https://symfony.com/contributors"
                }
            ],
            "description": "Enables decoupling PHP applications from global state",
            "homepage": "https://symfony.com",
            "keywords": [
                "runtime"
            ],
            "support": {
                "source": "https://github.com/symfony/runtime/tree/v6.4.0"
            },
            "funding": [
                {
                    "url": "https://symfony.com/sponsor",
                    "type": "custom"
                },
                {
                    "url": "https://github.com/fabpot",
                    "type": "github"
                },
                {
                    "url": "https://tidelift.com/funding/github/packagist/symfony/symfony",
                    "type": "tidelift"
                }
            ],
            "time": "2023-10-18T09:43:34+00:00"
        },
        {
            "name": "symfony/security-bundle",
            "version": "v6.3.7",
            "source": {
                "type": "git",
                "url": "https://github.com/symfony/security-bundle.git",
                "reference": "8ece4fd6e242acbabad4461feae7c52fe1982c48"
            },
            "dist": {
                "type": "zip",
                "url": "https://api.github.com/repos/symfony/security-bundle/zipball/8ece4fd6e242acbabad4461feae7c52fe1982c48",
                "reference": "8ece4fd6e242acbabad4461feae7c52fe1982c48",
                "shasum": ""
            },
            "require": {
                "composer-runtime-api": ">=2.1",
                "ext-xml": "*",
                "php": ">=8.1",
                "symfony/clock": "^6.3",
                "symfony/config": "^6.1",
                "symfony/dependency-injection": "^6.2",
                "symfony/deprecation-contracts": "^2.5|^3",
                "symfony/event-dispatcher": "^5.4|^6.0",
                "symfony/http-foundation": "^6.2",
                "symfony/http-kernel": "^6.2",
                "symfony/password-hasher": "^5.4|^6.0",
                "symfony/security-core": "^6.2",
                "symfony/security-csrf": "^5.4|^6.0",
                "symfony/security-http": "^6.3.6",
                "symfony/service-contracts": "^2.5|^3"
            },
            "conflict": {
                "symfony/browser-kit": "<5.4",
                "symfony/console": "<5.4",
                "symfony/framework-bundle": "<6.3",
                "symfony/http-client": "<5.4",
                "symfony/ldap": "<5.4",
                "symfony/twig-bundle": "<5.4"
            },
            "require-dev": {
                "doctrine/annotations": "^1.10.4|^2",
                "symfony/asset": "^5.4|^6.0",
                "symfony/browser-kit": "^5.4|^6.0",
                "symfony/console": "^5.4|^6.0",
                "symfony/css-selector": "^5.4|^6.0",
                "symfony/dom-crawler": "^5.4|^6.0",
                "symfony/expression-language": "^5.4|^6.0",
                "symfony/form": "^5.4|^6.0",
                "symfony/framework-bundle": "^6.3",
                "symfony/http-client": "^5.4|^6.0",
                "symfony/ldap": "^5.4|^6.0",
                "symfony/process": "^5.4|^6.0",
                "symfony/rate-limiter": "^5.4|^6.0",
                "symfony/serializer": "^5.4|^6.0",
                "symfony/translation": "^5.4|^6.0",
                "symfony/twig-bridge": "^5.4|^6.0",
                "symfony/twig-bundle": "^5.4|^6.0",
                "symfony/validator": "^5.4|^6.0",
                "symfony/yaml": "^5.4|^6.0",
                "twig/twig": "^2.13|^3.0.4",
                "web-token/jwt-checker": "^3.1",
                "web-token/jwt-signature-algorithm-ecdsa": "^3.1",
                "web-token/jwt-signature-algorithm-eddsa": "^3.1",
                "web-token/jwt-signature-algorithm-hmac": "^3.1",
                "web-token/jwt-signature-algorithm-none": "^3.1",
                "web-token/jwt-signature-algorithm-rsa": "^3.1"
            },
            "type": "symfony-bundle",
            "autoload": {
                "psr-4": {
                    "Symfony\\Bundle\\SecurityBundle\\": ""
                },
                "exclude-from-classmap": [
                    "/Tests/"
                ]
            },
            "notification-url": "https://packagist.org/downloads/",
            "license": [
                "MIT"
            ],
            "authors": [
                {
                    "name": "Fabien Potencier",
                    "email": "fabien@symfony.com"
                },
                {
                    "name": "Symfony Community",
                    "homepage": "https://symfony.com/contributors"
                }
            ],
            "description": "Provides a tight integration of the Security component into the Symfony full-stack framework",
            "homepage": "https://symfony.com",
            "support": {
                "source": "https://github.com/symfony/security-bundle/tree/v6.3.7"
            },
            "funding": [
                {
                    "url": "https://symfony.com/sponsor",
                    "type": "custom"
                },
                {
                    "url": "https://github.com/fabpot",
                    "type": "github"
                },
                {
                    "url": "https://tidelift.com/funding/github/packagist/symfony/symfony",
                    "type": "tidelift"
                }
            ],
            "time": "2023-10-26T18:15:14+00:00"
        },
        {
            "name": "symfony/security-core",
            "version": "v6.3.7",
            "source": {
                "type": "git",
                "url": "https://github.com/symfony/security-core.git",
                "reference": "7ceb30fed93f5ea40ccde3173d1f7712527c0d62"
            },
            "dist": {
                "type": "zip",
                "url": "https://api.github.com/repos/symfony/security-core/zipball/7ceb30fed93f5ea40ccde3173d1f7712527c0d62",
                "reference": "7ceb30fed93f5ea40ccde3173d1f7712527c0d62",
                "shasum": ""
            },
            "require": {
                "php": ">=8.1",
                "symfony/deprecation-contracts": "^2.5|^3",
                "symfony/event-dispatcher-contracts": "^2.5|^3",
                "symfony/password-hasher": "^5.4|^6.0",
                "symfony/service-contracts": "^2.5|^3"
            },
            "conflict": {
                "symfony/event-dispatcher": "<5.4",
                "symfony/http-foundation": "<5.4",
                "symfony/ldap": "<5.4",
                "symfony/security-guard": "<5.4",
                "symfony/validator": "<5.4"
            },
            "require-dev": {
                "psr/cache": "^1.0|^2.0|^3.0",
                "psr/container": "^1.1|^2.0",
                "psr/log": "^1|^2|^3",
                "symfony/cache": "^5.4|^6.0",
                "symfony/event-dispatcher": "^5.4|^6.0",
                "symfony/expression-language": "^5.4|^6.0",
                "symfony/http-foundation": "^5.4|^6.0",
                "symfony/ldap": "^5.4|^6.0",
                "symfony/string": "^5.4|^6.0",
                "symfony/translation": "^5.4|^6.0",
                "symfony/validator": "^5.4|^6.0"
            },
            "type": "library",
            "autoload": {
                "psr-4": {
                    "Symfony\\Component\\Security\\Core\\": ""
                },
                "exclude-from-classmap": [
                    "/Tests/"
                ]
            },
            "notification-url": "https://packagist.org/downloads/",
            "license": [
                "MIT"
            ],
            "authors": [
                {
                    "name": "Fabien Potencier",
                    "email": "fabien@symfony.com"
                },
                {
                    "name": "Symfony Community",
                    "homepage": "https://symfony.com/contributors"
                }
            ],
            "description": "Symfony Security Component - Core Library",
            "homepage": "https://symfony.com",
            "support": {
                "source": "https://github.com/symfony/security-core/tree/v6.3.7"
            },
            "funding": [
                {
                    "url": "https://symfony.com/sponsor",
                    "type": "custom"
                },
                {
                    "url": "https://github.com/fabpot",
                    "type": "github"
                },
                {
                    "url": "https://tidelift.com/funding/github/packagist/symfony/symfony",
                    "type": "tidelift"
                }
            ],
            "time": "2023-10-28T23:11:45+00:00"
        },
        {
            "name": "symfony/security-csrf",
            "version": "v6.3.2",
            "source": {
                "type": "git",
                "url": "https://github.com/symfony/security-csrf.git",
                "reference": "63d7b098c448cbddb46ea5eda33b68c1ece6eb5b"
            },
            "dist": {
                "type": "zip",
                "url": "https://api.github.com/repos/symfony/security-csrf/zipball/63d7b098c448cbddb46ea5eda33b68c1ece6eb5b",
                "reference": "63d7b098c448cbddb46ea5eda33b68c1ece6eb5b",
                "shasum": ""
            },
            "require": {
                "php": ">=8.1",
                "symfony/security-core": "^5.4|^6.0"
            },
            "conflict": {
                "symfony/http-foundation": "<5.4"
            },
            "require-dev": {
                "symfony/http-foundation": "^5.4|^6.0"
            },
            "type": "library",
            "autoload": {
                "psr-4": {
                    "Symfony\\Component\\Security\\Csrf\\": ""
                },
                "exclude-from-classmap": [
                    "/Tests/"
                ]
            },
            "notification-url": "https://packagist.org/downloads/",
            "license": [
                "MIT"
            ],
            "authors": [
                {
                    "name": "Fabien Potencier",
                    "email": "fabien@symfony.com"
                },
                {
                    "name": "Symfony Community",
                    "homepage": "https://symfony.com/contributors"
                }
            ],
            "description": "Symfony Security Component - CSRF Library",
            "homepage": "https://symfony.com",
            "support": {
                "source": "https://github.com/symfony/security-csrf/tree/v6.3.2"
            },
            "funding": [
                {
                    "url": "https://symfony.com/sponsor",
                    "type": "custom"
                },
                {
                    "url": "https://github.com/fabpot",
                    "type": "github"
                },
                {
                    "url": "https://tidelift.com/funding/github/packagist/symfony/symfony",
                    "type": "tidelift"
                }
            ],
            "time": "2023-07-05T08:41:27+00:00"
        },
        {
            "name": "symfony/security-http",
            "version": "v6.3.6",
            "source": {
                "type": "git",
                "url": "https://github.com/symfony/security-http.git",
                "reference": "573ef96ab62d509ac953362fa61f9d1bd283f3a7"
            },
            "dist": {
                "type": "zip",
                "url": "https://api.github.com/repos/symfony/security-http/zipball/573ef96ab62d509ac953362fa61f9d1bd283f3a7",
                "reference": "573ef96ab62d509ac953362fa61f9d1bd283f3a7",
                "shasum": ""
            },
            "require": {
                "php": ">=8.1",
                "symfony/deprecation-contracts": "^2.5|^3",
                "symfony/http-foundation": "^5.4|^6.0",
                "symfony/http-kernel": "^6.3",
                "symfony/polyfill-mbstring": "~1.0",
                "symfony/property-access": "^5.4|^6.0",
                "symfony/security-core": "^6.3",
                "symfony/service-contracts": "^2.5|^3"
            },
            "conflict": {
                "symfony/clock": "<6.3",
                "symfony/event-dispatcher": "<5.4.9|>=6,<6.0.9",
                "symfony/http-client-contracts": "<3.0",
                "symfony/security-bundle": "<5.4",
                "symfony/security-csrf": "<5.4"
            },
            "require-dev": {
                "psr/log": "^1|^2|^3",
                "symfony/cache": "^5.4|^6.0",
                "symfony/clock": "^6.3",
                "symfony/expression-language": "^5.4|^6.0",
                "symfony/http-client-contracts": "^3.0",
                "symfony/rate-limiter": "^5.4|^6.0",
                "symfony/routing": "^5.4|^6.0",
                "symfony/security-csrf": "^5.4|^6.0",
                "symfony/translation": "^5.4|^6.0",
                "web-token/jwt-checker": "^3.1",
                "web-token/jwt-signature-algorithm-ecdsa": "^3.1"
            },
            "type": "library",
            "autoload": {
                "psr-4": {
                    "Symfony\\Component\\Security\\Http\\": ""
                },
                "exclude-from-classmap": [
                    "/Tests/"
                ]
            },
            "notification-url": "https://packagist.org/downloads/",
            "license": [
                "MIT"
            ],
            "authors": [
                {
                    "name": "Fabien Potencier",
                    "email": "fabien@symfony.com"
                },
                {
                    "name": "Symfony Community",
                    "homepage": "https://symfony.com/contributors"
                }
            ],
            "description": "Symfony Security Component - HTTP Integration",
            "homepage": "https://symfony.com",
            "support": {
                "source": "https://github.com/symfony/security-http/tree/v6.3.6"
            },
            "funding": [
                {
                    "url": "https://symfony.com/sponsor",
                    "type": "custom"
                },
                {
                    "url": "https://github.com/fabpot",
                    "type": "github"
                },
                {
                    "url": "https://tidelift.com/funding/github/packagist/symfony/symfony",
                    "type": "tidelift"
                }
            ],
            "time": "2023-10-13T10:26:24+00:00"
        },
        {
            "name": "symfony/serializer",
            "version": "v6.3.9",
            "source": {
                "type": "git",
                "url": "https://github.com/symfony/serializer.git",
                "reference": "87faafcc88ace143b30fdc34b240d9a3603bc95e"
            },
            "dist": {
                "type": "zip",
                "url": "https://api.github.com/repos/symfony/serializer/zipball/87faafcc88ace143b30fdc34b240d9a3603bc95e",
                "reference": "87faafcc88ace143b30fdc34b240d9a3603bc95e",
                "shasum": ""
            },
            "require": {
                "php": ">=8.1",
                "symfony/deprecation-contracts": "^2.5|^3",
                "symfony/polyfill-ctype": "~1.8"
            },
            "conflict": {
                "doctrine/annotations": "<1.12",
                "phpdocumentor/reflection-docblock": "<3.2.2",
                "phpdocumentor/type-resolver": "<1.4.0",
                "symfony/dependency-injection": "<5.4",
                "symfony/property-access": "<5.4",
                "symfony/property-info": "<5.4.24|>=6,<6.2.11",
                "symfony/uid": "<5.4",
                "symfony/yaml": "<5.4"
            },
            "require-dev": {
                "doctrine/annotations": "^1.12|^2",
                "phpdocumentor/reflection-docblock": "^3.2|^4.0|^5.0",
                "symfony/cache": "^5.4|^6.0",
                "symfony/config": "^5.4|^6.0",
                "symfony/console": "^5.4|^6.0",
                "symfony/dependency-injection": "^5.4|^6.0",
                "symfony/error-handler": "^5.4|^6.0",
                "symfony/filesystem": "^5.4|^6.0",
                "symfony/form": "^5.4|^6.0",
                "symfony/http-foundation": "^5.4|^6.0",
                "symfony/http-kernel": "^5.4|^6.0",
                "symfony/mime": "^5.4|^6.0",
                "symfony/property-access": "^5.4|^6.0",
                "symfony/property-info": "^5.4.24|^6.2.11",
                "symfony/uid": "^5.4|^6.0",
                "symfony/validator": "^5.4|^6.0",
                "symfony/var-dumper": "^5.4|^6.0",
                "symfony/var-exporter": "^5.4|^6.0",
                "symfony/yaml": "^5.4|^6.0"
            },
            "type": "library",
            "autoload": {
                "psr-4": {
                    "Symfony\\Component\\Serializer\\": ""
                },
                "exclude-from-classmap": [
                    "/Tests/"
                ]
            },
            "notification-url": "https://packagist.org/downloads/",
            "license": [
                "MIT"
            ],
            "authors": [
                {
                    "name": "Fabien Potencier",
                    "email": "fabien@symfony.com"
                },
                {
                    "name": "Symfony Community",
                    "homepage": "https://symfony.com/contributors"
                }
            ],
            "description": "Handles serializing and deserializing data structures, including object graphs, into array structures or other formats like XML and JSON.",
            "homepage": "https://symfony.com",
            "support": {
                "source": "https://github.com/symfony/serializer/tree/v6.3.9"
            },
            "funding": [
                {
                    "url": "https://symfony.com/sponsor",
                    "type": "custom"
                },
                {
                    "url": "https://github.com/fabpot",
                    "type": "github"
                },
                {
                    "url": "https://tidelift.com/funding/github/packagist/symfony/symfony",
                    "type": "tidelift"
                }
            ],
            "time": "2023-11-29T10:00:30+00:00"
        },
        {
            "name": "symfony/service-contracts",
            "version": "v3.4.0",
            "source": {
                "type": "git",
                "url": "https://github.com/symfony/service-contracts.git",
                "reference": "b3313c2dbffaf71c8de2934e2ea56ed2291a3838"
            },
            "dist": {
                "type": "zip",
                "url": "https://api.github.com/repos/symfony/service-contracts/zipball/b3313c2dbffaf71c8de2934e2ea56ed2291a3838",
                "reference": "b3313c2dbffaf71c8de2934e2ea56ed2291a3838",
                "shasum": ""
            },
            "require": {
                "php": ">=8.1",
                "psr/container": "^2.0"
            },
            "conflict": {
                "ext-psr": "<1.1|>=2"
            },
            "type": "library",
            "extra": {
                "branch-alias": {
                    "dev-main": "3.4-dev"
                },
                "thanks": {
                    "name": "symfony/contracts",
                    "url": "https://github.com/symfony/contracts"
                }
            },
            "autoload": {
                "psr-4": {
                    "Symfony\\Contracts\\Service\\": ""
                },
                "exclude-from-classmap": [
                    "/Test/"
                ]
            },
            "notification-url": "https://packagist.org/downloads/",
            "license": [
                "MIT"
            ],
            "authors": [
                {
                    "name": "Nicolas Grekas",
                    "email": "p@tchwork.com"
                },
                {
                    "name": "Symfony Community",
                    "homepage": "https://symfony.com/contributors"
                }
            ],
            "description": "Generic abstractions related to writing services",
            "homepage": "https://symfony.com",
            "keywords": [
                "abstractions",
                "contracts",
                "decoupling",
                "interfaces",
                "interoperability",
                "standards"
            ],
            "support": {
                "source": "https://github.com/symfony/service-contracts/tree/v3.4.0"
            },
            "funding": [
                {
                    "url": "https://symfony.com/sponsor",
                    "type": "custom"
                },
                {
                    "url": "https://github.com/fabpot",
                    "type": "github"
                },
                {
                    "url": "https://tidelift.com/funding/github/packagist/symfony/symfony",
                    "type": "tidelift"
                }
            ],
            "time": "2023-07-30T20:28:31+00:00"
        },
        {
            "name": "symfony/stopwatch",
            "version": "v6.3.0",
            "source": {
                "type": "git",
                "url": "https://github.com/symfony/stopwatch.git",
                "reference": "fc47f1015ec80927ff64ba9094dfe8b9d48fe9f2"
            },
            "dist": {
                "type": "zip",
                "url": "https://api.github.com/repos/symfony/stopwatch/zipball/fc47f1015ec80927ff64ba9094dfe8b9d48fe9f2",
                "reference": "fc47f1015ec80927ff64ba9094dfe8b9d48fe9f2",
                "shasum": ""
            },
            "require": {
                "php": ">=8.1",
                "symfony/service-contracts": "^2.5|^3"
            },
            "type": "library",
            "autoload": {
                "psr-4": {
                    "Symfony\\Component\\Stopwatch\\": ""
                },
                "exclude-from-classmap": [
                    "/Tests/"
                ]
            },
            "notification-url": "https://packagist.org/downloads/",
            "license": [
                "MIT"
            ],
            "authors": [
                {
                    "name": "Fabien Potencier",
                    "email": "fabien@symfony.com"
                },
                {
                    "name": "Symfony Community",
                    "homepage": "https://symfony.com/contributors"
                }
            ],
            "description": "Provides a way to profile code",
            "homepage": "https://symfony.com",
            "support": {
                "source": "https://github.com/symfony/stopwatch/tree/v6.3.0"
            },
            "funding": [
                {
                    "url": "https://symfony.com/sponsor",
                    "type": "custom"
                },
                {
                    "url": "https://github.com/fabpot",
                    "type": "github"
                },
                {
                    "url": "https://tidelift.com/funding/github/packagist/symfony/symfony",
                    "type": "tidelift"
                }
            ],
            "time": "2023-02-16T10:14:28+00:00"
        },
        {
            "name": "symfony/string",
            "version": "v6.4.0",
            "source": {
                "type": "git",
                "url": "https://github.com/symfony/string.git",
                "reference": "b45fcf399ea9c3af543a92edf7172ba21174d809"
            },
            "dist": {
                "type": "zip",
                "url": "https://api.github.com/repos/symfony/string/zipball/b45fcf399ea9c3af543a92edf7172ba21174d809",
                "reference": "b45fcf399ea9c3af543a92edf7172ba21174d809",
                "shasum": ""
            },
            "require": {
                "php": ">=8.1",
                "symfony/polyfill-ctype": "~1.8",
                "symfony/polyfill-intl-grapheme": "~1.0",
                "symfony/polyfill-intl-normalizer": "~1.0",
                "symfony/polyfill-mbstring": "~1.0"
            },
            "conflict": {
                "symfony/translation-contracts": "<2.5"
            },
            "require-dev": {
                "symfony/error-handler": "^5.4|^6.0|^7.0",
                "symfony/http-client": "^5.4|^6.0|^7.0",
                "symfony/intl": "^6.2|^7.0",
                "symfony/translation-contracts": "^2.5|^3.0",
                "symfony/var-exporter": "^5.4|^6.0|^7.0"
            },
            "type": "library",
            "autoload": {
                "files": [
                    "Resources/functions.php"
                ],
                "psr-4": {
                    "Symfony\\Component\\String\\": ""
                },
                "exclude-from-classmap": [
                    "/Tests/"
                ]
            },
            "notification-url": "https://packagist.org/downloads/",
            "license": [
                "MIT"
            ],
            "authors": [
                {
                    "name": "Nicolas Grekas",
                    "email": "p@tchwork.com"
                },
                {
                    "name": "Symfony Community",
                    "homepage": "https://symfony.com/contributors"
                }
            ],
            "description": "Provides an object-oriented API to strings and deals with bytes, UTF-8 code points and grapheme clusters in a unified way",
            "homepage": "https://symfony.com",
            "keywords": [
                "grapheme",
                "i18n",
                "string",
                "unicode",
                "utf-8",
                "utf8"
            ],
            "support": {
                "source": "https://github.com/symfony/string/tree/v6.4.0"
            },
            "funding": [
                {
                    "url": "https://symfony.com/sponsor",
                    "type": "custom"
                },
                {
                    "url": "https://github.com/fabpot",
                    "type": "github"
                },
                {
                    "url": "https://tidelift.com/funding/github/packagist/symfony/symfony",
                    "type": "tidelift"
                }
            ],
            "time": "2023-11-28T20:41:49+00:00"
        },
        {
            "name": "symfony/translation-contracts",
            "version": "v3.4.0",
            "source": {
                "type": "git",
                "url": "https://github.com/symfony/translation-contracts.git",
                "reference": "dee0c6e5b4c07ce851b462530088e64b255ac9c5"
            },
            "dist": {
                "type": "zip",
                "url": "https://api.github.com/repos/symfony/translation-contracts/zipball/dee0c6e5b4c07ce851b462530088e64b255ac9c5",
                "reference": "dee0c6e5b4c07ce851b462530088e64b255ac9c5",
                "shasum": ""
            },
            "require": {
                "php": ">=8.1"
            },
            "type": "library",
            "extra": {
                "branch-alias": {
                    "dev-main": "3.4-dev"
                },
                "thanks": {
                    "name": "symfony/contracts",
                    "url": "https://github.com/symfony/contracts"
                }
            },
            "autoload": {
                "psr-4": {
                    "Symfony\\Contracts\\Translation\\": ""
                },
                "exclude-from-classmap": [
                    "/Test/"
                ]
            },
            "notification-url": "https://packagist.org/downloads/",
            "license": [
                "MIT"
            ],
            "authors": [
                {
                    "name": "Nicolas Grekas",
                    "email": "p@tchwork.com"
                },
                {
                    "name": "Symfony Community",
                    "homepage": "https://symfony.com/contributors"
                }
            ],
            "description": "Generic abstractions related to translation",
            "homepage": "https://symfony.com",
            "keywords": [
                "abstractions",
                "contracts",
                "decoupling",
                "interfaces",
                "interoperability",
                "standards"
            ],
            "support": {
                "source": "https://github.com/symfony/translation-contracts/tree/v3.4.0"
            },
            "funding": [
                {
                    "url": "https://symfony.com/sponsor",
                    "type": "custom"
                },
                {
                    "url": "https://github.com/fabpot",
                    "type": "github"
                },
                {
                    "url": "https://tidelift.com/funding/github/packagist/symfony/symfony",
                    "type": "tidelift"
                }
            ],
            "time": "2023-07-25T15:08:44+00:00"
        },
        {
            "name": "symfony/twig-bridge",
            "version": "v6.3.5",
            "source": {
                "type": "git",
                "url": "https://github.com/symfony/twig-bridge.git",
                "reference": "18f2cbe1d46ad43c4d3bd45e5e6279172068e064"
            },
            "dist": {
                "type": "zip",
                "url": "https://api.github.com/repos/symfony/twig-bridge/zipball/18f2cbe1d46ad43c4d3bd45e5e6279172068e064",
                "reference": "18f2cbe1d46ad43c4d3bd45e5e6279172068e064",
                "shasum": ""
            },
            "require": {
                "php": ">=8.1",
                "symfony/translation-contracts": "^2.5|^3",
                "twig/twig": "^2.13|^3.0.4"
            },
            "conflict": {
                "phpdocumentor/reflection-docblock": "<3.2.2",
                "phpdocumentor/type-resolver": "<1.4.0",
                "symfony/console": "<5.4",
                "symfony/form": "<6.3",
                "symfony/http-foundation": "<5.4",
                "symfony/http-kernel": "<6.2",
                "symfony/mime": "<6.2",
                "symfony/translation": "<5.4",
                "symfony/workflow": "<5.4"
            },
            "require-dev": {
                "doctrine/annotations": "^1.12|^2",
                "egulias/email-validator": "^2.1.10|^3|^4",
                "league/html-to-markdown": "^5.0",
                "phpdocumentor/reflection-docblock": "^3.0|^4.0|^5.0",
                "symfony/asset": "^5.4|^6.0",
                "symfony/asset-mapper": "^6.3",
                "symfony/console": "^5.4|^6.0",
                "symfony/dependency-injection": "^5.4|^6.0",
                "symfony/expression-language": "^5.4|^6.0",
                "symfony/finder": "^5.4|^6.0",
                "symfony/form": "^6.3",
                "symfony/html-sanitizer": "^6.1",
                "symfony/http-foundation": "^5.4|^6.0",
                "symfony/http-kernel": "^6.2",
                "symfony/intl": "^5.4|^6.0",
                "symfony/mime": "^6.2",
                "symfony/polyfill-intl-icu": "~1.0",
                "symfony/property-info": "^5.4|^6.0",
                "symfony/routing": "^5.4|^6.0",
                "symfony/security-acl": "^2.8|^3.0",
                "symfony/security-core": "^5.4|^6.0",
                "symfony/security-csrf": "^5.4|^6.0",
                "symfony/security-http": "^5.4|^6.0",
                "symfony/serializer": "^6.2",
                "symfony/stopwatch": "^5.4|^6.0",
                "symfony/translation": "^6.1",
                "symfony/web-link": "^5.4|^6.0",
                "symfony/workflow": "^5.4|^6.0",
                "symfony/yaml": "^5.4|^6.0",
                "twig/cssinliner-extra": "^2.12|^3",
                "twig/inky-extra": "^2.12|^3",
                "twig/markdown-extra": "^2.12|^3"
            },
            "type": "symfony-bridge",
            "autoload": {
                "psr-4": {
                    "Symfony\\Bridge\\Twig\\": ""
                },
                "exclude-from-classmap": [
                    "/Tests/"
                ]
            },
            "notification-url": "https://packagist.org/downloads/",
            "license": [
                "MIT"
            ],
            "authors": [
                {
                    "name": "Fabien Potencier",
                    "email": "fabien@symfony.com"
                },
                {
                    "name": "Symfony Community",
                    "homepage": "https://symfony.com/contributors"
                }
            ],
            "description": "Provides integration for Twig with various Symfony components",
            "homepage": "https://symfony.com",
            "support": {
                "source": "https://github.com/symfony/twig-bridge/tree/v6.3.5"
            },
            "funding": [
                {
                    "url": "https://symfony.com/sponsor",
                    "type": "custom"
                },
                {
                    "url": "https://github.com/fabpot",
                    "type": "github"
                },
                {
                    "url": "https://tidelift.com/funding/github/packagist/symfony/symfony",
                    "type": "tidelift"
                }
            ],
            "time": "2023-09-12T06:57:20+00:00"
        },
        {
            "name": "symfony/twig-bundle",
            "version": "v6.3.0",
            "source": {
                "type": "git",
                "url": "https://github.com/symfony/twig-bundle.git",
                "reference": "d0cd4d1675c0582d27c2e8bb0dc27c0303d8e3ea"
            },
            "dist": {
                "type": "zip",
                "url": "https://api.github.com/repos/symfony/twig-bundle/zipball/d0cd4d1675c0582d27c2e8bb0dc27c0303d8e3ea",
                "reference": "d0cd4d1675c0582d27c2e8bb0dc27c0303d8e3ea",
                "shasum": ""
            },
            "require": {
                "composer-runtime-api": ">=2.1",
                "php": ">=8.1",
                "symfony/config": "^6.1",
                "symfony/dependency-injection": "^6.1",
                "symfony/http-foundation": "^5.4|^6.0",
                "symfony/http-kernel": "^6.2",
                "symfony/twig-bridge": "^6.3",
                "twig/twig": "^2.13|^3.0.4"
            },
            "conflict": {
                "symfony/framework-bundle": "<5.4",
                "symfony/translation": "<5.4"
            },
            "require-dev": {
                "doctrine/annotations": "^1.10.4|^2",
                "symfony/asset": "^5.4|^6.0",
                "symfony/expression-language": "^5.4|^6.0",
                "symfony/finder": "^5.4|^6.0",
                "symfony/form": "^5.4|^6.0",
                "symfony/framework-bundle": "^5.4|^6.0",
                "symfony/routing": "^5.4|^6.0",
                "symfony/stopwatch": "^5.4|^6.0",
                "symfony/translation": "^5.4|^6.0",
                "symfony/web-link": "^5.4|^6.0",
                "symfony/yaml": "^5.4|^6.0"
            },
            "type": "symfony-bundle",
            "autoload": {
                "psr-4": {
                    "Symfony\\Bundle\\TwigBundle\\": ""
                },
                "exclude-from-classmap": [
                    "/Tests/"
                ]
            },
            "notification-url": "https://packagist.org/downloads/",
            "license": [
                "MIT"
            ],
            "authors": [
                {
                    "name": "Fabien Potencier",
                    "email": "fabien@symfony.com"
                },
                {
                    "name": "Symfony Community",
                    "homepage": "https://symfony.com/contributors"
                }
            ],
            "description": "Provides a tight integration of Twig into the Symfony full-stack framework",
            "homepage": "https://symfony.com",
            "support": {
                "source": "https://github.com/symfony/twig-bundle/tree/v6.3.0"
            },
            "funding": [
                {
                    "url": "https://symfony.com/sponsor",
                    "type": "custom"
                },
                {
                    "url": "https://github.com/fabpot",
                    "type": "github"
                },
                {
                    "url": "https://tidelift.com/funding/github/packagist/symfony/symfony",
                    "type": "tidelift"
                }
            ],
            "time": "2023-05-06T09:53:41+00:00"
        },
        {
            "name": "symfony/validator",
            "version": "v6.3.7",
            "source": {
                "type": "git",
                "url": "https://github.com/symfony/validator.git",
                "reference": "9cc736663fa5839b9710ac2c303bb0b951014fc1"
            },
            "dist": {
                "type": "zip",
                "url": "https://api.github.com/repos/symfony/validator/zipball/9cc736663fa5839b9710ac2c303bb0b951014fc1",
                "reference": "9cc736663fa5839b9710ac2c303bb0b951014fc1",
                "shasum": ""
            },
            "require": {
                "php": ">=8.1",
                "symfony/deprecation-contracts": "^2.5|^3",
                "symfony/polyfill-ctype": "~1.8",
                "symfony/polyfill-mbstring": "~1.0",
                "symfony/polyfill-php83": "^1.27",
                "symfony/translation-contracts": "^2.5|^3"
            },
            "conflict": {
                "doctrine/annotations": "<1.13",
                "doctrine/lexer": "<1.1",
                "symfony/dependency-injection": "<5.4",
                "symfony/expression-language": "<5.4",
                "symfony/http-kernel": "<5.4",
                "symfony/intl": "<5.4",
                "symfony/property-info": "<5.4",
                "symfony/translation": "<5.4",
                "symfony/yaml": "<5.4"
            },
            "require-dev": {
                "doctrine/annotations": "^1.13|^2",
                "egulias/email-validator": "^2.1.10|^3|^4",
                "symfony/cache": "^5.4|^6.0",
                "symfony/config": "^5.4|^6.0",
                "symfony/console": "^5.4|^6.0",
                "symfony/dependency-injection": "^5.4|^6.0",
                "symfony/expression-language": "^5.4|^6.0",
                "symfony/finder": "^5.4|^6.0",
                "symfony/http-client": "^5.4|^6.0",
                "symfony/http-foundation": "^5.4|^6.0",
                "symfony/http-kernel": "^5.4|^6.0",
                "symfony/intl": "^5.4|^6.0",
                "symfony/mime": "^5.4|^6.0",
                "symfony/property-access": "^5.4|^6.0",
                "symfony/property-info": "^5.4|^6.0",
                "symfony/translation": "^5.4|^6.0",
                "symfony/yaml": "^5.4|^6.0"
            },
            "type": "library",
            "autoload": {
                "psr-4": {
                    "Symfony\\Component\\Validator\\": ""
                },
                "exclude-from-classmap": [
                    "/Tests/"
                ]
            },
            "notification-url": "https://packagist.org/downloads/",
            "license": [
                "MIT"
            ],
            "authors": [
                {
                    "name": "Fabien Potencier",
                    "email": "fabien@symfony.com"
                },
                {
                    "name": "Symfony Community",
                    "homepage": "https://symfony.com/contributors"
                }
            ],
            "description": "Provides tools to validate values",
            "homepage": "https://symfony.com",
            "support": {
                "source": "https://github.com/symfony/validator/tree/v6.3.7"
            },
            "funding": [
                {
                    "url": "https://symfony.com/sponsor",
                    "type": "custom"
                },
                {
                    "url": "https://github.com/fabpot",
                    "type": "github"
                },
                {
                    "url": "https://tidelift.com/funding/github/packagist/symfony/symfony",
                    "type": "tidelift"
                }
            ],
            "time": "2023-10-28T23:11:45+00:00"
        },
        {
            "name": "symfony/var-dumper",
            "version": "v6.4.0",
            "source": {
                "type": "git",
                "url": "https://github.com/symfony/var-dumper.git",
                "reference": "c40f7d17e91d8b407582ed51a2bbf83c52c367f6"
            },
            "dist": {
                "type": "zip",
                "url": "https://api.github.com/repos/symfony/var-dumper/zipball/c40f7d17e91d8b407582ed51a2bbf83c52c367f6",
                "reference": "c40f7d17e91d8b407582ed51a2bbf83c52c367f6",
                "shasum": ""
            },
            "require": {
                "php": ">=8.1",
                "symfony/deprecation-contracts": "^2.5|^3",
                "symfony/polyfill-mbstring": "~1.0"
            },
            "conflict": {
                "symfony/console": "<5.4"
            },
            "require-dev": {
                "ext-iconv": "*",
                "symfony/console": "^5.4|^6.0|^7.0",
                "symfony/error-handler": "^6.3|^7.0",
                "symfony/http-kernel": "^5.4|^6.0|^7.0",
                "symfony/process": "^5.4|^6.0|^7.0",
                "symfony/uid": "^5.4|^6.0|^7.0",
                "twig/twig": "^2.13|^3.0.4"
            },
            "bin": [
                "Resources/bin/var-dump-server"
            ],
            "type": "library",
            "autoload": {
                "files": [
                    "Resources/functions/dump.php"
                ],
                "psr-4": {
                    "Symfony\\Component\\VarDumper\\": ""
                },
                "exclude-from-classmap": [
                    "/Tests/"
                ]
            },
            "notification-url": "https://packagist.org/downloads/",
            "license": [
                "MIT"
            ],
            "authors": [
                {
                    "name": "Nicolas Grekas",
                    "email": "p@tchwork.com"
                },
                {
                    "name": "Symfony Community",
                    "homepage": "https://symfony.com/contributors"
                }
            ],
            "description": "Provides mechanisms for walking through any arbitrary PHP variable",
            "homepage": "https://symfony.com",
            "keywords": [
                "debug",
                "dump"
            ],
            "support": {
                "source": "https://github.com/symfony/var-dumper/tree/v6.4.0"
            },
            "funding": [
                {
                    "url": "https://symfony.com/sponsor",
                    "type": "custom"
                },
                {
                    "url": "https://github.com/fabpot",
                    "type": "github"
                },
                {
                    "url": "https://tidelift.com/funding/github/packagist/symfony/symfony",
                    "type": "tidelift"
                }
            ],
            "time": "2023-11-09T08:28:32+00:00"
        },
        {
            "name": "symfony/var-exporter",
            "version": "v7.0.0",
            "source": {
                "type": "git",
                "url": "https://github.com/symfony/var-exporter.git",
                "reference": "d97726e8d254a2d5512b2b4ba204735d84e7167d"
            },
            "dist": {
                "type": "zip",
                "url": "https://api.github.com/repos/symfony/var-exporter/zipball/d97726e8d254a2d5512b2b4ba204735d84e7167d",
                "reference": "d97726e8d254a2d5512b2b4ba204735d84e7167d",
                "shasum": ""
            },
            "require": {
                "php": ">=8.2"
            },
            "require-dev": {
                "symfony/var-dumper": "^6.4|^7.0"
            },
            "type": "library",
            "autoload": {
                "psr-4": {
                    "Symfony\\Component\\VarExporter\\": ""
                },
                "exclude-from-classmap": [
                    "/Tests/"
                ]
            },
            "notification-url": "https://packagist.org/downloads/",
            "license": [
                "MIT"
            ],
            "authors": [
                {
                    "name": "Nicolas Grekas",
                    "email": "p@tchwork.com"
                },
                {
                    "name": "Symfony Community",
                    "homepage": "https://symfony.com/contributors"
                }
            ],
            "description": "Allows exporting any serializable PHP data structure to plain PHP code",
            "homepage": "https://symfony.com",
            "keywords": [
                "clone",
                "construct",
                "export",
                "hydrate",
                "instantiate",
                "lazy-loading",
                "proxy",
                "serialize"
            ],
            "support": {
                "source": "https://github.com/symfony/var-exporter/tree/v7.0.0"
            },
            "funding": [
                {
                    "url": "https://symfony.com/sponsor",
                    "type": "custom"
                },
                {
                    "url": "https://github.com/fabpot",
                    "type": "github"
                },
                {
                    "url": "https://tidelift.com/funding/github/packagist/symfony/symfony",
                    "type": "tidelift"
                }
            ],
            "time": "2023-11-29T08:40:23+00:00"
        },
        {
            "name": "symfony/web-link",
            "version": "v6.3.0",
            "source": {
                "type": "git",
                "url": "https://github.com/symfony/web-link.git",
                "reference": "0989ca617d0703cdca501a245f10e194ff22315b"
            },
            "dist": {
                "type": "zip",
                "url": "https://api.github.com/repos/symfony/web-link/zipball/0989ca617d0703cdca501a245f10e194ff22315b",
                "reference": "0989ca617d0703cdca501a245f10e194ff22315b",
                "shasum": ""
            },
            "require": {
                "php": ">=8.1",
                "psr/link": "^1.1|^2.0"
            },
            "conflict": {
                "symfony/http-kernel": "<5.4"
            },
            "provide": {
                "psr/link-implementation": "1.0|2.0"
            },
            "require-dev": {
                "symfony/http-kernel": "^5.4|^6.0"
            },
            "type": "library",
            "autoload": {
                "psr-4": {
                    "Symfony\\Component\\WebLink\\": ""
                },
                "exclude-from-classmap": [
                    "/Tests/"
                ]
            },
            "notification-url": "https://packagist.org/downloads/",
            "license": [
                "MIT"
            ],
            "authors": [
                {
                    "name": "Kévin Dunglas",
                    "email": "dunglas@gmail.com"
                },
                {
                    "name": "Symfony Community",
                    "homepage": "https://symfony.com/contributors"
                }
            ],
            "description": "Manages links between resources",
            "homepage": "https://symfony.com",
            "keywords": [
                "dns-prefetch",
                "http",
                "http2",
                "link",
                "performance",
                "prefetch",
                "preload",
                "prerender",
                "psr13",
                "push"
            ],
            "support": {
                "source": "https://github.com/symfony/web-link/tree/v6.3.0"
            },
            "funding": [
                {
                    "url": "https://symfony.com/sponsor",
                    "type": "custom"
                },
                {
                    "url": "https://github.com/fabpot",
                    "type": "github"
                },
                {
                    "url": "https://tidelift.com/funding/github/packagist/symfony/symfony",
                    "type": "tidelift"
                }
            ],
            "time": "2023-04-21T14:41:17+00:00"
        },
        {
            "name": "symfony/yaml",
            "version": "v6.3.7",
            "source": {
                "type": "git",
                "url": "https://github.com/symfony/yaml.git",
                "reference": "9758b6c69d179936435d0ffb577c3708d57e38a8"
            },
            "dist": {
                "type": "zip",
                "url": "https://api.github.com/repos/symfony/yaml/zipball/9758b6c69d179936435d0ffb577c3708d57e38a8",
                "reference": "9758b6c69d179936435d0ffb577c3708d57e38a8",
                "shasum": ""
            },
            "require": {
                "php": ">=8.1",
                "symfony/deprecation-contracts": "^2.5|^3",
                "symfony/polyfill-ctype": "^1.8"
            },
            "conflict": {
                "symfony/console": "<5.4"
            },
            "require-dev": {
                "symfony/console": "^5.4|^6.0"
            },
            "bin": [
                "Resources/bin/yaml-lint"
            ],
            "type": "library",
            "autoload": {
                "psr-4": {
                    "Symfony\\Component\\Yaml\\": ""
                },
                "exclude-from-classmap": [
                    "/Tests/"
                ]
            },
            "notification-url": "https://packagist.org/downloads/",
            "license": [
                "MIT"
            ],
            "authors": [
                {
                    "name": "Fabien Potencier",
                    "email": "fabien@symfony.com"
                },
                {
                    "name": "Symfony Community",
                    "homepage": "https://symfony.com/contributors"
                }
            ],
            "description": "Loads and dumps YAML files",
            "homepage": "https://symfony.com",
            "support": {
                "source": "https://github.com/symfony/yaml/tree/v6.3.7"
            },
            "funding": [
                {
                    "url": "https://symfony.com/sponsor",
                    "type": "custom"
                },
                {
                    "url": "https://github.com/fabpot",
                    "type": "github"
                },
                {
                    "url": "https://tidelift.com/funding/github/packagist/symfony/symfony",
                    "type": "tidelift"
                }
            ],
            "time": "2023-10-28T23:31:00+00:00"
        },
        {
            "name": "twig/twig",
            "version": "v3.7.1",
            "source": {
                "type": "git",
                "url": "https://github.com/twigphp/Twig.git",
                "reference": "a0ce373a0ca3bf6c64b9e3e2124aca502ba39554"
            },
            "dist": {
                "type": "zip",
                "url": "https://api.github.com/repos/twigphp/Twig/zipball/a0ce373a0ca3bf6c64b9e3e2124aca502ba39554",
                "reference": "a0ce373a0ca3bf6c64b9e3e2124aca502ba39554",
                "shasum": ""
            },
            "require": {
                "php": ">=7.2.5",
                "symfony/polyfill-ctype": "^1.8",
                "symfony/polyfill-mbstring": "^1.3"
            },
            "require-dev": {
                "psr/container": "^1.0|^2.0",
                "symfony/phpunit-bridge": "^5.4.9|^6.3"
            },
            "type": "library",
            "autoload": {
                "psr-4": {
                    "Twig\\": "src/"
                }
            },
            "notification-url": "https://packagist.org/downloads/",
            "license": [
                "BSD-3-Clause"
            ],
            "authors": [
                {
                    "name": "Fabien Potencier",
                    "email": "fabien@symfony.com",
                    "homepage": "http://fabien.potencier.org",
                    "role": "Lead Developer"
                },
                {
                    "name": "Twig Team",
                    "role": "Contributors"
                },
                {
                    "name": "Armin Ronacher",
                    "email": "armin.ronacher@active-4.com",
                    "role": "Project Founder"
                }
            ],
            "description": "Twig, the flexible, fast, and secure template language for PHP",
            "homepage": "https://twig.symfony.com",
            "keywords": [
                "templating"
            ],
            "support": {
                "issues": "https://github.com/twigphp/Twig/issues",
                "source": "https://github.com/twigphp/Twig/tree/v3.7.1"
            },
            "funding": [
                {
                    "url": "https://github.com/fabpot",
                    "type": "github"
                },
                {
                    "url": "https://tidelift.com/funding/github/packagist/twig/twig",
                    "type": "tidelift"
                }
            ],
            "time": "2023-08-28T11:09:02+00:00"
        },
        {
            "name": "webmozart/assert",
            "version": "1.11.0",
            "source": {
                "type": "git",
                "url": "https://github.com/webmozarts/assert.git",
                "reference": "11cb2199493b2f8a3b53e7f19068fc6aac760991"
            },
            "dist": {
                "type": "zip",
                "url": "https://api.github.com/repos/webmozarts/assert/zipball/11cb2199493b2f8a3b53e7f19068fc6aac760991",
                "reference": "11cb2199493b2f8a3b53e7f19068fc6aac760991",
                "shasum": ""
            },
            "require": {
                "ext-ctype": "*",
                "php": "^7.2 || ^8.0"
            },
            "conflict": {
                "phpstan/phpstan": "<0.12.20",
                "vimeo/psalm": "<4.6.1 || 4.6.2"
            },
            "require-dev": {
                "phpunit/phpunit": "^8.5.13"
            },
            "type": "library",
            "extra": {
                "branch-alias": {
                    "dev-master": "1.10-dev"
                }
            },
            "autoload": {
                "psr-4": {
                    "Webmozart\\Assert\\": "src/"
                }
            },
            "notification-url": "https://packagist.org/downloads/",
            "license": [
                "MIT"
            ],
            "authors": [
                {
                    "name": "Bernhard Schussek",
                    "email": "bschussek@gmail.com"
                }
            ],
            "description": "Assertions to validate method input/output with nice error messages.",
            "keywords": [
                "assert",
                "check",
                "validate"
            ],
            "support": {
                "issues": "https://github.com/webmozarts/assert/issues",
                "source": "https://github.com/webmozarts/assert/tree/1.11.0"
            },
            "time": "2022-06-03T18:03:27+00:00"
        },
        {
            "name": "willdurand/negotiation",
            "version": "3.1.0",
            "source": {
                "type": "git",
                "url": "https://github.com/willdurand/Negotiation.git",
                "reference": "68e9ea0553ef6e2ee8db5c1d98829f111e623ec2"
            },
            "dist": {
                "type": "zip",
                "url": "https://api.github.com/repos/willdurand/Negotiation/zipball/68e9ea0553ef6e2ee8db5c1d98829f111e623ec2",
                "reference": "68e9ea0553ef6e2ee8db5c1d98829f111e623ec2",
                "shasum": ""
            },
            "require": {
                "php": ">=7.1.0"
            },
            "require-dev": {
                "symfony/phpunit-bridge": "^5.0"
            },
            "type": "library",
            "extra": {
                "branch-alias": {
                    "dev-master": "3.0-dev"
                }
            },
            "autoload": {
                "psr-4": {
                    "Negotiation\\": "src/Negotiation"
                }
            },
            "notification-url": "https://packagist.org/downloads/",
            "license": [
                "MIT"
            ],
            "authors": [
                {
                    "name": "William Durand",
                    "email": "will+git@drnd.me"
                }
            ],
            "description": "Content Negotiation tools for PHP provided as a standalone library.",
            "homepage": "http://williamdurand.fr/Negotiation/",
            "keywords": [
                "accept",
                "content",
                "format",
                "header",
                "negotiation"
            ],
            "support": {
                "issues": "https://github.com/willdurand/Negotiation/issues",
                "source": "https://github.com/willdurand/Negotiation/tree/3.1.0"
            },
            "time": "2022-01-30T20:08:53+00:00"
        }
    ],
    "packages-dev": [
        {
            "name": "amphp/amp",
            "version": "v3.0.0",
            "source": {
                "type": "git",
                "url": "https://github.com/amphp/amp.git",
                "reference": "aaf0ec1d5a2c20b523258995a10e80c1fb765871"
            },
            "dist": {
                "type": "zip",
                "url": "https://api.github.com/repos/amphp/amp/zipball/aaf0ec1d5a2c20b523258995a10e80c1fb765871",
                "reference": "aaf0ec1d5a2c20b523258995a10e80c1fb765871",
                "shasum": ""
            },
            "require": {
                "php": ">=8.1",
                "revolt/event-loop": "^1 || ^0.2"
            },
            "require-dev": {
                "amphp/php-cs-fixer-config": "^2",
                "phpunit/phpunit": "^9",
                "psalm/phar": "^4.13"
            },
            "type": "library",
            "autoload": {
                "files": [
                    "src/functions.php",
                    "src/Future/functions.php",
                    "src/Internal/functions.php"
                ],
                "psr-4": {
                    "Amp\\": "src"
                }
            },
            "notification-url": "https://packagist.org/downloads/",
            "license": [
                "MIT"
            ],
            "authors": [
                {
                    "name": "Aaron Piotrowski",
                    "email": "aaron@trowski.com"
                },
                {
                    "name": "Bob Weinand",
                    "email": "bobwei9@hotmail.com"
                },
                {
                    "name": "Niklas Keller",
                    "email": "me@kelunik.com"
                },
                {
                    "name": "Daniel Lowrey",
                    "email": "rdlowrey@php.net"
                }
            ],
            "description": "A non-blocking concurrency framework for PHP applications.",
            "homepage": "https://amphp.org/amp",
            "keywords": [
                "async",
                "asynchronous",
                "awaitable",
                "concurrency",
                "event",
                "event-loop",
                "future",
                "non-blocking",
                "promise"
            ],
            "support": {
                "issues": "https://github.com/amphp/amp/issues",
                "source": "https://github.com/amphp/amp/tree/v3.0.0"
            },
            "funding": [
                {
                    "url": "https://github.com/amphp",
                    "type": "github"
                }
            ],
            "time": "2022-12-18T16:52:44+00:00"
        },
        {
            "name": "amphp/byte-stream",
            "version": "v2.0.2",
            "source": {
                "type": "git",
                "url": "https://github.com/amphp/byte-stream.git",
                "reference": "408a3b4fc4f4c7604575dc8704f18c1bd91c3ceb"
            },
            "dist": {
                "type": "zip",
                "url": "https://api.github.com/repos/amphp/byte-stream/zipball/408a3b4fc4f4c7604575dc8704f18c1bd91c3ceb",
                "reference": "408a3b4fc4f4c7604575dc8704f18c1bd91c3ceb",
                "shasum": ""
            },
            "require": {
                "amphp/amp": "^3",
                "amphp/parser": "^1.1",
                "amphp/pipeline": "^1",
                "amphp/serialization": "^1",
                "amphp/sync": "^2",
                "php": ">=8.1",
                "revolt/event-loop": "^1 || ^0.2.3"
            },
            "require-dev": {
                "amphp/php-cs-fixer-config": "^2",
                "amphp/phpunit-util": "^3",
                "phpunit/phpunit": "^9",
                "psalm/phar": "^5.4"
            },
            "type": "library",
            "autoload": {
                "files": [
                    "src/functions.php",
                    "src/Internal/functions.php"
                ],
                "psr-4": {
                    "Amp\\ByteStream\\": "src"
                }
            },
            "notification-url": "https://packagist.org/downloads/",
            "license": [
                "MIT"
            ],
            "authors": [
                {
                    "name": "Aaron Piotrowski",
                    "email": "aaron@trowski.com"
                },
                {
                    "name": "Niklas Keller",
                    "email": "me@kelunik.com"
                }
            ],
            "description": "A stream abstraction to make working with non-blocking I/O simple.",
            "homepage": "https://amphp.org/byte-stream",
            "keywords": [
                "amp",
                "amphp",
                "async",
                "io",
                "non-blocking",
                "stream"
            ],
            "support": {
                "issues": "https://github.com/amphp/byte-stream/issues",
                "source": "https://github.com/amphp/byte-stream/tree/v2.0.2"
            },
            "funding": [
                {
                    "url": "https://github.com/amphp",
                    "type": "github"
                }
            ],
            "time": "2023-09-01T04:41:26+00:00"
        },
        {
            "name": "amphp/cache",
            "version": "v2.0.0",
            "source": {
                "type": "git",
                "url": "https://github.com/amphp/cache.git",
                "reference": "218bb3888d380eb9dd926cd06f803573c84391d3"
            },
            "dist": {
                "type": "zip",
                "url": "https://api.github.com/repos/amphp/cache/zipball/218bb3888d380eb9dd926cd06f803573c84391d3",
                "reference": "218bb3888d380eb9dd926cd06f803573c84391d3",
                "shasum": ""
            },
            "require": {
                "amphp/amp": "^3",
                "amphp/serialization": "^1",
                "amphp/sync": "^2",
                "php": ">=8.1",
                "revolt/event-loop": "^1 || ^0.2"
            },
            "require-dev": {
                "amphp/php-cs-fixer-config": "^2",
                "amphp/phpunit-util": "^3",
                "phpunit/phpunit": "^9",
                "psalm/phar": "^5.4"
            },
            "type": "library",
            "autoload": {
                "psr-4": {
                    "Amp\\Cache\\": "src"
                }
            },
            "notification-url": "https://packagist.org/downloads/",
            "license": [
                "MIT"
            ],
            "authors": [
                {
                    "name": "Niklas Keller",
                    "email": "me@kelunik.com"
                },
                {
                    "name": "Aaron Piotrowski",
                    "email": "aaron@trowski.com"
                },
                {
                    "name": "Daniel Lowrey",
                    "email": "rdlowrey@php.net"
                }
            ],
            "description": "A fiber-aware cache API based on Amp and Revolt.",
            "homepage": "https://amphp.org/cache",
            "support": {
                "issues": "https://github.com/amphp/cache/issues",
                "source": "https://github.com/amphp/cache/tree/v2.0.0"
            },
            "funding": [
                {
                    "url": "https://github.com/amphp",
                    "type": "github"
                }
            ],
            "time": "2023-01-09T21:04:12+00:00"
        },
        {
            "name": "amphp/dns",
            "version": "v2.0.1",
            "source": {
                "type": "git",
                "url": "https://github.com/amphp/dns.git",
                "reference": "e42876aa8306c754abd1b3e71a44e13066909fd1"
            },
            "dist": {
                "type": "zip",
                "url": "https://api.github.com/repos/amphp/dns/zipball/e42876aa8306c754abd1b3e71a44e13066909fd1",
                "reference": "e42876aa8306c754abd1b3e71a44e13066909fd1",
                "shasum": ""
            },
            "require": {
                "amphp/amp": "^3",
                "amphp/byte-stream": "^2",
                "amphp/cache": "^2",
                "amphp/parser": "^1",
                "amphp/windows-registry": "^1",
                "daverandom/libdns": "^2.0.2",
                "ext-filter": "*",
                "php": ">=8.1",
                "revolt/event-loop": "^1 || ^0.2"
            },
            "require-dev": {
                "amphp/php-cs-fixer-config": "^2",
                "amphp/phpunit-util": "^3",
                "phpunit/phpunit": "^9",
                "psalm/phar": "^5.4"
            },
            "type": "library",
            "autoload": {
                "files": [
                    "src/functions.php"
                ],
                "psr-4": {
                    "Amp\\Dns\\": "src"
                }
            },
            "notification-url": "https://packagist.org/downloads/",
            "license": [
                "MIT"
            ],
            "authors": [
                {
                    "name": "Chris Wright",
                    "email": "addr@daverandom.com"
                },
                {
                    "name": "Daniel Lowrey",
                    "email": "rdlowrey@php.net"
                },
                {
                    "name": "Bob Weinand",
                    "email": "bobwei9@hotmail.com"
                },
                {
                    "name": "Niklas Keller",
                    "email": "me@kelunik.com"
                },
                {
                    "name": "Aaron Piotrowski",
                    "email": "aaron@trowski.com"
                }
            ],
            "description": "Async DNS resolution for Amp.",
            "homepage": "https://github.com/amphp/dns",
            "keywords": [
                "amp",
                "amphp",
                "async",
                "client",
                "dns",
                "resolve"
            ],
            "support": {
                "issues": "https://github.com/amphp/dns/issues",
                "source": "https://github.com/amphp/dns/tree/v2.0.1"
            },
            "funding": [
                {
                    "url": "https://github.com/amphp",
                    "type": "github"
                }
            ],
            "time": "2023-01-21T16:00:09+00:00"
        },
        {
            "name": "amphp/parallel",
            "version": "v2.2.2",
            "source": {
                "type": "git",
                "url": "https://github.com/amphp/parallel.git",
                "reference": "f54bb4090670397544f74e14a1e650bf2cfd853b"
            },
            "dist": {
                "type": "zip",
                "url": "https://api.github.com/repos/amphp/parallel/zipball/f54bb4090670397544f74e14a1e650bf2cfd853b",
                "reference": "f54bb4090670397544f74e14a1e650bf2cfd853b",
                "shasum": ""
            },
            "require": {
                "amphp/amp": "^3",
                "amphp/byte-stream": "^2",
                "amphp/parser": "^1",
                "amphp/pipeline": "^1",
                "amphp/process": "^2",
                "amphp/serialization": "^1",
                "amphp/socket": "^2",
                "amphp/sync": "^2",
                "php": ">=8.1",
                "revolt/event-loop": "^1"
            },
            "require-dev": {
                "amphp/php-cs-fixer-config": "^2",
                "amphp/phpunit-util": "^3",
                "phpunit/phpunit": "^9",
                "psalm/phar": "^5.4"
            },
            "type": "library",
            "autoload": {
                "files": [
                    "src/Context/functions.php",
                    "src/Context/Internal/functions.php",
                    "src/Ipc/functions.php",
                    "src/Worker/functions.php"
                ],
                "psr-4": {
                    "Amp\\Parallel\\": "src"
                }
            },
            "notification-url": "https://packagist.org/downloads/",
            "license": [
                "MIT"
            ],
            "authors": [
                {
                    "name": "Aaron Piotrowski",
                    "email": "aaron@trowski.com"
                },
                {
                    "name": "Niklas Keller",
                    "email": "me@kelunik.com"
                },
                {
                    "name": "Stephen Coakley",
                    "email": "me@stephencoakley.com"
                }
            ],
            "description": "Parallel processing component for Amp.",
            "homepage": "https://github.com/amphp/parallel",
            "keywords": [
                "async",
                "asynchronous",
                "concurrent",
                "multi-processing",
                "multi-threading"
            ],
            "support": {
                "issues": "https://github.com/amphp/parallel/issues",
                "source": "https://github.com/amphp/parallel/tree/v2.2.2"
            },
            "funding": [
                {
                    "url": "https://github.com/amphp",
                    "type": "github"
                }
            ],
            "time": "2023-08-30T17:43:42+00:00"
        },
        {
            "name": "amphp/parser",
            "version": "v1.1.0",
            "source": {
                "type": "git",
                "url": "https://github.com/amphp/parser.git",
                "reference": "ff1de4144726c5dad5fab97f66692ebe8de3e151"
            },
            "dist": {
                "type": "zip",
                "url": "https://api.github.com/repos/amphp/parser/zipball/ff1de4144726c5dad5fab97f66692ebe8de3e151",
                "reference": "ff1de4144726c5dad5fab97f66692ebe8de3e151",
                "shasum": ""
            },
            "require": {
                "php": ">=7.4"
            },
            "require-dev": {
                "amphp/php-cs-fixer-config": "^2",
                "phpunit/phpunit": "^9",
                "psalm/phar": "^5.4"
            },
            "type": "library",
            "autoload": {
                "psr-4": {
                    "Amp\\Parser\\": "src"
                }
            },
            "notification-url": "https://packagist.org/downloads/",
            "license": [
                "MIT"
            ],
            "authors": [
                {
                    "name": "Aaron Piotrowski",
                    "email": "aaron@trowski.com"
                },
                {
                    "name": "Niklas Keller",
                    "email": "me@kelunik.com"
                }
            ],
            "description": "A generator parser to make streaming parsers simple.",
            "homepage": "https://github.com/amphp/parser",
            "keywords": [
                "async",
                "non-blocking",
                "parser",
                "stream"
            ],
            "support": {
                "issues": "https://github.com/amphp/parser/issues",
                "source": "https://github.com/amphp/parser/tree/v1.1.0"
            },
            "funding": [
                {
                    "url": "https://github.com/amphp",
                    "type": "github"
                }
            ],
            "time": "2022-12-30T18:08:47+00:00"
        },
        {
            "name": "amphp/pipeline",
            "version": "v1.0.0",
            "source": {
                "type": "git",
                "url": "https://github.com/amphp/pipeline.git",
                "reference": "810dee498d2fd7d2c9247b32d95f38c92c13169e"
            },
            "dist": {
                "type": "zip",
                "url": "https://api.github.com/repos/amphp/pipeline/zipball/810dee498d2fd7d2c9247b32d95f38c92c13169e",
                "reference": "810dee498d2fd7d2c9247b32d95f38c92c13169e",
                "shasum": ""
            },
            "require": {
                "amphp/amp": "^3",
                "php": ">=8.1",
                "revolt/event-loop": "^1 || ^0.2"
            },
            "require-dev": {
                "amphp/php-cs-fixer-config": "^2",
                "amphp/phpunit-util": "^3",
                "phpunit/phpunit": "^9",
                "psalm/phar": "^4.12"
            },
            "type": "library",
            "autoload": {
                "psr-4": {
                    "Amp\\Pipeline\\": "src"
                }
            },
            "notification-url": "https://packagist.org/downloads/",
            "license": [
                "MIT"
            ],
            "authors": [
                {
                    "name": "Aaron Piotrowski",
                    "email": "aaron@trowski.com"
                },
                {
                    "name": "Niklas Keller",
                    "email": "me@kelunik.com"
                }
            ],
            "description": "Asynchronous iterators and operators.",
            "homepage": "https://amphp.org/pipeline",
            "keywords": [
                "amp",
                "amphp",
                "async",
                "io",
                "iterator",
                "non-blocking"
            ],
            "support": {
                "issues": "https://github.com/amphp/pipeline/issues",
                "source": "https://github.com/amphp/pipeline/tree/v1.0.0"
            },
            "funding": [
                {
                    "url": "https://github.com/amphp",
                    "type": "github"
                }
            ],
            "time": "2022-12-22T02:13:01+00:00"
        },
        {
            "name": "amphp/process",
            "version": "v2.0.1",
            "source": {
                "type": "git",
                "url": "https://github.com/amphp/process.git",
                "reference": "a65d3bc1f36ef12d44df42a68f0f0643183f1052"
            },
            "dist": {
                "type": "zip",
                "url": "https://api.github.com/repos/amphp/process/zipball/a65d3bc1f36ef12d44df42a68f0f0643183f1052",
                "reference": "a65d3bc1f36ef12d44df42a68f0f0643183f1052",
                "shasum": ""
            },
            "require": {
                "amphp/amp": "^3",
                "amphp/byte-stream": "^2",
                "amphp/sync": "^2",
                "php": ">=8.1",
                "revolt/event-loop": "^1 || ^0.2"
            },
            "require-dev": {
                "amphp/php-cs-fixer-config": "^2",
                "amphp/phpunit-util": "^3",
                "phpunit/phpunit": "^9",
                "psalm/phar": "^5.4"
            },
            "type": "library",
            "autoload": {
                "files": [
                    "src/functions.php"
                ],
                "psr-4": {
                    "Amp\\Process\\": "src"
                }
            },
            "notification-url": "https://packagist.org/downloads/",
            "license": [
                "MIT"
            ],
            "authors": [
                {
                    "name": "Bob Weinand",
                    "email": "bobwei9@hotmail.com"
                },
                {
                    "name": "Aaron Piotrowski",
                    "email": "aaron@trowski.com"
                },
                {
                    "name": "Niklas Keller",
                    "email": "me@kelunik.com"
                }
            ],
            "description": "A fiber-aware process manager based on Amp and Revolt.",
            "homepage": "https://amphp.org/process",
            "support": {
                "issues": "https://github.com/amphp/process/issues",
                "source": "https://github.com/amphp/process/tree/v2.0.1"
            },
            "funding": [
                {
                    "url": "https://github.com/amphp",
                    "type": "github"
                }
            ],
            "time": "2023-01-15T16:00:57+00:00"
        },
        {
            "name": "amphp/serialization",
            "version": "v1.0.0",
            "source": {
                "type": "git",
                "url": "https://github.com/amphp/serialization.git",
                "reference": "693e77b2fb0b266c3c7d622317f881de44ae94a1"
            },
            "dist": {
                "type": "zip",
                "url": "https://api.github.com/repos/amphp/serialization/zipball/693e77b2fb0b266c3c7d622317f881de44ae94a1",
                "reference": "693e77b2fb0b266c3c7d622317f881de44ae94a1",
                "shasum": ""
            },
            "require": {
                "php": ">=7.1"
            },
            "require-dev": {
                "amphp/php-cs-fixer-config": "dev-master",
                "phpunit/phpunit": "^9 || ^8 || ^7"
            },
            "type": "library",
            "autoload": {
                "files": [
                    "src/functions.php"
                ],
                "psr-4": {
                    "Amp\\Serialization\\": "src"
                }
            },
            "notification-url": "https://packagist.org/downloads/",
            "license": [
                "MIT"
            ],
            "authors": [
                {
                    "name": "Aaron Piotrowski",
                    "email": "aaron@trowski.com"
                },
                {
                    "name": "Niklas Keller",
                    "email": "me@kelunik.com"
                }
            ],
            "description": "Serialization tools for IPC and data storage in PHP.",
            "homepage": "https://github.com/amphp/serialization",
            "keywords": [
                "async",
                "asynchronous",
                "serialization",
                "serialize"
            ],
            "support": {
                "issues": "https://github.com/amphp/serialization/issues",
                "source": "https://github.com/amphp/serialization/tree/master"
            },
            "time": "2020-03-25T21:39:07+00:00"
        },
        {
            "name": "amphp/socket",
            "version": "v2.2.0",
            "source": {
                "type": "git",
                "url": "https://github.com/amphp/socket.git",
                "reference": "3418a0c5c0d4978b0e8e0619ce1da0851c4053d3"
            },
            "dist": {
                "type": "zip",
                "url": "https://api.github.com/repos/amphp/socket/zipball/3418a0c5c0d4978b0e8e0619ce1da0851c4053d3",
                "reference": "3418a0c5c0d4978b0e8e0619ce1da0851c4053d3",
                "shasum": ""
            },
            "require": {
                "amphp/amp": "^3",
                "amphp/byte-stream": "^2",
                "amphp/dns": "^2",
                "ext-openssl": "*",
                "kelunik/certificate": "^1.1",
                "league/uri": "^6.5 | ^7",
                "league/uri-interfaces": "^2.3 | ^7",
                "php": ">=8.1",
                "revolt/event-loop": "^1 || ^0.2"
            },
            "require-dev": {
                "amphp/php-cs-fixer-config": "^2",
                "amphp/phpunit-util": "^3",
                "amphp/process": "^2",
                "phpunit/phpunit": "^9",
                "psalm/phar": "^5.4"
            },
            "type": "library",
            "autoload": {
                "files": [
                    "src/functions.php",
                    "src/Internal/functions.php",
                    "src/SocketAddress/functions.php"
                ],
                "psr-4": {
                    "Amp\\Socket\\": "src"
                }
            },
            "notification-url": "https://packagist.org/downloads/",
            "license": [
                "MIT"
            ],
            "authors": [
                {
                    "name": "Daniel Lowrey",
                    "email": "rdlowrey@gmail.com"
                },
                {
                    "name": "Aaron Piotrowski",
                    "email": "aaron@trowski.com"
                },
                {
                    "name": "Niklas Keller",
                    "email": "me@kelunik.com"
                }
            ],
            "description": "Non-blocking socket connection / server implementations based on Amp and Revolt.",
            "homepage": "https://github.com/amphp/socket",
            "keywords": [
                "amp",
                "async",
                "encryption",
                "non-blocking",
                "sockets",
                "tcp",
                "tls"
            ],
            "support": {
                "issues": "https://github.com/amphp/socket/issues",
                "source": "https://github.com/amphp/socket/tree/v2.2.0"
            },
            "funding": [
                {
                    "url": "https://github.com/amphp",
                    "type": "github"
                }
            ],
            "time": "2023-08-19T15:28:34+00:00"
        },
        {
            "name": "amphp/sync",
            "version": "v2.1.0",
            "source": {
                "type": "git",
                "url": "https://github.com/amphp/sync.git",
                "reference": "50ddc7392cc8034b3e4798cef3cc90d3f4c0441c"
            },
            "dist": {
                "type": "zip",
                "url": "https://api.github.com/repos/amphp/sync/zipball/50ddc7392cc8034b3e4798cef3cc90d3f4c0441c",
                "reference": "50ddc7392cc8034b3e4798cef3cc90d3f4c0441c",
                "shasum": ""
            },
            "require": {
                "amphp/amp": "^3",
                "amphp/pipeline": "^1",
                "amphp/serialization": "^1",
                "php": ">=8.1",
                "revolt/event-loop": "^1 || ^0.2"
            },
            "require-dev": {
                "amphp/php-cs-fixer-config": "^2",
                "amphp/phpunit-util": "^3",
                "phpunit/phpunit": "^9",
                "psalm/phar": "^5.4"
            },
            "type": "library",
            "autoload": {
                "files": [
                    "src/functions.php"
                ],
                "psr-4": {
                    "Amp\\Sync\\": "src"
                }
            },
            "notification-url": "https://packagist.org/downloads/",
            "license": [
                "MIT"
            ],
            "authors": [
                {
                    "name": "Aaron Piotrowski",
                    "email": "aaron@trowski.com"
                },
                {
                    "name": "Niklas Keller",
                    "email": "me@kelunik.com"
                },
                {
                    "name": "Stephen Coakley",
                    "email": "me@stephencoakley.com"
                }
            ],
            "description": "Non-blocking synchronization primitives for PHP based on Amp and Revolt.",
            "homepage": "https://github.com/amphp/sync",
            "keywords": [
                "async",
                "asynchronous",
                "mutex",
                "semaphore",
                "synchronization"
            ],
            "support": {
                "issues": "https://github.com/amphp/sync/issues",
                "source": "https://github.com/amphp/sync/tree/v2.1.0"
            },
            "funding": [
                {
                    "url": "https://github.com/amphp",
                    "type": "github"
                }
            ],
            "time": "2023-08-19T13:53:40+00:00"
        },
        {
            "name": "amphp/windows-registry",
            "version": "v1.0.0",
            "source": {
                "type": "git",
                "url": "https://github.com/amphp/windows-registry.git",
                "reference": "8248247a41af7f97b88e4716c0f8de39696ef111"
            },
            "dist": {
                "type": "zip",
                "url": "https://api.github.com/repos/amphp/windows-registry/zipball/8248247a41af7f97b88e4716c0f8de39696ef111",
                "reference": "8248247a41af7f97b88e4716c0f8de39696ef111",
                "shasum": ""
            },
            "require": {
                "amphp/byte-stream": "^2",
                "amphp/process": "^2",
                "php": ">=8.1"
            },
            "require-dev": {
                "amphp/php-cs-fixer-config": "^2",
                "psalm/phar": "^5.4"
            },
            "type": "library",
            "autoload": {
                "psr-4": {
                    "Amp\\WindowsRegistry\\": "src"
                }
            },
            "notification-url": "https://packagist.org/downloads/",
            "license": [
                "MIT"
            ],
            "authors": [
                {
                    "name": "Niklas Keller",
                    "email": "me@kelunik.com"
                }
            ],
            "description": "Windows Registry Reader.",
            "support": {
                "issues": "https://github.com/amphp/windows-registry/issues",
                "source": "https://github.com/amphp/windows-registry/tree/v1.0.0"
            },
            "funding": [
                {
                    "url": "https://github.com/amphp",
                    "type": "github"
                }
            ],
            "time": "2023-01-09T22:29:20+00:00"
        },
        {
            "name": "composer/pcre",
            "version": "3.1.1",
            "source": {
                "type": "git",
                "url": "https://github.com/composer/pcre.git",
                "reference": "00104306927c7a0919b4ced2aaa6782c1e61a3c9"
            },
            "dist": {
                "type": "zip",
                "url": "https://api.github.com/repos/composer/pcre/zipball/00104306927c7a0919b4ced2aaa6782c1e61a3c9",
                "reference": "00104306927c7a0919b4ced2aaa6782c1e61a3c9",
                "shasum": ""
            },
            "require": {
                "php": "^7.4 || ^8.0"
            },
            "require-dev": {
                "phpstan/phpstan": "^1.3",
                "phpstan/phpstan-strict-rules": "^1.1",
                "symfony/phpunit-bridge": "^5"
            },
            "type": "library",
            "extra": {
                "branch-alias": {
                    "dev-main": "3.x-dev"
                }
            },
            "autoload": {
                "psr-4": {
                    "Composer\\Pcre\\": "src"
                }
            },
            "notification-url": "https://packagist.org/downloads/",
            "license": [
                "MIT"
            ],
            "authors": [
                {
                    "name": "Jordi Boggiano",
                    "email": "j.boggiano@seld.be",
                    "homepage": "http://seld.be"
                }
            ],
            "description": "PCRE wrapping library that offers type-safe preg_* replacements.",
            "keywords": [
                "PCRE",
                "preg",
                "regex",
                "regular expression"
            ],
            "support": {
                "issues": "https://github.com/composer/pcre/issues",
                "source": "https://github.com/composer/pcre/tree/3.1.1"
            },
            "funding": [
                {
                    "url": "https://packagist.com",
                    "type": "custom"
                },
                {
                    "url": "https://github.com/composer",
                    "type": "github"
                },
                {
                    "url": "https://tidelift.com/funding/github/packagist/composer/composer",
                    "type": "tidelift"
                }
            ],
            "time": "2023-10-11T07:11:09+00:00"
        },
        {
            "name": "composer/xdebug-handler",
            "version": "3.0.3",
            "source": {
                "type": "git",
                "url": "https://github.com/composer/xdebug-handler.git",
                "reference": "ced299686f41dce890debac69273b47ffe98a40c"
            },
            "dist": {
                "type": "zip",
                "url": "https://api.github.com/repos/composer/xdebug-handler/zipball/ced299686f41dce890debac69273b47ffe98a40c",
                "reference": "ced299686f41dce890debac69273b47ffe98a40c",
                "shasum": ""
            },
            "require": {
                "composer/pcre": "^1 || ^2 || ^3",
                "php": "^7.2.5 || ^8.0",
                "psr/log": "^1 || ^2 || ^3"
            },
            "require-dev": {
                "phpstan/phpstan": "^1.0",
                "phpstan/phpstan-strict-rules": "^1.1",
                "symfony/phpunit-bridge": "^6.0"
            },
            "type": "library",
            "autoload": {
                "psr-4": {
                    "Composer\\XdebugHandler\\": "src"
                }
            },
            "notification-url": "https://packagist.org/downloads/",
            "license": [
                "MIT"
            ],
            "authors": [
                {
                    "name": "John Stevenson",
                    "email": "john-stevenson@blueyonder.co.uk"
                }
            ],
            "description": "Restarts a process without Xdebug.",
            "keywords": [
                "Xdebug",
                "performance"
            ],
            "support": {
                "irc": "irc://irc.freenode.org/composer",
                "issues": "https://github.com/composer/xdebug-handler/issues",
                "source": "https://github.com/composer/xdebug-handler/tree/3.0.3"
            },
            "funding": [
                {
                    "url": "https://packagist.com",
                    "type": "custom"
                },
                {
                    "url": "https://github.com/composer",
                    "type": "github"
                },
                {
                    "url": "https://tidelift.com/funding/github/packagist/composer/composer",
                    "type": "tidelift"
                }
            ],
            "time": "2022-02-25T21:32:43+00:00"
        },
        {
            "name": "dama/doctrine-test-bundle",
            "version": "v7.2.1",
            "source": {
                "type": "git",
                "url": "https://github.com/dmaicher/doctrine-test-bundle.git",
                "reference": "175b47153609a369117d97d36049b8a8c3b69dc1"
            },
            "dist": {
                "type": "zip",
                "url": "https://api.github.com/repos/dmaicher/doctrine-test-bundle/zipball/175b47153609a369117d97d36049b8a8c3b69dc1",
                "reference": "175b47153609a369117d97d36049b8a8c3b69dc1",
                "shasum": ""
            },
            "require": {
                "doctrine/dbal": "^3.3",
                "doctrine/doctrine-bundle": "^2.2.2",
                "ext-json": "*",
                "php": "^7.3 || ^8.0",
                "psr/cache": "^1.0 || ^2.0 || ^3.0",
                "symfony/cache": "^5.4 || ^6.0",
                "symfony/framework-bundle": "^5.4 || ^6.0"
            },
            "require-dev": {
                "behat/behat": "^3.0",
                "doctrine/cache": "^1.12",
                "phpstan/phpstan": "^1.2",
                "phpunit/phpunit": "^8.0 || ^9.0 || ^10.0",
                "symfony/phpunit-bridge": "^6.0",
                "symfony/process": "^5.4 || ^6.0",
                "symfony/yaml": "^5.4 || ^6.0"
            },
            "type": "symfony-bundle",
            "extra": {
                "branch-alias": {
                    "dev-master": "7.x-dev"
                }
            },
            "autoload": {
                "psr-4": {
                    "DAMA\\DoctrineTestBundle\\": "src/DAMA/DoctrineTestBundle"
                }
            },
            "notification-url": "https://packagist.org/downloads/",
            "license": [
                "MIT"
            ],
            "authors": [
                {
                    "name": "David Maicher",
                    "email": "mail@dmaicher.de"
                }
            ],
            "description": "Symfony bundle to isolate doctrine database tests and improve test performance",
            "keywords": [
                "doctrine",
                "isolation",
                "performance",
                "symfony",
                "tests"
            ],
            "support": {
                "issues": "https://github.com/dmaicher/doctrine-test-bundle/issues",
                "source": "https://github.com/dmaicher/doctrine-test-bundle/tree/v7.2.1"
            },
            "time": "2023-02-07T10:02:27+00:00"
        },
        {
            "name": "daverandom/libdns",
            "version": "v2.0.3",
            "source": {
                "type": "git",
                "url": "https://github.com/DaveRandom/LibDNS.git",
                "reference": "42c2d700d1178c9f9e78664793463f7f1aea248c"
            },
            "dist": {
                "type": "zip",
                "url": "https://api.github.com/repos/DaveRandom/LibDNS/zipball/42c2d700d1178c9f9e78664793463f7f1aea248c",
                "reference": "42c2d700d1178c9f9e78664793463f7f1aea248c",
                "shasum": ""
            },
            "require": {
                "ext-ctype": "*",
                "php": ">=7.0"
            },
            "suggest": {
                "ext-intl": "Required for IDN support"
            },
            "type": "library",
            "autoload": {
                "files": [
                    "src/functions.php"
                ],
                "psr-4": {
                    "LibDNS\\": "src/"
                }
            },
            "notification-url": "https://packagist.org/downloads/",
            "license": [
                "MIT"
            ],
            "description": "DNS protocol implementation written in pure PHP",
            "keywords": [
                "dns"
            ],
            "support": {
                "issues": "https://github.com/DaveRandom/LibDNS/issues",
                "source": "https://github.com/DaveRandom/LibDNS/tree/v2.0.3"
            },
            "time": "2022-09-20T18:15:38+00:00"
        },
        {
            "name": "doctrine/data-fixtures",
            "version": "1.6.7",
            "source": {
                "type": "git",
                "url": "https://github.com/doctrine/data-fixtures.git",
                "reference": "ae4e845decbe177348fdbecd04331f4fb96aa301"
            },
            "dist": {
                "type": "zip",
                "url": "https://api.github.com/repos/doctrine/data-fixtures/zipball/ae4e845decbe177348fdbecd04331f4fb96aa301",
                "reference": "ae4e845decbe177348fdbecd04331f4fb96aa301",
                "shasum": ""
            },
            "require": {
                "doctrine/deprecations": "^0.5.3 || ^1.0",
                "doctrine/persistence": "^1.3.3 || ^2.0 || ^3.0",
                "php": "^7.2 || ^8.0"
            },
            "conflict": {
                "doctrine/dbal": "<2.13",
                "doctrine/orm": "<2.14",
                "doctrine/phpcr-odm": "<1.3.0"
            },
            "require-dev": {
                "doctrine/coding-standard": "^11.0",
                "doctrine/dbal": "^2.13 || ^3.0",
                "doctrine/mongodb-odm": "^1.3.0 || ^2.0.0",
                "doctrine/orm": "^2.14",
                "ext-sqlite3": "*",
                "phpstan/phpstan": "^1.5",
                "phpunit/phpunit": "^8.5 || ^9.5 || ^10.0",
                "symfony/cache": "^5.0 || ^6.0",
                "vimeo/psalm": "^4.10 || ^5.9"
            },
            "suggest": {
                "alcaeus/mongo-php-adapter": "For using MongoDB ODM 1.3 with PHP 7 (deprecated)",
                "doctrine/mongodb-odm": "For loading MongoDB ODM fixtures",
                "doctrine/orm": "For loading ORM fixtures",
                "doctrine/phpcr-odm": "For loading PHPCR ODM fixtures"
            },
            "type": "library",
            "autoload": {
                "psr-4": {
                    "Doctrine\\Common\\DataFixtures\\": "src"
                }
            },
            "notification-url": "https://packagist.org/downloads/",
            "license": [
                "MIT"
            ],
            "authors": [
                {
                    "name": "Jonathan Wage",
                    "email": "jonwage@gmail.com"
                }
            ],
            "description": "Data Fixtures for all Doctrine Object Managers",
            "homepage": "https://www.doctrine-project.org",
            "keywords": [
                "database"
            ],
            "support": {
                "issues": "https://github.com/doctrine/data-fixtures/issues",
                "source": "https://github.com/doctrine/data-fixtures/tree/1.6.7"
            },
            "funding": [
                {
                    "url": "https://www.doctrine-project.org/sponsorship.html",
                    "type": "custom"
                },
                {
                    "url": "https://www.patreon.com/phpdoctrine",
                    "type": "patreon"
                },
                {
                    "url": "https://tidelift.com/funding/github/packagist/doctrine%2Fdata-fixtures",
                    "type": "tidelift"
                }
            ],
            "time": "2023-08-17T21:15:33+00:00"
        },
        {
            "name": "fakerphp/faker",
            "version": "v1.23.0",
            "source": {
                "type": "git",
                "url": "https://github.com/FakerPHP/Faker.git",
                "reference": "e3daa170d00fde61ea7719ef47bb09bb8f1d9b01"
            },
            "dist": {
                "type": "zip",
                "url": "https://api.github.com/repos/FakerPHP/Faker/zipball/e3daa170d00fde61ea7719ef47bb09bb8f1d9b01",
                "reference": "e3daa170d00fde61ea7719ef47bb09bb8f1d9b01",
                "shasum": ""
            },
            "require": {
                "php": "^7.4 || ^8.0",
                "psr/container": "^1.0 || ^2.0",
                "symfony/deprecation-contracts": "^2.2 || ^3.0"
            },
            "conflict": {
                "fzaninotto/faker": "*"
            },
            "require-dev": {
                "bamarni/composer-bin-plugin": "^1.4.1",
                "doctrine/persistence": "^1.3 || ^2.0",
                "ext-intl": "*",
                "phpunit/phpunit": "^9.5.26",
                "symfony/phpunit-bridge": "^5.4.16"
            },
            "suggest": {
                "doctrine/orm": "Required to use Faker\\ORM\\Doctrine",
                "ext-curl": "Required by Faker\\Provider\\Image to download images.",
                "ext-dom": "Required by Faker\\Provider\\HtmlLorem for generating random HTML.",
                "ext-iconv": "Required by Faker\\Provider\\ru_RU\\Text::realText() for generating real Russian text.",
                "ext-mbstring": "Required for multibyte Unicode string functionality."
            },
            "type": "library",
            "extra": {
                "branch-alias": {
                    "dev-main": "v1.21-dev"
                }
            },
            "autoload": {
                "psr-4": {
                    "Faker\\": "src/Faker/"
                }
            },
            "notification-url": "https://packagist.org/downloads/",
            "license": [
                "MIT"
            ],
            "authors": [
                {
                    "name": "François Zaninotto"
                }
            ],
            "description": "Faker is a PHP library that generates fake data for you.",
            "keywords": [
                "data",
                "faker",
                "fixtures"
            ],
            "support": {
                "issues": "https://github.com/FakerPHP/Faker/issues",
                "source": "https://github.com/FakerPHP/Faker/tree/v1.23.0"
            },
            "time": "2023-06-12T08:44:38+00:00"
        },
        {
            "name": "gitonomy/gitlib",
            "version": "v1.3.8",
            "source": {
                "type": "git",
                "url": "https://github.com/gitonomy/gitlib.git",
                "reference": "9fea656e75ad6e3452feb2cac46a6c1239cd7f74"
            },
            "dist": {
                "type": "zip",
                "url": "https://api.github.com/repos/gitonomy/gitlib/zipball/9fea656e75ad6e3452feb2cac46a6c1239cd7f74",
                "reference": "9fea656e75ad6e3452feb2cac46a6c1239cd7f74",
                "shasum": ""
            },
            "require": {
                "ext-pcre": "*",
                "php": "^5.6 || ^7.0 || ^8.0",
                "symfony/polyfill-mbstring": "^1.7",
                "symfony/process": "^3.4 || ^4.4 || ^5.0 || ^6.0"
            },
            "require-dev": {
                "ext-fileinfo": "*",
                "phpspec/prophecy": "^1.10.2",
                "phpunit/phpunit": "^5.7.27 || ^6.5.14 || ^7.5.20 || ^8.5.20 || ^9.5.9",
                "psr/log": "^1.0"
            },
            "suggest": {
                "ext-fileinfo": "Required to determine the mimetype of a blob",
                "psr/log": "Required to use loggers for reporting of execution"
            },
            "type": "library",
            "autoload": {
                "psr-4": {
                    "Gitonomy\\Git\\": "src/Gitonomy/Git/"
                }
            },
            "notification-url": "https://packagist.org/downloads/",
            "license": [
                "MIT"
            ],
            "authors": [
                {
                    "name": "Graham Campbell",
                    "email": "hello@gjcampbell.co.uk",
                    "homepage": "https://github.com/GrahamCampbell"
                },
                {
                    "name": "Julien Didier",
                    "email": "genzo.wm@gmail.com",
                    "homepage": "https://github.com/juliendidier"
                },
                {
                    "name": "Grégoire Pineau",
                    "email": "lyrixx@lyrixx.info",
                    "homepage": "https://github.com/lyrixx"
                },
                {
                    "name": "Alexandre Salomé",
                    "email": "alexandre.salome@gmail.com",
                    "homepage": "https://github.com/alexandresalome"
                }
            ],
            "description": "Library for accessing git",
            "support": {
                "issues": "https://github.com/gitonomy/gitlib/issues",
                "source": "https://github.com/gitonomy/gitlib/tree/v1.3.8"
            },
            "funding": [
                {
                    "url": "https://tidelift.com/funding/github/packagist/gitonomy/gitlib",
                    "type": "tidelift"
                }
            ],
            "time": "2023-05-11T08:29:06+00:00"
        },
        {
            "name": "hautelook/alice-bundle",
            "version": "2.12.1",
            "source": {
                "type": "git",
                "url": "https://github.com/theofidry/AliceBundle.git",
                "reference": "841ac01d0d4e1ea3381374360cdcc5d6b9c904cc"
            },
            "dist": {
                "type": "zip",
                "url": "https://api.github.com/repos/theofidry/AliceBundle/zipball/841ac01d0d4e1ea3381374360cdcc5d6b9c904cc",
                "reference": "841ac01d0d4e1ea3381374360cdcc5d6b9c904cc",
                "shasum": ""
            },
            "require": {
                "doctrine/data-fixtures": "^1.5",
                "doctrine/doctrine-bundle": "^2.5",
                "doctrine/orm": "^2.10.0",
                "doctrine/persistence": "^2.2 || ^3.0",
                "php": "^8.1",
                "psr/log": "^1.0 || ^2.0 || ^3.0",
                "symfony/finder": "^5.4.2 || ^6.0",
                "symfony/framework-bundle": "^5.4.2 || ^6.0",
                "theofidry/alice-data-fixtures": "^1.5"
            },
            "require-dev": {
                "phpspec/prophecy": "^1.7",
                "phpspec/prophecy-phpunit": "^2.0",
                "phpunit/phpunit": "^9.5",
                "symfony/phpunit-bridge": "^6.0"
            },
            "type": "symfony-bundle",
            "extra": {
                "branch-alias": {
                    "dev-master": "2.x-dev"
                },
                "bin-dir": "bin",
                "sort-packages": true
            },
            "autoload": {
                "psr-4": {
                    "Hautelook\\AliceBundle\\": "src"
                }
            },
            "notification-url": "https://packagist.org/downloads/",
            "license": [
                "MIT"
            ],
            "authors": [
                {
                    "name": "Baldur Rensch",
                    "email": "brensch@gmail.com"
                },
                {
                    "name": "Théo FIDRY",
                    "email": "theo.fidry@gmail.com",
                    "homepage": "https://github.com/theofidry"
                }
            ],
            "description": "Symfony bundle to manage fixtures with Alice and Faker.",
            "keywords": [
                "Fixture",
                "alice",
                "faker",
                "orm",
                "symfony"
            ],
            "support": {
                "issues": "https://github.com/theofidry/AliceBundle/issues",
                "source": "https://github.com/theofidry/AliceBundle/tree/2.12.1"
            },
            "time": "2023-09-19T19:48:05+00:00"
        },
        {
            "name": "justinrainbow/json-schema",
            "version": "v5.2.13",
            "source": {
                "type": "git",
                "url": "https://github.com/justinrainbow/json-schema.git",
                "reference": "fbbe7e5d79f618997bc3332a6f49246036c45793"
            },
            "dist": {
                "type": "zip",
                "url": "https://api.github.com/repos/justinrainbow/json-schema/zipball/fbbe7e5d79f618997bc3332a6f49246036c45793",
                "reference": "fbbe7e5d79f618997bc3332a6f49246036c45793",
                "shasum": ""
            },
            "require": {
                "php": ">=5.3.3"
            },
            "require-dev": {
                "friendsofphp/php-cs-fixer": "~2.2.20||~2.15.1",
                "json-schema/json-schema-test-suite": "1.2.0",
                "phpunit/phpunit": "^4.8.35"
            },
            "bin": [
                "bin/validate-json"
            ],
            "type": "library",
            "extra": {
                "branch-alias": {
                    "dev-master": "5.0.x-dev"
                }
            },
            "autoload": {
                "psr-4": {
                    "JsonSchema\\": "src/JsonSchema/"
                }
            },
            "notification-url": "https://packagist.org/downloads/",
            "license": [
                "MIT"
            ],
            "authors": [
                {
                    "name": "Bruno Prieto Reis",
                    "email": "bruno.p.reis@gmail.com"
                },
                {
                    "name": "Justin Rainbow",
                    "email": "justin.rainbow@gmail.com"
                },
                {
                    "name": "Igor Wiedler",
                    "email": "igor@wiedler.ch"
                },
                {
                    "name": "Robert Schönthal",
                    "email": "seroscho@googlemail.com"
                }
            ],
            "description": "A library to validate a json schema.",
            "homepage": "https://github.com/justinrainbow/json-schema",
            "keywords": [
                "json",
                "schema"
            ],
            "support": {
                "issues": "https://github.com/justinrainbow/json-schema/issues",
                "source": "https://github.com/justinrainbow/json-schema/tree/v5.2.13"
            },
            "time": "2023-09-26T02:20:38+00:00"
        },
        {
            "name": "kelunik/certificate",
            "version": "v1.1.3",
            "source": {
                "type": "git",
                "url": "https://github.com/kelunik/certificate.git",
                "reference": "7e00d498c264d5eb4f78c69f41c8bd6719c0199e"
            },
            "dist": {
                "type": "zip",
                "url": "https://api.github.com/repos/kelunik/certificate/zipball/7e00d498c264d5eb4f78c69f41c8bd6719c0199e",
                "reference": "7e00d498c264d5eb4f78c69f41c8bd6719c0199e",
                "shasum": ""
            },
            "require": {
                "ext-openssl": "*",
                "php": ">=7.0"
            },
            "require-dev": {
                "amphp/php-cs-fixer-config": "^2",
                "phpunit/phpunit": "^6 | 7 | ^8 | ^9"
            },
            "type": "library",
            "extra": {
                "branch-alias": {
                    "dev-master": "1.x-dev"
                }
            },
            "autoload": {
                "psr-4": {
                    "Kelunik\\Certificate\\": "src"
                }
            },
            "notification-url": "https://packagist.org/downloads/",
            "license": [
                "MIT"
            ],
            "authors": [
                {
                    "name": "Niklas Keller",
                    "email": "me@kelunik.com"
                }
            ],
            "description": "Access certificate details and transform between different formats.",
            "keywords": [
                "DER",
                "certificate",
                "certificates",
                "openssl",
                "pem",
                "x509"
            ],
            "support": {
                "issues": "https://github.com/kelunik/certificate/issues",
                "source": "https://github.com/kelunik/certificate/tree/v1.1.3"
            },
            "time": "2023-02-03T21:26:53+00:00"
        },
        {
            "name": "laravel/serializable-closure",
            "version": "v1.3.2",
            "source": {
                "type": "git",
                "url": "https://github.com/laravel/serializable-closure.git",
                "reference": "076fe2cf128bd54b4341cdc6d49b95b34e101e4c"
            },
            "dist": {
                "type": "zip",
                "url": "https://api.github.com/repos/laravel/serializable-closure/zipball/076fe2cf128bd54b4341cdc6d49b95b34e101e4c",
                "reference": "076fe2cf128bd54b4341cdc6d49b95b34e101e4c",
                "shasum": ""
            },
            "require": {
                "php": "^7.3|^8.0"
            },
            "require-dev": {
                "nesbot/carbon": "^2.61",
                "pestphp/pest": "^1.21.3",
                "phpstan/phpstan": "^1.8.2",
                "symfony/var-dumper": "^5.4.11"
            },
            "type": "library",
            "extra": {
                "branch-alias": {
                    "dev-master": "1.x-dev"
                }
            },
            "autoload": {
                "psr-4": {
                    "Laravel\\SerializableClosure\\": "src/"
                }
            },
            "notification-url": "https://packagist.org/downloads/",
            "license": [
                "MIT"
            ],
            "authors": [
                {
                    "name": "Taylor Otwell",
                    "email": "taylor@laravel.com"
                },
                {
                    "name": "Nuno Maduro",
                    "email": "nuno@laravel.com"
                }
            ],
            "description": "Laravel Serializable Closure provides an easy and secure way to serialize closures in PHP.",
            "keywords": [
                "closure",
                "laravel",
                "serializable"
            ],
            "support": {
                "issues": "https://github.com/laravel/serializable-closure/issues",
                "source": "https://github.com/laravel/serializable-closure"
            },
            "time": "2023-10-17T13:38:16+00:00"
        },
        {
            "name": "league/uri",
            "version": "7.3.0",
            "source": {
                "type": "git",
                "url": "https://github.com/thephpleague/uri.git",
                "reference": "36743c3961bb82bf93da91917b6bced0358a8d45"
            },
            "dist": {
                "type": "zip",
                "url": "https://api.github.com/repos/thephpleague/uri/zipball/36743c3961bb82bf93da91917b6bced0358a8d45",
                "reference": "36743c3961bb82bf93da91917b6bced0358a8d45",
                "shasum": ""
            },
            "require": {
                "league/uri-interfaces": "^7.3",
                "php": "^8.1"
            },
            "conflict": {
                "league/uri-schemes": "^1.0"
            },
            "suggest": {
                "ext-bcmath": "to improve IPV4 host parsing",
                "ext-fileinfo": "to create Data URI from file contennts",
                "ext-gmp": "to improve IPV4 host parsing",
                "ext-intl": "to handle IDN host with the best performance",
                "jeremykendall/php-domain-parser": "to resolve Public Suffix and Top Level Domain",
                "league/uri-components": "Needed to easily manipulate URI objects components",
                "php-64bit": "to improve IPV4 host parsing",
                "symfony/polyfill-intl-idn": "to handle IDN host via the Symfony polyfill if ext-intl is not present"
            },
            "type": "library",
            "extra": {
                "branch-alias": {
                    "dev-master": "7.x-dev"
                }
            },
            "autoload": {
                "psr-4": {
                    "League\\Uri\\": ""
                }
            },
            "notification-url": "https://packagist.org/downloads/",
            "license": [
                "MIT"
            ],
            "authors": [
                {
                    "name": "Ignace Nyamagana Butera",
                    "email": "nyamsprod@gmail.com",
                    "homepage": "https://nyamsprod.com"
                }
            ],
            "description": "URI manipulation library",
            "homepage": "https://uri.thephpleague.com",
            "keywords": [
                "data-uri",
                "file-uri",
                "ftp",
                "hostname",
                "http",
                "https",
                "middleware",
                "parse_str",
                "parse_url",
                "psr-7",
                "query-string",
                "querystring",
                "rfc3986",
                "rfc3987",
                "rfc6570",
                "uri",
                "uri-template",
                "url",
                "ws"
            ],
            "support": {
                "docs": "https://uri.thephpleague.com",
                "forum": "https://thephpleague.slack.com",
                "issues": "https://github.com/thephpleague/uri-src/issues",
                "source": "https://github.com/thephpleague/uri/tree/7.3.0"
            },
            "funding": [
                {
                    "url": "https://github.com/sponsors/nyamsprod",
                    "type": "github"
                }
            ],
            "time": "2023-09-09T17:21:43+00:00"
        },
        {
            "name": "league/uri-interfaces",
            "version": "7.3.0",
            "source": {
                "type": "git",
                "url": "https://github.com/thephpleague/uri-interfaces.git",
                "reference": "c409b60ed2245ff94c965a8c798a60166db53361"
            },
            "dist": {
                "type": "zip",
                "url": "https://api.github.com/repos/thephpleague/uri-interfaces/zipball/c409b60ed2245ff94c965a8c798a60166db53361",
                "reference": "c409b60ed2245ff94c965a8c798a60166db53361",
                "shasum": ""
            },
            "require": {
                "ext-filter": "*",
                "php": "^8.1",
                "psr/http-factory": "^1",
                "psr/http-message": "^1.1 || ^2.0"
            },
            "suggest": {
                "ext-bcmath": "to improve IPV4 host parsing",
                "ext-gmp": "to improve IPV4 host parsing",
                "ext-intl": "to handle IDN host with the best performance",
                "php-64bit": "to improve IPV4 host parsing",
                "symfony/polyfill-intl-idn": "to handle IDN host via the Symfony polyfill if ext-intl is not present"
            },
            "type": "library",
            "extra": {
                "branch-alias": {
                    "dev-master": "7.x-dev"
                }
            },
            "autoload": {
                "psr-4": {
                    "League\\Uri\\": ""
                }
            },
            "notification-url": "https://packagist.org/downloads/",
            "license": [
                "MIT"
            ],
            "authors": [
                {
                    "name": "Ignace Nyamagana Butera",
                    "email": "nyamsprod@gmail.com",
                    "homepage": "https://nyamsprod.com"
                }
            ],
            "description": "Common interfaces and classes for URI representation and interaction",
            "homepage": "https://uri.thephpleague.com",
            "keywords": [
                "data-uri",
                "file-uri",
                "ftp",
                "hostname",
                "http",
                "https",
                "parse_str",
                "parse_url",
                "psr-7",
                "query-string",
                "querystring",
                "rfc3986",
                "rfc3987",
                "rfc6570",
                "uri",
                "url",
                "ws"
            ],
            "support": {
                "docs": "https://uri.thephpleague.com",
                "forum": "https://thephpleague.slack.com",
                "issues": "https://github.com/thephpleague/uri-src/issues",
                "source": "https://github.com/thephpleague/uri-interfaces/tree/7.3.0"
            },
            "funding": [
                {
                    "url": "https://github.com/sponsors/nyamsprod",
                    "type": "github"
                }
            ],
            "time": "2023-09-09T17:21:43+00:00"
        },
        {
            "name": "masterminds/html5",
            "version": "2.8.1",
            "source": {
                "type": "git",
                "url": "https://github.com/Masterminds/html5-php.git",
                "reference": "f47dcf3c70c584de14f21143c55d9939631bc6cf"
            },
            "dist": {
                "type": "zip",
                "url": "https://api.github.com/repos/Masterminds/html5-php/zipball/f47dcf3c70c584de14f21143c55d9939631bc6cf",
                "reference": "f47dcf3c70c584de14f21143c55d9939631bc6cf",
                "shasum": ""
            },
            "require": {
                "ext-dom": "*",
                "php": ">=5.3.0"
            },
            "require-dev": {
                "phpunit/phpunit": "^4.8.35 || ^5.7.21 || ^6 || ^7 || ^8"
            },
            "type": "library",
            "extra": {
                "branch-alias": {
                    "dev-master": "2.7-dev"
                }
            },
            "autoload": {
                "psr-4": {
                    "Masterminds\\": "src"
                }
            },
            "notification-url": "https://packagist.org/downloads/",
            "license": [
                "MIT"
            ],
            "authors": [
                {
                    "name": "Matt Butcher",
                    "email": "technosophos@gmail.com"
                },
                {
                    "name": "Matt Farina",
                    "email": "matt@mattfarina.com"
                },
                {
                    "name": "Asmir Mustafic",
                    "email": "goetas@gmail.com"
                }
            ],
            "description": "An HTML5 parser and serializer.",
            "homepage": "http://masterminds.github.io/html5-php",
            "keywords": [
                "HTML5",
                "dom",
                "html",
                "parser",
                "querypath",
                "serializer",
                "xml"
            ],
            "support": {
                "issues": "https://github.com/Masterminds/html5-php/issues",
                "source": "https://github.com/Masterminds/html5-php/tree/2.8.1"
            },
            "time": "2023-05-10T11:58:31+00:00"
        },
        {
            "name": "monolog/monolog",
            "version": "3.5.0",
            "source": {
                "type": "git",
                "url": "https://github.com/Seldaek/monolog.git",
                "reference": "c915e2634718dbc8a4a15c61b0e62e7a44e14448"
            },
            "dist": {
                "type": "zip",
                "url": "https://api.github.com/repos/Seldaek/monolog/zipball/c915e2634718dbc8a4a15c61b0e62e7a44e14448",
                "reference": "c915e2634718dbc8a4a15c61b0e62e7a44e14448",
                "shasum": ""
            },
            "require": {
                "php": ">=8.1",
                "psr/log": "^2.0 || ^3.0"
            },
            "provide": {
                "psr/log-implementation": "3.0.0"
            },
            "require-dev": {
                "aws/aws-sdk-php": "^3.0",
                "doctrine/couchdb": "~1.0@dev",
                "elasticsearch/elasticsearch": "^7 || ^8",
                "ext-json": "*",
                "graylog2/gelf-php": "^1.4.2 || ^2.0",
                "guzzlehttp/guzzle": "^7.4.5",
                "guzzlehttp/psr7": "^2.2",
                "mongodb/mongodb": "^1.8",
                "php-amqplib/php-amqplib": "~2.4 || ^3",
                "phpstan/phpstan": "^1.9",
                "phpstan/phpstan-deprecation-rules": "^1.0",
                "phpstan/phpstan-strict-rules": "^1.4",
                "phpunit/phpunit": "^10.1",
                "predis/predis": "^1.1 || ^2",
                "ruflin/elastica": "^7",
                "symfony/mailer": "^5.4 || ^6",
                "symfony/mime": "^5.4 || ^6"
            },
            "suggest": {
                "aws/aws-sdk-php": "Allow sending log messages to AWS services like DynamoDB",
                "doctrine/couchdb": "Allow sending log messages to a CouchDB server",
                "elasticsearch/elasticsearch": "Allow sending log messages to an Elasticsearch server via official client",
                "ext-amqp": "Allow sending log messages to an AMQP server (1.0+ required)",
                "ext-curl": "Required to send log messages using the IFTTTHandler, the LogglyHandler, the SendGridHandler, the SlackWebhookHandler or the TelegramBotHandler",
                "ext-mbstring": "Allow to work properly with unicode symbols",
                "ext-mongodb": "Allow sending log messages to a MongoDB server (via driver)",
                "ext-openssl": "Required to send log messages using SSL",
                "ext-sockets": "Allow sending log messages to a Syslog server (via UDP driver)",
                "graylog2/gelf-php": "Allow sending log messages to a GrayLog2 server",
                "mongodb/mongodb": "Allow sending log messages to a MongoDB server (via library)",
                "php-amqplib/php-amqplib": "Allow sending log messages to an AMQP server using php-amqplib",
                "rollbar/rollbar": "Allow sending log messages to Rollbar",
                "ruflin/elastica": "Allow sending log messages to an Elastic Search server"
            },
            "type": "library",
            "extra": {
                "branch-alias": {
                    "dev-main": "3.x-dev"
                }
            },
            "autoload": {
                "psr-4": {
                    "Monolog\\": "src/Monolog"
                }
            },
            "notification-url": "https://packagist.org/downloads/",
            "license": [
                "MIT"
            ],
            "authors": [
                {
                    "name": "Jordi Boggiano",
                    "email": "j.boggiano@seld.be",
                    "homepage": "https://seld.be"
                }
            ],
            "description": "Sends your logs to files, sockets, inboxes, databases and various web services",
            "homepage": "https://github.com/Seldaek/monolog",
            "keywords": [
                "log",
                "logging",
                "psr-3"
            ],
            "support": {
                "issues": "https://github.com/Seldaek/monolog/issues",
                "source": "https://github.com/Seldaek/monolog/tree/3.5.0"
            },
            "funding": [
                {
                    "url": "https://github.com/Seldaek",
                    "type": "github"
                },
                {
                    "url": "https://tidelift.com/funding/github/packagist/monolog/monolog",
                    "type": "tidelift"
                }
            ],
            "time": "2023-10-27T15:32:31+00:00"
        },
        {
            "name": "myclabs/deep-copy",
            "version": "1.11.1",
            "source": {
                "type": "git",
                "url": "https://github.com/myclabs/DeepCopy.git",
                "reference": "7284c22080590fb39f2ffa3e9057f10a4ddd0e0c"
            },
            "dist": {
                "type": "zip",
                "url": "https://api.github.com/repos/myclabs/DeepCopy/zipball/7284c22080590fb39f2ffa3e9057f10a4ddd0e0c",
                "reference": "7284c22080590fb39f2ffa3e9057f10a4ddd0e0c",
                "shasum": ""
            },
            "require": {
                "php": "^7.1 || ^8.0"
            },
            "conflict": {
                "doctrine/collections": "<1.6.8",
                "doctrine/common": "<2.13.3 || >=3,<3.2.2"
            },
            "require-dev": {
                "doctrine/collections": "^1.6.8",
                "doctrine/common": "^2.13.3 || ^3.2.2",
                "phpunit/phpunit": "^7.5.20 || ^8.5.23 || ^9.5.13"
            },
            "type": "library",
            "autoload": {
                "files": [
                    "src/DeepCopy/deep_copy.php"
                ],
                "psr-4": {
                    "DeepCopy\\": "src/DeepCopy/"
                }
            },
            "notification-url": "https://packagist.org/downloads/",
            "license": [
                "MIT"
            ],
            "description": "Create deep copies (clones) of your objects",
            "keywords": [
                "clone",
                "copy",
                "duplicate",
                "object",
                "object graph"
            ],
            "support": {
                "issues": "https://github.com/myclabs/DeepCopy/issues",
                "source": "https://github.com/myclabs/DeepCopy/tree/1.11.1"
            },
            "funding": [
                {
                    "url": "https://tidelift.com/funding/github/packagist/myclabs/deep-copy",
                    "type": "tidelift"
                }
            ],
            "time": "2023-03-08T13:26:56+00:00"
        },
        {
            "name": "nelmio/alice",
            "version": "3.12.2",
            "source": {
                "type": "git",
                "url": "https://github.com/nelmio/alice.git",
                "reference": "a020c0767e10dbb7bf1c193e16e94710691133d9"
            },
            "dist": {
                "type": "zip",
                "url": "https://api.github.com/repos/nelmio/alice/zipball/a020c0767e10dbb7bf1c193e16e94710691133d9",
                "reference": "a020c0767e10dbb7bf1c193e16e94710691133d9",
                "shasum": ""
            },
            "require": {
                "fakerphp/faker": "^1.10",
                "myclabs/deep-copy": "^1.10",
                "php": "^8.1",
                "sebastian/comparator": "^3.0 || ^4.0 || ^5.0",
                "symfony/property-access": "^5.4 || ^6.0",
                "symfony/yaml": "^5.4 || ^6.0"
            },
            "conflict": {
                "symfony/framework-bundle": "<5.4.0"
            },
            "require-dev": {
                "bamarni/composer-bin-plugin": "^1.4.1",
                "phpspec/prophecy": "^1.6",
                "phpspec/prophecy-phpunit": "^2.0",
                "phpunit/phpunit": "^9.3",
                "symfony/config": "^5.4 || ^6.0",
                "symfony/dependency-injection": "^5.4 || ^6.0",
                "symfony/finder": "^5.4 || ^6.0",
                "symfony/http-kernel": "^5.4 || ^6.0",
                "symfony/phpunit-bridge": "^5.4 || ^6.0",
                "symfony/var-dumper": "^5.4 || ^6.0"
            },
            "suggest": {
                "theofidry/alice-data-fixtures": "Wrapper for Alice to provide a persistence layer."
            },
            "type": "library",
            "extra": {
                "bamarni-bin": {
                    "bin-links": false
                },
                "branch-alias": {
                    "dev-master": "3.x-dev"
                }
            },
            "autoload": {
                "files": [
                    "src/deep_clone.php"
                ],
                "psr-4": {
                    "Nelmio\\Alice\\": "src"
                }
            },
            "notification-url": "https://packagist.org/downloads/",
            "license": [
                "MIT"
            ],
            "authors": [
                {
                    "name": "Jordi Boggiano",
                    "email": "j.boggiano@seld.be"
                },
                {
                    "name": "Tim Shelburne",
                    "email": "shelburt02@gmail.com"
                },
                {
                    "name": "Théo FIDRY",
                    "email": "theo.fidry@gmail.com"
                }
            ],
            "description": "Expressive fixtures generator",
            "keywords": [
                "Fixture",
                "data",
                "faker",
                "test"
            ],
            "support": {
                "issues": "https://github.com/nelmio/alice/issues",
                "source": "https://github.com/nelmio/alice/tree/3.12.2"
            },
            "funding": [
                {
                    "url": "https://github.com/theofidry",
                    "type": "github"
                }
            ],
            "time": "2023-02-13T11:17:55+00:00"
        },
        {
            "name": "nikic/php-parser",
            "version": "v4.17.1",
            "source": {
                "type": "git",
                "url": "https://github.com/nikic/PHP-Parser.git",
                "reference": "a6303e50c90c355c7eeee2c4a8b27fe8dc8fef1d"
            },
            "dist": {
                "type": "zip",
                "url": "https://api.github.com/repos/nikic/PHP-Parser/zipball/a6303e50c90c355c7eeee2c4a8b27fe8dc8fef1d",
                "reference": "a6303e50c90c355c7eeee2c4a8b27fe8dc8fef1d",
                "shasum": ""
            },
            "require": {
                "ext-tokenizer": "*",
                "php": ">=7.0"
            },
            "require-dev": {
                "ircmaxell/php-yacc": "^0.0.7",
                "phpunit/phpunit": "^6.5 || ^7.0 || ^8.0 || ^9.0"
            },
            "bin": [
                "bin/php-parse"
            ],
            "type": "library",
            "extra": {
                "branch-alias": {
                    "dev-master": "4.9-dev"
                }
            },
            "autoload": {
                "psr-4": {
                    "PhpParser\\": "lib/PhpParser"
                }
            },
            "notification-url": "https://packagist.org/downloads/",
            "license": [
                "BSD-3-Clause"
            ],
            "authors": [
                {
                    "name": "Nikita Popov"
                }
            ],
            "description": "A PHP parser written in PHP",
            "keywords": [
                "parser",
                "php"
            ],
            "support": {
                "issues": "https://github.com/nikic/PHP-Parser/issues",
                "source": "https://github.com/nikic/PHP-Parser/tree/v4.17.1"
            },
            "time": "2023-08-13T19:53:39+00:00"
        },
        {
            "name": "ondram/ci-detector",
            "version": "4.1.0",
            "source": {
                "type": "git",
                "url": "https://github.com/OndraM/ci-detector.git",
                "reference": "8a4b664e916df82ff26a44709942dfd593fa6f30"
            },
            "dist": {
                "type": "zip",
                "url": "https://api.github.com/repos/OndraM/ci-detector/zipball/8a4b664e916df82ff26a44709942dfd593fa6f30",
                "reference": "8a4b664e916df82ff26a44709942dfd593fa6f30",
                "shasum": ""
            },
            "require": {
                "php": "^7.1 || ^8.0"
            },
            "require-dev": {
                "ergebnis/composer-normalize": "^2.2",
                "lmc/coding-standard": "^1.3 || ^2.1",
                "php-parallel-lint/php-parallel-lint": "^1.2",
                "phpstan/extension-installer": "^1.0.5",
                "phpstan/phpstan": "^0.12.58",
                "phpstan/phpstan-phpunit": "^0.12.16",
                "phpunit/phpunit": "^7.1 || ^8.0 || ^9.0"
            },
            "type": "library",
            "autoload": {
                "psr-4": {
                    "OndraM\\CiDetector\\": "src/"
                }
            },
            "notification-url": "https://packagist.org/downloads/",
            "license": [
                "MIT"
            ],
            "authors": [
                {
                    "name": "Ondřej Machulda",
                    "email": "ondrej.machulda@gmail.com"
                }
            ],
            "description": "Detect continuous integration environment and provide unified access to properties of current build",
            "keywords": [
                "CircleCI",
                "Codeship",
                "Wercker",
                "adapter",
                "appveyor",
                "aws",
                "aws codebuild",
                "azure",
                "azure devops",
                "azure pipelines",
                "bamboo",
                "bitbucket",
                "buddy",
                "ci-info",
                "codebuild",
                "continuous integration",
                "continuousphp",
                "devops",
                "drone",
                "github",
                "gitlab",
                "interface",
                "jenkins",
                "pipelines",
                "sourcehut",
                "teamcity",
                "travis"
            ],
            "support": {
                "issues": "https://github.com/OndraM/ci-detector/issues",
                "source": "https://github.com/OndraM/ci-detector/tree/4.1.0"
            },
            "time": "2021-04-14T09:16:52+00:00"
        },
        {
            "name": "pdepend/pdepend",
            "version": "2.15.1",
            "source": {
                "type": "git",
                "url": "https://github.com/pdepend/pdepend.git",
                "reference": "d12f25bcdfb7754bea458a4a5cb159d55e9950d0"
            },
            "dist": {
                "type": "zip",
                "url": "https://api.github.com/repos/pdepend/pdepend/zipball/d12f25bcdfb7754bea458a4a5cb159d55e9950d0",
                "reference": "d12f25bcdfb7754bea458a4a5cb159d55e9950d0",
                "shasum": ""
            },
            "require": {
                "php": ">=5.3.7",
                "symfony/config": "^2.3.0|^3|^4|^5|^6.0",
                "symfony/dependency-injection": "^2.3.0|^3|^4|^5|^6.0",
                "symfony/filesystem": "^2.3.0|^3|^4|^5|^6.0"
            },
            "require-dev": {
                "easy-doc/easy-doc": "0.0.0|^1.2.3",
                "gregwar/rst": "^1.0",
                "phpunit/phpunit": "^4.8.36|^5.7.27",
                "squizlabs/php_codesniffer": "^2.0.0"
            },
            "bin": [
                "src/bin/pdepend"
            ],
            "type": "library",
            "extra": {
                "branch-alias": {
                    "dev-master": "2.x-dev"
                }
            },
            "autoload": {
                "psr-4": {
                    "PDepend\\": "src/main/php/PDepend"
                }
            },
            "notification-url": "https://packagist.org/downloads/",
            "license": [
                "BSD-3-Clause"
            ],
            "description": "Official version of pdepend to be handled with Composer",
            "keywords": [
                "PHP Depend",
                "PHP_Depend",
                "dev",
                "pdepend"
            ],
            "support": {
                "issues": "https://github.com/pdepend/pdepend/issues",
                "source": "https://github.com/pdepend/pdepend/tree/2.15.1"
            },
            "funding": [
                {
                    "url": "https://tidelift.com/funding/github/packagist/pdepend/pdepend",
                    "type": "tidelift"
                }
            ],
            "time": "2023-09-28T12:00:56+00:00"
        },
        {
            "name": "phar-io/manifest",
            "version": "2.0.3",
            "source": {
                "type": "git",
                "url": "https://github.com/phar-io/manifest.git",
                "reference": "97803eca37d319dfa7826cc2437fc020857acb53"
            },
            "dist": {
                "type": "zip",
                "url": "https://api.github.com/repos/phar-io/manifest/zipball/97803eca37d319dfa7826cc2437fc020857acb53",
                "reference": "97803eca37d319dfa7826cc2437fc020857acb53",
                "shasum": ""
            },
            "require": {
                "ext-dom": "*",
                "ext-phar": "*",
                "ext-xmlwriter": "*",
                "phar-io/version": "^3.0.1",
                "php": "^7.2 || ^8.0"
            },
            "type": "library",
            "extra": {
                "branch-alias": {
                    "dev-master": "2.0.x-dev"
                }
            },
            "autoload": {
                "classmap": [
                    "src/"
                ]
            },
            "notification-url": "https://packagist.org/downloads/",
            "license": [
                "BSD-3-Clause"
            ],
            "authors": [
                {
                    "name": "Arne Blankerts",
                    "email": "arne@blankerts.de",
                    "role": "Developer"
                },
                {
                    "name": "Sebastian Heuer",
                    "email": "sebastian@phpeople.de",
                    "role": "Developer"
                },
                {
                    "name": "Sebastian Bergmann",
                    "email": "sebastian@phpunit.de",
                    "role": "Developer"
                }
            ],
            "description": "Component for reading phar.io manifest information from a PHP Archive (PHAR)",
            "support": {
                "issues": "https://github.com/phar-io/manifest/issues",
                "source": "https://github.com/phar-io/manifest/tree/2.0.3"
            },
            "time": "2021-07-20T11:28:43+00:00"
        },
        {
            "name": "phar-io/version",
            "version": "3.2.1",
            "source": {
                "type": "git",
                "url": "https://github.com/phar-io/version.git",
                "reference": "4f7fd7836c6f332bb2933569e566a0d6c4cbed74"
            },
            "dist": {
                "type": "zip",
                "url": "https://api.github.com/repos/phar-io/version/zipball/4f7fd7836c6f332bb2933569e566a0d6c4cbed74",
                "reference": "4f7fd7836c6f332bb2933569e566a0d6c4cbed74",
                "shasum": ""
            },
            "require": {
                "php": "^7.2 || ^8.0"
            },
            "type": "library",
            "autoload": {
                "classmap": [
                    "src/"
                ]
            },
            "notification-url": "https://packagist.org/downloads/",
            "license": [
                "BSD-3-Clause"
            ],
            "authors": [
                {
                    "name": "Arne Blankerts",
                    "email": "arne@blankerts.de",
                    "role": "Developer"
                },
                {
                    "name": "Sebastian Heuer",
                    "email": "sebastian@phpeople.de",
                    "role": "Developer"
                },
                {
                    "name": "Sebastian Bergmann",
                    "email": "sebastian@phpunit.de",
                    "role": "Developer"
                }
            ],
            "description": "Library for handling version information and constraints",
            "support": {
                "issues": "https://github.com/phar-io/version/issues",
                "source": "https://github.com/phar-io/version/tree/3.2.1"
            },
            "time": "2022-02-21T01:04:05+00:00"
        },
        {
            "name": "phpmd/phpmd",
            "version": "2.14.1",
            "source": {
                "type": "git",
                "url": "https://github.com/phpmd/phpmd.git",
                "reference": "442fc2c34edcd5198b442d8647c7f0aec3afabe8"
            },
            "dist": {
                "type": "zip",
                "url": "https://api.github.com/repos/phpmd/phpmd/zipball/442fc2c34edcd5198b442d8647c7f0aec3afabe8",
                "reference": "442fc2c34edcd5198b442d8647c7f0aec3afabe8",
                "shasum": ""
            },
            "require": {
                "composer/xdebug-handler": "^1.0 || ^2.0 || ^3.0",
                "ext-xml": "*",
                "pdepend/pdepend": "^2.15.1",
                "php": ">=5.3.9"
            },
            "require-dev": {
                "easy-doc/easy-doc": "0.0.0 || ^1.3.2",
                "ext-json": "*",
                "ext-simplexml": "*",
                "gregwar/rst": "^1.0",
                "mikey179/vfsstream": "^1.6.8",
                "phpunit/phpunit": "^4.8.36 || ^5.7.27",
                "squizlabs/php_codesniffer": "^2.9.2 || ^3.7.2"
            },
            "bin": [
                "src/bin/phpmd"
            ],
            "type": "library",
            "autoload": {
                "psr-0": {
                    "PHPMD\\": "src/main/php"
                }
            },
            "notification-url": "https://packagist.org/downloads/",
            "license": [
                "BSD-3-Clause"
            ],
            "authors": [
                {
                    "name": "Manuel Pichler",
                    "email": "github@manuel-pichler.de",
                    "homepage": "https://github.com/manuelpichler",
                    "role": "Project Founder"
                },
                {
                    "name": "Marc Würth",
                    "email": "ravage@bluewin.ch",
                    "homepage": "https://github.com/ravage84",
                    "role": "Project Maintainer"
                },
                {
                    "name": "Other contributors",
                    "homepage": "https://github.com/phpmd/phpmd/graphs/contributors",
                    "role": "Contributors"
                }
            ],
            "description": "PHPMD is a spin-off project of PHP Depend and aims to be a PHP equivalent of the well known Java tool PMD.",
            "homepage": "https://phpmd.org/",
            "keywords": [
                "dev",
                "mess detection",
                "mess detector",
                "pdepend",
                "phpmd",
                "pmd"
            ],
            "support": {
                "irc": "irc://irc.freenode.org/phpmd",
                "issues": "https://github.com/phpmd/phpmd/issues",
                "source": "https://github.com/phpmd/phpmd/tree/2.14.1"
            },
            "funding": [
                {
                    "url": "https://tidelift.com/funding/github/packagist/phpmd/phpmd",
                    "type": "tidelift"
                }
            ],
            "time": "2023-09-28T13:07:44+00:00"
        },
        {
            "name": "phpro/grumphp",
            "version": "v2.2.0",
            "source": {
                "type": "git",
                "url": "https://github.com/phpro/grumphp.git",
                "reference": "afaf2ecd1def53403dd4989465cab62557c9bd22"
            },
            "dist": {
                "type": "zip",
                "url": "https://api.github.com/repos/phpro/grumphp/zipball/afaf2ecd1def53403dd4989465cab62557c9bd22",
                "reference": "afaf2ecd1def53403dd4989465cab62557c9bd22",
                "shasum": ""
            },
            "require": {
                "amphp/amp": "^3.0",
                "amphp/parallel": "^2.1",
                "composer-plugin-api": "~2.0",
                "doctrine/collections": "^1.6.8 || ^2.0",
                "ext-json": "*",
                "gitonomy/gitlib": "^1.3",
                "laravel/serializable-closure": "^1.1",
                "monolog/monolog": "^2.0 || ^3.0",
                "ondram/ci-detector": "^4.0",
                "php": "^8.1",
                "psr/container": "^1.1 || ^2.0",
                "seld/jsonlint": "~1.8",
                "symfony/config": "~5.4 || ~6.0",
                "symfony/console": "~5.4 || ~6.0",
                "symfony/dependency-injection": "~5.4 || ~6.0",
                "symfony/dotenv": "~5.4 || ~6.0",
                "symfony/event-dispatcher": "~5.4 || ~6.0",
                "symfony/filesystem": "~5.4 || ~6.0",
                "symfony/finder": "~5.4 || ~6.0",
                "symfony/options-resolver": "~5.4 || ~6.0",
                "symfony/process": "~5.4 || ~6.0",
                "symfony/yaml": "~5.4 || ~6.0"
            },
            "require-dev": {
                "brianium/paratest": "^6.4",
                "composer/composer": "^2.2.6",
                "nikic/php-parser": "~4.13",
                "php-parallel-lint/php-parallel-lint": "^1.3",
                "phpspec/phpspec": "^7.2",
                "phpspec/prophecy-phpunit": "^2.0",
                "phpunit/phpunit": "^9.5.13"
            },
            "suggest": {
                "atoum/atoum": "Lets GrumPHP run your unit tests.",
                "behat/behat": "Lets GrumPHP validate your project features.",
                "brianium/paratest": "Lets GrumPHP run PHPUnit in parallel.",
                "codeception/codeception": "Lets GrumPHP run your project's full stack tests",
                "consolidation/robo": "Lets GrumPHP run your automated PHP tasks.",
                "designsecurity/progpilot": "Lets GrumPHP be sure that there are no vulnerabilities in your code.",
                "doctrine/orm": "Lets GrumPHP validate your Doctrine mapping files.",
                "enlightn/security-checker": "Lets GrumPHP be sure that there are no known security issues.",
                "ergebnis/composer-normalize": "Lets GrumPHP tidy and normalize your composer.json file.",
                "friendsofphp/php-cs-fixer": "Lets GrumPHP automatically fix your codestyle.",
                "friendsoftwig/twigcs": "Lets GrumPHP check Twig coding standard.",
                "infection/infection": "Lets GrumPHP evaluate the quality your unit tests",
                "maglnet/composer-require-checker": "Lets GrumPHP analyze composer dependencies.",
                "malukenho/kawaii-gherkin": "Lets GrumPHP lint your Gherkin files.",
                "nette/tester": "Lets GrumPHP run your unit tests with nette tester.",
                "nikic/php-parser": "Lets GrumPHP run static analyses through your PHP files.",
                "pestphp/pest": "Lets GrumPHP run your unit test with Pest PHP",
                "phan/phan": "Lets GrumPHP unleash a static analyzer on your code",
                "phing/phing": "Lets GrumPHP run your automated PHP tasks.",
                "php-parallel-lint/php-parallel-lint": "Lets GrumPHP quickly lint your entire code base.",
                "phparkitect/phparkitect": "Let GrumPHP keep your codebase coherent and solid, by permitting to add some architectural constraint check to your workflow.",
                "phpmd/phpmd": "Lets GrumPHP sort out the mess in your code",
                "phpspec/phpspec": "Lets GrumPHP spec your code.",
                "phpstan/phpstan": "Lets GrumPHP discover bugs in your code without running it.",
                "phpunit/phpunit": "Lets GrumPHP run your unit tests.",
                "povils/phpmnd": "Lets GrumPHP help you detect magic numbers in PHP code.",
                "rector/rector ": "Lets GrumPHP instantly upgrade and automatically refactor your PHP code.",
                "roave/security-advisories": "Lets GrumPHP be sure that there are no known security issues.",
                "sebastian/phpcpd": "Lets GrumPHP find duplicated code.",
                "squizlabs/php_codesniffer": "Lets GrumPHP sniff on your code.",
                "sstalle/php7cc": "Lets GrumPHP check PHP 5.3 - 5.6 code compatibility with PHP 7.",
                "symfony/phpunit-bridge": "Lets GrumPHP run your unit tests with the phpunit-bridge of Symfony.",
                "symplify/easy-coding-standard": "Lets GrumPHP check coding standard.",
                "vimeo/psalm": "Lets GrumPHP discover errors in your code without running it."
            },
            "bin": [
                "bin/grumphp"
            ],
            "type": "composer-plugin",
            "extra": {
                "class": "GrumPHP\\Composer\\GrumPHPPlugin"
            },
            "autoload": {
                "psr-4": {
                    "GrumPHP\\": "src"
                }
            },
            "notification-url": "https://packagist.org/downloads/",
            "license": [
                "MIT"
            ],
            "authors": [
                {
                    "name": "Toon Verwerft",
                    "email": "toon.verwerft@phpro.be"
                },
                {
                    "name": "Community",
                    "homepage": "https://github.com/phpro/grumphp/graphs/contributors"
                }
            ],
            "description": "A composer plugin that enables source code quality checks.",
            "support": {
                "issues": "https://github.com/phpro/grumphp/issues",
                "source": "https://github.com/phpro/grumphp/tree/v2.2.0"
            },
            "time": "2023-10-27T05:19:45+00:00"
        },
        {
            "name": "phpstan/phpstan",
            "version": "1.10.40",
            "source": {
                "type": "git",
                "url": "https://github.com/phpstan/phpstan.git",
                "reference": "93c84b5bf7669920d823631e39904d69b9c7dc5d"
            },
            "dist": {
                "type": "zip",
                "url": "https://api.github.com/repos/phpstan/phpstan/zipball/93c84b5bf7669920d823631e39904d69b9c7dc5d",
                "reference": "93c84b5bf7669920d823631e39904d69b9c7dc5d",
                "shasum": ""
            },
            "require": {
                "php": "^7.2|^8.0"
            },
            "conflict": {
                "phpstan/phpstan-shim": "*"
            },
            "bin": [
                "phpstan",
                "phpstan.phar"
            ],
            "type": "library",
            "autoload": {
                "files": [
                    "bootstrap.php"
                ]
            },
            "notification-url": "https://packagist.org/downloads/",
            "license": [
                "MIT"
            ],
            "description": "PHPStan - PHP Static Analysis Tool",
            "keywords": [
                "dev",
                "static analysis"
            ],
            "support": {
                "docs": "https://phpstan.org/user-guide/getting-started",
                "forum": "https://github.com/phpstan/phpstan/discussions",
                "issues": "https://github.com/phpstan/phpstan/issues",
                "security": "https://github.com/phpstan/phpstan/security/policy",
                "source": "https://github.com/phpstan/phpstan-src"
            },
            "funding": [
                {
                    "url": "https://github.com/ondrejmirtes",
                    "type": "github"
                },
                {
                    "url": "https://github.com/phpstan",
                    "type": "github"
                },
                {
                    "url": "https://tidelift.com/funding/github/packagist/phpstan/phpstan",
                    "type": "tidelift"
                }
            ],
            "time": "2023-10-30T14:48:31+00:00"
        },
        {
            "name": "phpunit/php-code-coverage",
            "version": "9.2.29",
            "source": {
                "type": "git",
                "url": "https://github.com/sebastianbergmann/php-code-coverage.git",
                "reference": "6a3a87ac2bbe33b25042753df8195ba4aa534c76"
            },
            "dist": {
                "type": "zip",
                "url": "https://api.github.com/repos/sebastianbergmann/php-code-coverage/zipball/6a3a87ac2bbe33b25042753df8195ba4aa534c76",
                "reference": "6a3a87ac2bbe33b25042753df8195ba4aa534c76",
                "shasum": ""
            },
            "require": {
                "ext-dom": "*",
                "ext-libxml": "*",
                "ext-xmlwriter": "*",
                "nikic/php-parser": "^4.15",
                "php": ">=7.3",
                "phpunit/php-file-iterator": "^3.0.3",
                "phpunit/php-text-template": "^2.0.2",
                "sebastian/code-unit-reverse-lookup": "^2.0.2",
                "sebastian/complexity": "^2.0",
                "sebastian/environment": "^5.1.2",
                "sebastian/lines-of-code": "^1.0.3",
                "sebastian/version": "^3.0.1",
                "theseer/tokenizer": "^1.2.0"
            },
            "require-dev": {
                "phpunit/phpunit": "^9.3"
            },
            "suggest": {
                "ext-pcov": "PHP extension that provides line coverage",
                "ext-xdebug": "PHP extension that provides line coverage as well as branch and path coverage"
            },
            "type": "library",
            "extra": {
                "branch-alias": {
                    "dev-master": "9.2-dev"
                }
            },
            "autoload": {
                "classmap": [
                    "src/"
                ]
            },
            "notification-url": "https://packagist.org/downloads/",
            "license": [
                "BSD-3-Clause"
            ],
            "authors": [
                {
                    "name": "Sebastian Bergmann",
                    "email": "sebastian@phpunit.de",
                    "role": "lead"
                }
            ],
            "description": "Library that provides collection, processing, and rendering functionality for PHP code coverage information.",
            "homepage": "https://github.com/sebastianbergmann/php-code-coverage",
            "keywords": [
                "coverage",
                "testing",
                "xunit"
            ],
            "support": {
                "issues": "https://github.com/sebastianbergmann/php-code-coverage/issues",
                "security": "https://github.com/sebastianbergmann/php-code-coverage/security/policy",
                "source": "https://github.com/sebastianbergmann/php-code-coverage/tree/9.2.29"
            },
            "funding": [
                {
                    "url": "https://github.com/sebastianbergmann",
                    "type": "github"
                }
            ],
            "time": "2023-09-19T04:57:46+00:00"
        },
        {
            "name": "phpunit/php-file-iterator",
            "version": "3.0.6",
            "source": {
                "type": "git",
                "url": "https://github.com/sebastianbergmann/php-file-iterator.git",
                "reference": "cf1c2e7c203ac650e352f4cc675a7021e7d1b3cf"
            },
            "dist": {
                "type": "zip",
                "url": "https://api.github.com/repos/sebastianbergmann/php-file-iterator/zipball/cf1c2e7c203ac650e352f4cc675a7021e7d1b3cf",
                "reference": "cf1c2e7c203ac650e352f4cc675a7021e7d1b3cf",
                "shasum": ""
            },
            "require": {
                "php": ">=7.3"
            },
            "require-dev": {
                "phpunit/phpunit": "^9.3"
            },
            "type": "library",
            "extra": {
                "branch-alias": {
                    "dev-master": "3.0-dev"
                }
            },
            "autoload": {
                "classmap": [
                    "src/"
                ]
            },
            "notification-url": "https://packagist.org/downloads/",
            "license": [
                "BSD-3-Clause"
            ],
            "authors": [
                {
                    "name": "Sebastian Bergmann",
                    "email": "sebastian@phpunit.de",
                    "role": "lead"
                }
            ],
            "description": "FilterIterator implementation that filters files based on a list of suffixes.",
            "homepage": "https://github.com/sebastianbergmann/php-file-iterator/",
            "keywords": [
                "filesystem",
                "iterator"
            ],
            "support": {
                "issues": "https://github.com/sebastianbergmann/php-file-iterator/issues",
                "source": "https://github.com/sebastianbergmann/php-file-iterator/tree/3.0.6"
            },
            "funding": [
                {
                    "url": "https://github.com/sebastianbergmann",
                    "type": "github"
                }
            ],
            "time": "2021-12-02T12:48:52+00:00"
        },
        {
            "name": "phpunit/php-invoker",
            "version": "3.1.1",
            "source": {
                "type": "git",
                "url": "https://github.com/sebastianbergmann/php-invoker.git",
                "reference": "5a10147d0aaf65b58940a0b72f71c9ac0423cc67"
            },
            "dist": {
                "type": "zip",
                "url": "https://api.github.com/repos/sebastianbergmann/php-invoker/zipball/5a10147d0aaf65b58940a0b72f71c9ac0423cc67",
                "reference": "5a10147d0aaf65b58940a0b72f71c9ac0423cc67",
                "shasum": ""
            },
            "require": {
                "php": ">=7.3"
            },
            "require-dev": {
                "ext-pcntl": "*",
                "phpunit/phpunit": "^9.3"
            },
            "suggest": {
                "ext-pcntl": "*"
            },
            "type": "library",
            "extra": {
                "branch-alias": {
                    "dev-master": "3.1-dev"
                }
            },
            "autoload": {
                "classmap": [
                    "src/"
                ]
            },
            "notification-url": "https://packagist.org/downloads/",
            "license": [
                "BSD-3-Clause"
            ],
            "authors": [
                {
                    "name": "Sebastian Bergmann",
                    "email": "sebastian@phpunit.de",
                    "role": "lead"
                }
            ],
            "description": "Invoke callables with a timeout",
            "homepage": "https://github.com/sebastianbergmann/php-invoker/",
            "keywords": [
                "process"
            ],
            "support": {
                "issues": "https://github.com/sebastianbergmann/php-invoker/issues",
                "source": "https://github.com/sebastianbergmann/php-invoker/tree/3.1.1"
            },
            "funding": [
                {
                    "url": "https://github.com/sebastianbergmann",
                    "type": "github"
                }
            ],
            "time": "2020-09-28T05:58:55+00:00"
        },
        {
            "name": "phpunit/php-text-template",
            "version": "2.0.4",
            "source": {
                "type": "git",
                "url": "https://github.com/sebastianbergmann/php-text-template.git",
                "reference": "5da5f67fc95621df9ff4c4e5a84d6a8a2acf7c28"
            },
            "dist": {
                "type": "zip",
                "url": "https://api.github.com/repos/sebastianbergmann/php-text-template/zipball/5da5f67fc95621df9ff4c4e5a84d6a8a2acf7c28",
                "reference": "5da5f67fc95621df9ff4c4e5a84d6a8a2acf7c28",
                "shasum": ""
            },
            "require": {
                "php": ">=7.3"
            },
            "require-dev": {
                "phpunit/phpunit": "^9.3"
            },
            "type": "library",
            "extra": {
                "branch-alias": {
                    "dev-master": "2.0-dev"
                }
            },
            "autoload": {
                "classmap": [
                    "src/"
                ]
            },
            "notification-url": "https://packagist.org/downloads/",
            "license": [
                "BSD-3-Clause"
            ],
            "authors": [
                {
                    "name": "Sebastian Bergmann",
                    "email": "sebastian@phpunit.de",
                    "role": "lead"
                }
            ],
            "description": "Simple template engine.",
            "homepage": "https://github.com/sebastianbergmann/php-text-template/",
            "keywords": [
                "template"
            ],
            "support": {
                "issues": "https://github.com/sebastianbergmann/php-text-template/issues",
                "source": "https://github.com/sebastianbergmann/php-text-template/tree/2.0.4"
            },
            "funding": [
                {
                    "url": "https://github.com/sebastianbergmann",
                    "type": "github"
                }
            ],
            "time": "2020-10-26T05:33:50+00:00"
        },
        {
            "name": "phpunit/php-timer",
            "version": "5.0.3",
            "source": {
                "type": "git",
                "url": "https://github.com/sebastianbergmann/php-timer.git",
                "reference": "5a63ce20ed1b5bf577850e2c4e87f4aa902afbd2"
            },
            "dist": {
                "type": "zip",
                "url": "https://api.github.com/repos/sebastianbergmann/php-timer/zipball/5a63ce20ed1b5bf577850e2c4e87f4aa902afbd2",
                "reference": "5a63ce20ed1b5bf577850e2c4e87f4aa902afbd2",
                "shasum": ""
            },
            "require": {
                "php": ">=7.3"
            },
            "require-dev": {
                "phpunit/phpunit": "^9.3"
            },
            "type": "library",
            "extra": {
                "branch-alias": {
                    "dev-master": "5.0-dev"
                }
            },
            "autoload": {
                "classmap": [
                    "src/"
                ]
            },
            "notification-url": "https://packagist.org/downloads/",
            "license": [
                "BSD-3-Clause"
            ],
            "authors": [
                {
                    "name": "Sebastian Bergmann",
                    "email": "sebastian@phpunit.de",
                    "role": "lead"
                }
            ],
            "description": "Utility class for timing",
            "homepage": "https://github.com/sebastianbergmann/php-timer/",
            "keywords": [
                "timer"
            ],
            "support": {
                "issues": "https://github.com/sebastianbergmann/php-timer/issues",
                "source": "https://github.com/sebastianbergmann/php-timer/tree/5.0.3"
            },
            "funding": [
                {
                    "url": "https://github.com/sebastianbergmann",
                    "type": "github"
                }
            ],
            "time": "2020-10-26T13:16:10+00:00"
        },
        {
            "name": "phpunit/phpunit",
            "version": "9.6.14",
            "source": {
                "type": "git",
                "url": "https://github.com/sebastianbergmann/phpunit.git",
                "reference": "43653e6ad7adc22e7b667dd561bf8fcb74c10cf0"
            },
            "dist": {
                "type": "zip",
                "url": "https://api.github.com/repos/sebastianbergmann/phpunit/zipball/43653e6ad7adc22e7b667dd561bf8fcb74c10cf0",
                "reference": "43653e6ad7adc22e7b667dd561bf8fcb74c10cf0",
                "shasum": ""
            },
            "require": {
                "doctrine/instantiator": "^1.3.1 || ^2",
                "ext-dom": "*",
                "ext-json": "*",
                "ext-libxml": "*",
                "ext-mbstring": "*",
                "ext-xml": "*",
                "ext-xmlwriter": "*",
                "myclabs/deep-copy": "^1.10.1",
                "phar-io/manifest": "^2.0.3",
                "phar-io/version": "^3.0.2",
                "php": ">=7.3",
                "phpunit/php-code-coverage": "^9.2.28",
                "phpunit/php-file-iterator": "^3.0.5",
                "phpunit/php-invoker": "^3.1.1",
                "phpunit/php-text-template": "^2.0.3",
                "phpunit/php-timer": "^5.0.2",
                "sebastian/cli-parser": "^1.0.1",
                "sebastian/code-unit": "^1.0.6",
                "sebastian/comparator": "^4.0.8",
                "sebastian/diff": "^4.0.3",
                "sebastian/environment": "^5.1.3",
                "sebastian/exporter": "^4.0.5",
                "sebastian/global-state": "^5.0.1",
                "sebastian/object-enumerator": "^4.0.3",
                "sebastian/resource-operations": "^3.0.3",
                "sebastian/type": "^3.2",
                "sebastian/version": "^3.0.2"
            },
            "suggest": {
                "ext-soap": "To be able to generate mocks based on WSDL files",
                "ext-xdebug": "PHP extension that provides line coverage as well as branch and path coverage"
            },
            "bin": [
                "phpunit"
            ],
            "type": "library",
            "extra": {
                "branch-alias": {
                    "dev-master": "9.6-dev"
                }
            },
            "autoload": {
                "files": [
                    "src/Framework/Assert/Functions.php"
                ],
                "classmap": [
                    "src/"
                ]
            },
            "notification-url": "https://packagist.org/downloads/",
            "license": [
                "BSD-3-Clause"
            ],
            "authors": [
                {
                    "name": "Sebastian Bergmann",
                    "email": "sebastian@phpunit.de",
                    "role": "lead"
                }
            ],
            "description": "The PHP Unit Testing framework.",
            "homepage": "https://phpunit.de/",
            "keywords": [
                "phpunit",
                "testing",
                "xunit"
            ],
            "support": {
                "issues": "https://github.com/sebastianbergmann/phpunit/issues",
                "security": "https://github.com/sebastianbergmann/phpunit/security/policy",
                "source": "https://github.com/sebastianbergmann/phpunit/tree/9.6.14"
            },
            "funding": [
                {
                    "url": "https://phpunit.de/sponsors.html",
                    "type": "custom"
                },
                {
                    "url": "https://github.com/sebastianbergmann",
                    "type": "github"
                },
                {
                    "url": "https://tidelift.com/funding/github/packagist/phpunit/phpunit",
                    "type": "tidelift"
                }
            ],
            "time": "2023-12-01T06:10:48+00:00"
        },
        {
            "name": "psr/http-factory",
            "version": "1.0.2",
            "source": {
                "type": "git",
                "url": "https://github.com/php-fig/http-factory.git",
                "reference": "e616d01114759c4c489f93b099585439f795fe35"
            },
            "dist": {
                "type": "zip",
                "url": "https://api.github.com/repos/php-fig/http-factory/zipball/e616d01114759c4c489f93b099585439f795fe35",
                "reference": "e616d01114759c4c489f93b099585439f795fe35",
                "shasum": ""
            },
            "require": {
                "php": ">=7.0.0",
                "psr/http-message": "^1.0 || ^2.0"
            },
            "type": "library",
            "extra": {
                "branch-alias": {
                    "dev-master": "1.0.x-dev"
                }
            },
            "autoload": {
                "psr-4": {
                    "Psr\\Http\\Message\\": "src/"
                }
            },
            "notification-url": "https://packagist.org/downloads/",
            "license": [
                "MIT"
            ],
            "authors": [
                {
                    "name": "PHP-FIG",
                    "homepage": "https://www.php-fig.org/"
                }
            ],
            "description": "Common interfaces for PSR-7 HTTP message factories",
            "keywords": [
                "factory",
                "http",
                "message",
                "psr",
                "psr-17",
                "psr-7",
                "request",
                "response"
            ],
            "support": {
                "source": "https://github.com/php-fig/http-factory/tree/1.0.2"
            },
            "time": "2023-04-10T20:10:41+00:00"
        },
        {
            "name": "psr/http-message",
            "version": "2.0",
            "source": {
                "type": "git",
                "url": "https://github.com/php-fig/http-message.git",
                "reference": "402d35bcb92c70c026d1a6a9883f06b2ead23d71"
            },
            "dist": {
                "type": "zip",
                "url": "https://api.github.com/repos/php-fig/http-message/zipball/402d35bcb92c70c026d1a6a9883f06b2ead23d71",
                "reference": "402d35bcb92c70c026d1a6a9883f06b2ead23d71",
                "shasum": ""
            },
            "require": {
                "php": "^7.2 || ^8.0"
            },
            "type": "library",
            "extra": {
                "branch-alias": {
                    "dev-master": "2.0.x-dev"
                }
            },
            "autoload": {
                "psr-4": {
                    "Psr\\Http\\Message\\": "src/"
                }
            },
            "notification-url": "https://packagist.org/downloads/",
            "license": [
                "MIT"
            ],
            "authors": [
                {
                    "name": "PHP-FIG",
                    "homepage": "https://www.php-fig.org/"
                }
            ],
            "description": "Common interface for HTTP messages",
            "homepage": "https://github.com/php-fig/http-message",
            "keywords": [
                "http",
                "http-message",
                "psr",
                "psr-7",
                "request",
                "response"
            ],
            "support": {
                "source": "https://github.com/php-fig/http-message/tree/2.0"
            },
            "time": "2023-04-04T09:54:51+00:00"
        },
        {
            "name": "revolt/event-loop",
            "version": "v1.0.4",
            "source": {
                "type": "git",
                "url": "https://github.com/revoltphp/event-loop.git",
                "reference": "40292c18e53d9a1b7e6c807f4fda5908552e1ba5"
            },
            "dist": {
                "type": "zip",
                "url": "https://api.github.com/repos/revoltphp/event-loop/zipball/40292c18e53d9a1b7e6c807f4fda5908552e1ba5",
                "reference": "40292c18e53d9a1b7e6c807f4fda5908552e1ba5",
                "shasum": ""
            },
            "require": {
                "php": ">=8.1"
            },
            "require-dev": {
                "ext-json": "*",
                "jetbrains/phpstorm-stubs": "^2019.3",
                "phpunit/phpunit": "^9",
                "psalm/phar": "^4.7"
            },
            "type": "library",
            "extra": {
                "branch-alias": {
                    "dev-main": "1.x-dev"
                }
            },
            "autoload": {
                "psr-4": {
                    "Revolt\\": "src"
                }
            },
            "notification-url": "https://packagist.org/downloads/",
            "license": [
                "MIT"
            ],
            "authors": [
                {
                    "name": "Aaron Piotrowski",
                    "email": "aaron@trowski.com"
                },
                {
                    "name": "Cees-Jan Kiewiet",
                    "email": "ceesjank@gmail.com"
                },
                {
                    "name": "Christian Lück",
                    "email": "christian@clue.engineering"
                },
                {
                    "name": "Niklas Keller",
                    "email": "me@kelunik.com"
                }
            ],
            "description": "Rock-solid event loop for concurrent PHP applications.",
            "keywords": [
                "async",
                "asynchronous",
                "concurrency",
                "event",
                "event-loop",
                "non-blocking",
                "scheduler"
            ],
            "support": {
                "issues": "https://github.com/revoltphp/event-loop/issues",
                "source": "https://github.com/revoltphp/event-loop/tree/v1.0.4"
            },
            "time": "2023-10-22T03:19:00+00:00"
        },
        {
            "name": "sebastian/cli-parser",
            "version": "1.0.1",
            "source": {
                "type": "git",
                "url": "https://github.com/sebastianbergmann/cli-parser.git",
                "reference": "442e7c7e687e42adc03470c7b668bc4b2402c0b2"
            },
            "dist": {
                "type": "zip",
                "url": "https://api.github.com/repos/sebastianbergmann/cli-parser/zipball/442e7c7e687e42adc03470c7b668bc4b2402c0b2",
                "reference": "442e7c7e687e42adc03470c7b668bc4b2402c0b2",
                "shasum": ""
            },
            "require": {
                "php": ">=7.3"
            },
            "require-dev": {
                "phpunit/phpunit": "^9.3"
            },
            "type": "library",
            "extra": {
                "branch-alias": {
                    "dev-master": "1.0-dev"
                }
            },
            "autoload": {
                "classmap": [
                    "src/"
                ]
            },
            "notification-url": "https://packagist.org/downloads/",
            "license": [
                "BSD-3-Clause"
            ],
            "authors": [
                {
                    "name": "Sebastian Bergmann",
                    "email": "sebastian@phpunit.de",
                    "role": "lead"
                }
            ],
            "description": "Library for parsing CLI options",
            "homepage": "https://github.com/sebastianbergmann/cli-parser",
            "support": {
                "issues": "https://github.com/sebastianbergmann/cli-parser/issues",
                "source": "https://github.com/sebastianbergmann/cli-parser/tree/1.0.1"
            },
            "funding": [
                {
                    "url": "https://github.com/sebastianbergmann",
                    "type": "github"
                }
            ],
            "time": "2020-09-28T06:08:49+00:00"
        },
        {
            "name": "sebastian/code-unit",
            "version": "1.0.8",
            "source": {
                "type": "git",
                "url": "https://github.com/sebastianbergmann/code-unit.git",
                "reference": "1fc9f64c0927627ef78ba436c9b17d967e68e120"
            },
            "dist": {
                "type": "zip",
                "url": "https://api.github.com/repos/sebastianbergmann/code-unit/zipball/1fc9f64c0927627ef78ba436c9b17d967e68e120",
                "reference": "1fc9f64c0927627ef78ba436c9b17d967e68e120",
                "shasum": ""
            },
            "require": {
                "php": ">=7.3"
            },
            "require-dev": {
                "phpunit/phpunit": "^9.3"
            },
            "type": "library",
            "extra": {
                "branch-alias": {
                    "dev-master": "1.0-dev"
                }
            },
            "autoload": {
                "classmap": [
                    "src/"
                ]
            },
            "notification-url": "https://packagist.org/downloads/",
            "license": [
                "BSD-3-Clause"
            ],
            "authors": [
                {
                    "name": "Sebastian Bergmann",
                    "email": "sebastian@phpunit.de",
                    "role": "lead"
                }
            ],
            "description": "Collection of value objects that represent the PHP code units",
            "homepage": "https://github.com/sebastianbergmann/code-unit",
            "support": {
                "issues": "https://github.com/sebastianbergmann/code-unit/issues",
                "source": "https://github.com/sebastianbergmann/code-unit/tree/1.0.8"
            },
            "funding": [
                {
                    "url": "https://github.com/sebastianbergmann",
                    "type": "github"
                }
            ],
            "time": "2020-10-26T13:08:54+00:00"
        },
        {
            "name": "sebastian/code-unit-reverse-lookup",
            "version": "2.0.3",
            "source": {
                "type": "git",
                "url": "https://github.com/sebastianbergmann/code-unit-reverse-lookup.git",
                "reference": "ac91f01ccec49fb77bdc6fd1e548bc70f7faa3e5"
            },
            "dist": {
                "type": "zip",
                "url": "https://api.github.com/repos/sebastianbergmann/code-unit-reverse-lookup/zipball/ac91f01ccec49fb77bdc6fd1e548bc70f7faa3e5",
                "reference": "ac91f01ccec49fb77bdc6fd1e548bc70f7faa3e5",
                "shasum": ""
            },
            "require": {
                "php": ">=7.3"
            },
            "require-dev": {
                "phpunit/phpunit": "^9.3"
            },
            "type": "library",
            "extra": {
                "branch-alias": {
                    "dev-master": "2.0-dev"
                }
            },
            "autoload": {
                "classmap": [
                    "src/"
                ]
            },
            "notification-url": "https://packagist.org/downloads/",
            "license": [
                "BSD-3-Clause"
            ],
            "authors": [
                {
                    "name": "Sebastian Bergmann",
                    "email": "sebastian@phpunit.de"
                }
            ],
            "description": "Looks up which function or method a line of code belongs to",
            "homepage": "https://github.com/sebastianbergmann/code-unit-reverse-lookup/",
            "support": {
                "issues": "https://github.com/sebastianbergmann/code-unit-reverse-lookup/issues",
                "source": "https://github.com/sebastianbergmann/code-unit-reverse-lookup/tree/2.0.3"
            },
            "funding": [
                {
                    "url": "https://github.com/sebastianbergmann",
                    "type": "github"
                }
            ],
            "time": "2020-09-28T05:30:19+00:00"
        },
        {
            "name": "sebastian/comparator",
            "version": "4.0.8",
            "source": {
                "type": "git",
                "url": "https://github.com/sebastianbergmann/comparator.git",
                "reference": "fa0f136dd2334583309d32b62544682ee972b51a"
            },
            "dist": {
                "type": "zip",
                "url": "https://api.github.com/repos/sebastianbergmann/comparator/zipball/fa0f136dd2334583309d32b62544682ee972b51a",
                "reference": "fa0f136dd2334583309d32b62544682ee972b51a",
                "shasum": ""
            },
            "require": {
                "php": ">=7.3",
                "sebastian/diff": "^4.0",
                "sebastian/exporter": "^4.0"
            },
            "require-dev": {
                "phpunit/phpunit": "^9.3"
            },
            "type": "library",
            "extra": {
                "branch-alias": {
                    "dev-master": "4.0-dev"
                }
            },
            "autoload": {
                "classmap": [
                    "src/"
                ]
            },
            "notification-url": "https://packagist.org/downloads/",
            "license": [
                "BSD-3-Clause"
            ],
            "authors": [
                {
                    "name": "Sebastian Bergmann",
                    "email": "sebastian@phpunit.de"
                },
                {
                    "name": "Jeff Welch",
                    "email": "whatthejeff@gmail.com"
                },
                {
                    "name": "Volker Dusch",
                    "email": "github@wallbash.com"
                },
                {
                    "name": "Bernhard Schussek",
                    "email": "bschussek@2bepublished.at"
                }
            ],
            "description": "Provides the functionality to compare PHP values for equality",
            "homepage": "https://github.com/sebastianbergmann/comparator",
            "keywords": [
                "comparator",
                "compare",
                "equality"
            ],
            "support": {
                "issues": "https://github.com/sebastianbergmann/comparator/issues",
                "source": "https://github.com/sebastianbergmann/comparator/tree/4.0.8"
            },
            "funding": [
                {
                    "url": "https://github.com/sebastianbergmann",
                    "type": "github"
                }
            ],
            "time": "2022-09-14T12:41:17+00:00"
        },
        {
            "name": "sebastian/complexity",
            "version": "2.0.2",
            "source": {
                "type": "git",
                "url": "https://github.com/sebastianbergmann/complexity.git",
                "reference": "739b35e53379900cc9ac327b2147867b8b6efd88"
            },
            "dist": {
                "type": "zip",
                "url": "https://api.github.com/repos/sebastianbergmann/complexity/zipball/739b35e53379900cc9ac327b2147867b8b6efd88",
                "reference": "739b35e53379900cc9ac327b2147867b8b6efd88",
                "shasum": ""
            },
            "require": {
                "nikic/php-parser": "^4.7",
                "php": ">=7.3"
            },
            "require-dev": {
                "phpunit/phpunit": "^9.3"
            },
            "type": "library",
            "extra": {
                "branch-alias": {
                    "dev-master": "2.0-dev"
                }
            },
            "autoload": {
                "classmap": [
                    "src/"
                ]
            },
            "notification-url": "https://packagist.org/downloads/",
            "license": [
                "BSD-3-Clause"
            ],
            "authors": [
                {
                    "name": "Sebastian Bergmann",
                    "email": "sebastian@phpunit.de",
                    "role": "lead"
                }
            ],
            "description": "Library for calculating the complexity of PHP code units",
            "homepage": "https://github.com/sebastianbergmann/complexity",
            "support": {
                "issues": "https://github.com/sebastianbergmann/complexity/issues",
                "source": "https://github.com/sebastianbergmann/complexity/tree/2.0.2"
            },
            "funding": [
                {
                    "url": "https://github.com/sebastianbergmann",
                    "type": "github"
                }
            ],
            "time": "2020-10-26T15:52:27+00:00"
        },
        {
            "name": "sebastian/diff",
            "version": "4.0.5",
            "source": {
                "type": "git",
                "url": "https://github.com/sebastianbergmann/diff.git",
                "reference": "74be17022044ebaaecfdf0c5cd504fc9cd5a7131"
            },
            "dist": {
                "type": "zip",
                "url": "https://api.github.com/repos/sebastianbergmann/diff/zipball/74be17022044ebaaecfdf0c5cd504fc9cd5a7131",
                "reference": "74be17022044ebaaecfdf0c5cd504fc9cd5a7131",
                "shasum": ""
            },
            "require": {
                "php": ">=7.3"
            },
            "require-dev": {
                "phpunit/phpunit": "^9.3",
                "symfony/process": "^4.2 || ^5"
            },
            "type": "library",
            "extra": {
                "branch-alias": {
                    "dev-master": "4.0-dev"
                }
            },
            "autoload": {
                "classmap": [
                    "src/"
                ]
            },
            "notification-url": "https://packagist.org/downloads/",
            "license": [
                "BSD-3-Clause"
            ],
            "authors": [
                {
                    "name": "Sebastian Bergmann",
                    "email": "sebastian@phpunit.de"
                },
                {
                    "name": "Kore Nordmann",
                    "email": "mail@kore-nordmann.de"
                }
            ],
            "description": "Diff implementation",
            "homepage": "https://github.com/sebastianbergmann/diff",
            "keywords": [
                "diff",
                "udiff",
                "unidiff",
                "unified diff"
            ],
            "support": {
                "issues": "https://github.com/sebastianbergmann/diff/issues",
                "source": "https://github.com/sebastianbergmann/diff/tree/4.0.5"
            },
            "funding": [
                {
                    "url": "https://github.com/sebastianbergmann",
                    "type": "github"
                }
            ],
            "time": "2023-05-07T05:35:17+00:00"
        },
        {
            "name": "sebastian/environment",
            "version": "5.1.5",
            "source": {
                "type": "git",
                "url": "https://github.com/sebastianbergmann/environment.git",
                "reference": "830c43a844f1f8d5b7a1f6d6076b784454d8b7ed"
            },
            "dist": {
                "type": "zip",
                "url": "https://api.github.com/repos/sebastianbergmann/environment/zipball/830c43a844f1f8d5b7a1f6d6076b784454d8b7ed",
                "reference": "830c43a844f1f8d5b7a1f6d6076b784454d8b7ed",
                "shasum": ""
            },
            "require": {
                "php": ">=7.3"
            },
            "require-dev": {
                "phpunit/phpunit": "^9.3"
            },
            "suggest": {
                "ext-posix": "*"
            },
            "type": "library",
            "extra": {
                "branch-alias": {
                    "dev-master": "5.1-dev"
                }
            },
            "autoload": {
                "classmap": [
                    "src/"
                ]
            },
            "notification-url": "https://packagist.org/downloads/",
            "license": [
                "BSD-3-Clause"
            ],
            "authors": [
                {
                    "name": "Sebastian Bergmann",
                    "email": "sebastian@phpunit.de"
                }
            ],
            "description": "Provides functionality to handle HHVM/PHP environments",
            "homepage": "http://www.github.com/sebastianbergmann/environment",
            "keywords": [
                "Xdebug",
                "environment",
                "hhvm"
            ],
            "support": {
                "issues": "https://github.com/sebastianbergmann/environment/issues",
                "source": "https://github.com/sebastianbergmann/environment/tree/5.1.5"
            },
            "funding": [
                {
                    "url": "https://github.com/sebastianbergmann",
                    "type": "github"
                }
            ],
            "time": "2023-02-03T06:03:51+00:00"
        },
        {
            "name": "sebastian/exporter",
            "version": "4.0.5",
            "source": {
                "type": "git",
                "url": "https://github.com/sebastianbergmann/exporter.git",
                "reference": "ac230ed27f0f98f597c8a2b6eb7ac563af5e5b9d"
            },
            "dist": {
                "type": "zip",
                "url": "https://api.github.com/repos/sebastianbergmann/exporter/zipball/ac230ed27f0f98f597c8a2b6eb7ac563af5e5b9d",
                "reference": "ac230ed27f0f98f597c8a2b6eb7ac563af5e5b9d",
                "shasum": ""
            },
            "require": {
                "php": ">=7.3",
                "sebastian/recursion-context": "^4.0"
            },
            "require-dev": {
                "ext-mbstring": "*",
                "phpunit/phpunit": "^9.3"
            },
            "type": "library",
            "extra": {
                "branch-alias": {
                    "dev-master": "4.0-dev"
                }
            },
            "autoload": {
                "classmap": [
                    "src/"
                ]
            },
            "notification-url": "https://packagist.org/downloads/",
            "license": [
                "BSD-3-Clause"
            ],
            "authors": [
                {
                    "name": "Sebastian Bergmann",
                    "email": "sebastian@phpunit.de"
                },
                {
                    "name": "Jeff Welch",
                    "email": "whatthejeff@gmail.com"
                },
                {
                    "name": "Volker Dusch",
                    "email": "github@wallbash.com"
                },
                {
                    "name": "Adam Harvey",
                    "email": "aharvey@php.net"
                },
                {
                    "name": "Bernhard Schussek",
                    "email": "bschussek@gmail.com"
                }
            ],
            "description": "Provides the functionality to export PHP variables for visualization",
            "homepage": "https://www.github.com/sebastianbergmann/exporter",
            "keywords": [
                "export",
                "exporter"
            ],
            "support": {
                "issues": "https://github.com/sebastianbergmann/exporter/issues",
                "source": "https://github.com/sebastianbergmann/exporter/tree/4.0.5"
            },
            "funding": [
                {
                    "url": "https://github.com/sebastianbergmann",
                    "type": "github"
                }
            ],
            "time": "2022-09-14T06:03:37+00:00"
        },
        {
            "name": "sebastian/global-state",
            "version": "5.0.6",
            "source": {
                "type": "git",
                "url": "https://github.com/sebastianbergmann/global-state.git",
                "reference": "bde739e7565280bda77be70044ac1047bc007e34"
            },
            "dist": {
                "type": "zip",
                "url": "https://api.github.com/repos/sebastianbergmann/global-state/zipball/bde739e7565280bda77be70044ac1047bc007e34",
                "reference": "bde739e7565280bda77be70044ac1047bc007e34",
                "shasum": ""
            },
            "require": {
                "php": ">=7.3",
                "sebastian/object-reflector": "^2.0",
                "sebastian/recursion-context": "^4.0"
            },
            "require-dev": {
                "ext-dom": "*",
                "phpunit/phpunit": "^9.3"
            },
            "suggest": {
                "ext-uopz": "*"
            },
            "type": "library",
            "extra": {
                "branch-alias": {
                    "dev-master": "5.0-dev"
                }
            },
            "autoload": {
                "classmap": [
                    "src/"
                ]
            },
            "notification-url": "https://packagist.org/downloads/",
            "license": [
                "BSD-3-Clause"
            ],
            "authors": [
                {
                    "name": "Sebastian Bergmann",
                    "email": "sebastian@phpunit.de"
                }
            ],
            "description": "Snapshotting of global state",
            "homepage": "http://www.github.com/sebastianbergmann/global-state",
            "keywords": [
                "global state"
            ],
            "support": {
                "issues": "https://github.com/sebastianbergmann/global-state/issues",
                "source": "https://github.com/sebastianbergmann/global-state/tree/5.0.6"
            },
            "funding": [
                {
                    "url": "https://github.com/sebastianbergmann",
                    "type": "github"
                }
            ],
            "time": "2023-08-02T09:26:13+00:00"
        },
        {
            "name": "sebastian/lines-of-code",
            "version": "1.0.3",
            "source": {
                "type": "git",
                "url": "https://github.com/sebastianbergmann/lines-of-code.git",
                "reference": "c1c2e997aa3146983ed888ad08b15470a2e22ecc"
            },
            "dist": {
                "type": "zip",
                "url": "https://api.github.com/repos/sebastianbergmann/lines-of-code/zipball/c1c2e997aa3146983ed888ad08b15470a2e22ecc",
                "reference": "c1c2e997aa3146983ed888ad08b15470a2e22ecc",
                "shasum": ""
            },
            "require": {
                "nikic/php-parser": "^4.6",
                "php": ">=7.3"
            },
            "require-dev": {
                "phpunit/phpunit": "^9.3"
            },
            "type": "library",
            "extra": {
                "branch-alias": {
                    "dev-master": "1.0-dev"
                }
            },
            "autoload": {
                "classmap": [
                    "src/"
                ]
            },
            "notification-url": "https://packagist.org/downloads/",
            "license": [
                "BSD-3-Clause"
            ],
            "authors": [
                {
                    "name": "Sebastian Bergmann",
                    "email": "sebastian@phpunit.de",
                    "role": "lead"
                }
            ],
            "description": "Library for counting the lines of code in PHP source code",
            "homepage": "https://github.com/sebastianbergmann/lines-of-code",
            "support": {
                "issues": "https://github.com/sebastianbergmann/lines-of-code/issues",
                "source": "https://github.com/sebastianbergmann/lines-of-code/tree/1.0.3"
            },
            "funding": [
                {
                    "url": "https://github.com/sebastianbergmann",
                    "type": "github"
                }
            ],
            "time": "2020-11-28T06:42:11+00:00"
        },
        {
            "name": "sebastian/object-enumerator",
            "version": "4.0.4",
            "source": {
                "type": "git",
                "url": "https://github.com/sebastianbergmann/object-enumerator.git",
                "reference": "5c9eeac41b290a3712d88851518825ad78f45c71"
            },
            "dist": {
                "type": "zip",
                "url": "https://api.github.com/repos/sebastianbergmann/object-enumerator/zipball/5c9eeac41b290a3712d88851518825ad78f45c71",
                "reference": "5c9eeac41b290a3712d88851518825ad78f45c71",
                "shasum": ""
            },
            "require": {
                "php": ">=7.3",
                "sebastian/object-reflector": "^2.0",
                "sebastian/recursion-context": "^4.0"
            },
            "require-dev": {
                "phpunit/phpunit": "^9.3"
            },
            "type": "library",
            "extra": {
                "branch-alias": {
                    "dev-master": "4.0-dev"
                }
            },
            "autoload": {
                "classmap": [
                    "src/"
                ]
            },
            "notification-url": "https://packagist.org/downloads/",
            "license": [
                "BSD-3-Clause"
            ],
            "authors": [
                {
                    "name": "Sebastian Bergmann",
                    "email": "sebastian@phpunit.de"
                }
            ],
            "description": "Traverses array structures and object graphs to enumerate all referenced objects",
            "homepage": "https://github.com/sebastianbergmann/object-enumerator/",
            "support": {
                "issues": "https://github.com/sebastianbergmann/object-enumerator/issues",
                "source": "https://github.com/sebastianbergmann/object-enumerator/tree/4.0.4"
            },
            "funding": [
                {
                    "url": "https://github.com/sebastianbergmann",
                    "type": "github"
                }
            ],
            "time": "2020-10-26T13:12:34+00:00"
        },
        {
            "name": "sebastian/object-reflector",
            "version": "2.0.4",
            "source": {
                "type": "git",
                "url": "https://github.com/sebastianbergmann/object-reflector.git",
                "reference": "b4f479ebdbf63ac605d183ece17d8d7fe49c15c7"
            },
            "dist": {
                "type": "zip",
                "url": "https://api.github.com/repos/sebastianbergmann/object-reflector/zipball/b4f479ebdbf63ac605d183ece17d8d7fe49c15c7",
                "reference": "b4f479ebdbf63ac605d183ece17d8d7fe49c15c7",
                "shasum": ""
            },
            "require": {
                "php": ">=7.3"
            },
            "require-dev": {
                "phpunit/phpunit": "^9.3"
            },
            "type": "library",
            "extra": {
                "branch-alias": {
                    "dev-master": "2.0-dev"
                }
            },
            "autoload": {
                "classmap": [
                    "src/"
                ]
            },
            "notification-url": "https://packagist.org/downloads/",
            "license": [
                "BSD-3-Clause"
            ],
            "authors": [
                {
                    "name": "Sebastian Bergmann",
                    "email": "sebastian@phpunit.de"
                }
            ],
            "description": "Allows reflection of object attributes, including inherited and non-public ones",
            "homepage": "https://github.com/sebastianbergmann/object-reflector/",
            "support": {
                "issues": "https://github.com/sebastianbergmann/object-reflector/issues",
                "source": "https://github.com/sebastianbergmann/object-reflector/tree/2.0.4"
            },
            "funding": [
                {
                    "url": "https://github.com/sebastianbergmann",
                    "type": "github"
                }
            ],
            "time": "2020-10-26T13:14:26+00:00"
        },
        {
            "name": "sebastian/recursion-context",
            "version": "4.0.5",
            "source": {
                "type": "git",
                "url": "https://github.com/sebastianbergmann/recursion-context.git",
                "reference": "e75bd0f07204fec2a0af9b0f3cfe97d05f92efc1"
            },
            "dist": {
                "type": "zip",
                "url": "https://api.github.com/repos/sebastianbergmann/recursion-context/zipball/e75bd0f07204fec2a0af9b0f3cfe97d05f92efc1",
                "reference": "e75bd0f07204fec2a0af9b0f3cfe97d05f92efc1",
                "shasum": ""
            },
            "require": {
                "php": ">=7.3"
            },
            "require-dev": {
                "phpunit/phpunit": "^9.3"
            },
            "type": "library",
            "extra": {
                "branch-alias": {
                    "dev-master": "4.0-dev"
                }
            },
            "autoload": {
                "classmap": [
                    "src/"
                ]
            },
            "notification-url": "https://packagist.org/downloads/",
            "license": [
                "BSD-3-Clause"
            ],
            "authors": [
                {
                    "name": "Sebastian Bergmann",
                    "email": "sebastian@phpunit.de"
                },
                {
                    "name": "Jeff Welch",
                    "email": "whatthejeff@gmail.com"
                },
                {
                    "name": "Adam Harvey",
                    "email": "aharvey@php.net"
                }
            ],
            "description": "Provides functionality to recursively process PHP variables",
            "homepage": "https://github.com/sebastianbergmann/recursion-context",
            "support": {
                "issues": "https://github.com/sebastianbergmann/recursion-context/issues",
                "source": "https://github.com/sebastianbergmann/recursion-context/tree/4.0.5"
            },
            "funding": [
                {
                    "url": "https://github.com/sebastianbergmann",
                    "type": "github"
                }
            ],
            "time": "2023-02-03T06:07:39+00:00"
        },
        {
            "name": "sebastian/resource-operations",
            "version": "3.0.3",
            "source": {
                "type": "git",
                "url": "https://github.com/sebastianbergmann/resource-operations.git",
                "reference": "0f4443cb3a1d92ce809899753bc0d5d5a8dd19a8"
            },
            "dist": {
                "type": "zip",
                "url": "https://api.github.com/repos/sebastianbergmann/resource-operations/zipball/0f4443cb3a1d92ce809899753bc0d5d5a8dd19a8",
                "reference": "0f4443cb3a1d92ce809899753bc0d5d5a8dd19a8",
                "shasum": ""
            },
            "require": {
                "php": ">=7.3"
            },
            "require-dev": {
                "phpunit/phpunit": "^9.0"
            },
            "type": "library",
            "extra": {
                "branch-alias": {
                    "dev-master": "3.0-dev"
                }
            },
            "autoload": {
                "classmap": [
                    "src/"
                ]
            },
            "notification-url": "https://packagist.org/downloads/",
            "license": [
                "BSD-3-Clause"
            ],
            "authors": [
                {
                    "name": "Sebastian Bergmann",
                    "email": "sebastian@phpunit.de"
                }
            ],
            "description": "Provides a list of PHP built-in functions that operate on resources",
            "homepage": "https://www.github.com/sebastianbergmann/resource-operations",
            "support": {
                "issues": "https://github.com/sebastianbergmann/resource-operations/issues",
                "source": "https://github.com/sebastianbergmann/resource-operations/tree/3.0.3"
            },
            "funding": [
                {
                    "url": "https://github.com/sebastianbergmann",
                    "type": "github"
                }
            ],
            "time": "2020-09-28T06:45:17+00:00"
        },
        {
            "name": "sebastian/type",
            "version": "3.2.1",
            "source": {
                "type": "git",
                "url": "https://github.com/sebastianbergmann/type.git",
                "reference": "75e2c2a32f5e0b3aef905b9ed0b179b953b3d7c7"
            },
            "dist": {
                "type": "zip",
                "url": "https://api.github.com/repos/sebastianbergmann/type/zipball/75e2c2a32f5e0b3aef905b9ed0b179b953b3d7c7",
                "reference": "75e2c2a32f5e0b3aef905b9ed0b179b953b3d7c7",
                "shasum": ""
            },
            "require": {
                "php": ">=7.3"
            },
            "require-dev": {
                "phpunit/phpunit": "^9.5"
            },
            "type": "library",
            "extra": {
                "branch-alias": {
                    "dev-master": "3.2-dev"
                }
            },
            "autoload": {
                "classmap": [
                    "src/"
                ]
            },
            "notification-url": "https://packagist.org/downloads/",
            "license": [
                "BSD-3-Clause"
            ],
            "authors": [
                {
                    "name": "Sebastian Bergmann",
                    "email": "sebastian@phpunit.de",
                    "role": "lead"
                }
            ],
            "description": "Collection of value objects that represent the types of the PHP type system",
            "homepage": "https://github.com/sebastianbergmann/type",
            "support": {
                "issues": "https://github.com/sebastianbergmann/type/issues",
                "source": "https://github.com/sebastianbergmann/type/tree/3.2.1"
            },
            "funding": [
                {
                    "url": "https://github.com/sebastianbergmann",
                    "type": "github"
                }
            ],
            "time": "2023-02-03T06:13:03+00:00"
        },
        {
            "name": "sebastian/version",
            "version": "3.0.2",
            "source": {
                "type": "git",
                "url": "https://github.com/sebastianbergmann/version.git",
                "reference": "c6c1022351a901512170118436c764e473f6de8c"
            },
            "dist": {
                "type": "zip",
                "url": "https://api.github.com/repos/sebastianbergmann/version/zipball/c6c1022351a901512170118436c764e473f6de8c",
                "reference": "c6c1022351a901512170118436c764e473f6de8c",
                "shasum": ""
            },
            "require": {
                "php": ">=7.3"
            },
            "type": "library",
            "extra": {
                "branch-alias": {
                    "dev-master": "3.0-dev"
                }
            },
            "autoload": {
                "classmap": [
                    "src/"
                ]
            },
            "notification-url": "https://packagist.org/downloads/",
            "license": [
                "BSD-3-Clause"
            ],
            "authors": [
                {
                    "name": "Sebastian Bergmann",
                    "email": "sebastian@phpunit.de",
                    "role": "lead"
                }
            ],
            "description": "Library that helps with managing the version number of Git-hosted PHP projects",
            "homepage": "https://github.com/sebastianbergmann/version",
            "support": {
                "issues": "https://github.com/sebastianbergmann/version/issues",
                "source": "https://github.com/sebastianbergmann/version/tree/3.0.2"
            },
            "funding": [
                {
                    "url": "https://github.com/sebastianbergmann",
                    "type": "github"
                }
            ],
            "time": "2020-09-28T06:39:44+00:00"
        },
        {
            "name": "seld/jsonlint",
            "version": "1.10.0",
            "source": {
                "type": "git",
                "url": "https://github.com/Seldaek/jsonlint.git",
                "reference": "594fd6462aad8ecee0b45ca5045acea4776667f1"
            },
            "dist": {
                "type": "zip",
                "url": "https://api.github.com/repos/Seldaek/jsonlint/zipball/594fd6462aad8ecee0b45ca5045acea4776667f1",
                "reference": "594fd6462aad8ecee0b45ca5045acea4776667f1",
                "shasum": ""
            },
            "require": {
                "php": "^5.3 || ^7.0 || ^8.0"
            },
            "require-dev": {
                "phpstan/phpstan": "^1.5",
                "phpunit/phpunit": "^4.8.35 || ^5.7 || ^6.0 || ^8.5.13"
            },
            "bin": [
                "bin/jsonlint"
            ],
            "type": "library",
            "autoload": {
                "psr-4": {
                    "Seld\\JsonLint\\": "src/Seld/JsonLint/"
                }
            },
            "notification-url": "https://packagist.org/downloads/",
            "license": [
                "MIT"
            ],
            "authors": [
                {
                    "name": "Jordi Boggiano",
                    "email": "j.boggiano@seld.be",
                    "homepage": "http://seld.be"
                }
            ],
            "description": "JSON Linter",
            "keywords": [
                "json",
                "linter",
                "parser",
                "validator"
            ],
            "support": {
                "issues": "https://github.com/Seldaek/jsonlint/issues",
                "source": "https://github.com/Seldaek/jsonlint/tree/1.10.0"
            },
            "funding": [
                {
                    "url": "https://github.com/Seldaek",
                    "type": "github"
                },
                {
                    "url": "https://tidelift.com/funding/github/packagist/seld/jsonlint",
                    "type": "tidelift"
                }
            ],
            "time": "2023-05-11T13:16:46+00:00"
        },
        {
            "name": "squizlabs/php_codesniffer",
            "version": "3.7.2",
            "source": {
                "type": "git",
                "url": "https://github.com/squizlabs/PHP_CodeSniffer.git",
                "reference": "ed8e00df0a83aa96acf703f8c2979ff33341f879"
            },
            "dist": {
                "type": "zip",
                "url": "https://api.github.com/repos/squizlabs/PHP_CodeSniffer/zipball/ed8e00df0a83aa96acf703f8c2979ff33341f879",
                "reference": "ed8e00df0a83aa96acf703f8c2979ff33341f879",
                "shasum": ""
            },
            "require": {
                "ext-simplexml": "*",
                "ext-tokenizer": "*",
                "ext-xmlwriter": "*",
                "php": ">=5.4.0"
            },
            "require-dev": {
                "phpunit/phpunit": "^4.0 || ^5.0 || ^6.0 || ^7.0"
            },
            "bin": [
                "bin/phpcs",
                "bin/phpcbf"
            ],
            "type": "library",
            "extra": {
                "branch-alias": {
                    "dev-master": "3.x-dev"
                }
            },
            "notification-url": "https://packagist.org/downloads/",
            "license": [
                "BSD-3-Clause"
            ],
            "authors": [
                {
                    "name": "Greg Sherwood",
                    "role": "lead"
                }
            ],
            "description": "PHP_CodeSniffer tokenizes PHP, JavaScript and CSS files and detects violations of a defined set of coding standards.",
            "homepage": "https://github.com/squizlabs/PHP_CodeSniffer",
            "keywords": [
                "phpcs",
                "standards",
                "static analysis"
            ],
            "support": {
                "issues": "https://github.com/squizlabs/PHP_CodeSniffer/issues",
                "source": "https://github.com/squizlabs/PHP_CodeSniffer",
                "wiki": "https://github.com/squizlabs/PHP_CodeSniffer/wiki"
            },
            "time": "2023-02-22T23:07:41+00:00"
        },
        {
            "name": "symfony/browser-kit",
            "version": "v6.3.2",
            "source": {
                "type": "git",
                "url": "https://github.com/symfony/browser-kit.git",
                "reference": "ca4a988488f61ac18f8f845445eabdd36f89aa8d"
            },
            "dist": {
                "type": "zip",
                "url": "https://api.github.com/repos/symfony/browser-kit/zipball/ca4a988488f61ac18f8f845445eabdd36f89aa8d",
                "reference": "ca4a988488f61ac18f8f845445eabdd36f89aa8d",
                "shasum": ""
            },
            "require": {
                "php": ">=8.1",
                "symfony/dom-crawler": "^5.4|^6.0"
            },
            "require-dev": {
                "symfony/css-selector": "^5.4|^6.0",
                "symfony/http-client": "^5.4|^6.0",
                "symfony/mime": "^5.4|^6.0",
                "symfony/process": "^5.4|^6.0"
            },
            "type": "library",
            "autoload": {
                "psr-4": {
                    "Symfony\\Component\\BrowserKit\\": ""
                },
                "exclude-from-classmap": [
                    "/Tests/"
                ]
            },
            "notification-url": "https://packagist.org/downloads/",
            "license": [
                "MIT"
            ],
            "authors": [
                {
                    "name": "Fabien Potencier",
                    "email": "fabien@symfony.com"
                },
                {
                    "name": "Symfony Community",
                    "homepage": "https://symfony.com/contributors"
                }
            ],
            "description": "Simulates the behavior of a web browser, allowing you to make requests, click on links and submit forms programmatically",
            "homepage": "https://symfony.com",
            "support": {
                "source": "https://github.com/symfony/browser-kit/tree/v6.3.2"
            },
            "funding": [
                {
                    "url": "https://symfony.com/sponsor",
                    "type": "custom"
                },
                {
                    "url": "https://github.com/fabpot",
                    "type": "github"
                },
                {
                    "url": "https://tidelift.com/funding/github/packagist/symfony/symfony",
                    "type": "tidelift"
                }
            ],
            "time": "2023-07-06T06:56:43+00:00"
        },
        {
            "name": "symfony/css-selector",
            "version": "v7.0.0",
            "source": {
                "type": "git",
                "url": "https://github.com/symfony/css-selector.git",
                "reference": "bb51d46e53ef8d50d523f0c5faedba056a27943e"
            },
            "dist": {
                "type": "zip",
                "url": "https://api.github.com/repos/symfony/css-selector/zipball/bb51d46e53ef8d50d523f0c5faedba056a27943e",
                "reference": "bb51d46e53ef8d50d523f0c5faedba056a27943e",
                "shasum": ""
            },
            "require": {
                "php": ">=8.2"
            },
            "type": "library",
            "autoload": {
                "psr-4": {
                    "Symfony\\Component\\CssSelector\\": ""
                },
                "exclude-from-classmap": [
                    "/Tests/"
                ]
            },
            "notification-url": "https://packagist.org/downloads/",
            "license": [
                "MIT"
            ],
            "authors": [
                {
                    "name": "Fabien Potencier",
                    "email": "fabien@symfony.com"
                },
                {
                    "name": "Jean-François Simon",
                    "email": "jeanfrancois.simon@sensiolabs.com"
                },
                {
                    "name": "Symfony Community",
                    "homepage": "https://symfony.com/contributors"
                }
            ],
            "description": "Converts CSS selectors to XPath expressions",
            "homepage": "https://symfony.com",
            "support": {
                "source": "https://github.com/symfony/css-selector/tree/v7.0.0"
            },
            "funding": [
                {
                    "url": "https://symfony.com/sponsor",
                    "type": "custom"
                },
                {
                    "url": "https://github.com/fabpot",
                    "type": "github"
                },
                {
                    "url": "https://tidelift.com/funding/github/packagist/symfony/symfony",
                    "type": "tidelift"
                }
            ],
            "time": "2023-10-31T17:59:56+00:00"
        },
        {
            "name": "symfony/dom-crawler",
            "version": "v6.3.4",
            "source": {
                "type": "git",
                "url": "https://github.com/symfony/dom-crawler.git",
                "reference": "3fdd2a3d5fdc363b2e8dbf817f9726a4d013cbd1"
            },
            "dist": {
                "type": "zip",
                "url": "https://api.github.com/repos/symfony/dom-crawler/zipball/3fdd2a3d5fdc363b2e8dbf817f9726a4d013cbd1",
                "reference": "3fdd2a3d5fdc363b2e8dbf817f9726a4d013cbd1",
                "shasum": ""
            },
            "require": {
                "masterminds/html5": "^2.6",
                "php": ">=8.1",
                "symfony/polyfill-ctype": "~1.8",
                "symfony/polyfill-mbstring": "~1.0"
            },
            "require-dev": {
                "symfony/css-selector": "^5.4|^6.0"
            },
            "type": "library",
            "autoload": {
                "psr-4": {
                    "Symfony\\Component\\DomCrawler\\": ""
                },
                "exclude-from-classmap": [
                    "/Tests/"
                ]
            },
            "notification-url": "https://packagist.org/downloads/",
            "license": [
                "MIT"
            ],
            "authors": [
                {
                    "name": "Fabien Potencier",
                    "email": "fabien@symfony.com"
                },
                {
                    "name": "Symfony Community",
                    "homepage": "https://symfony.com/contributors"
                }
            ],
            "description": "Eases DOM navigation for HTML and XML documents",
            "homepage": "https://symfony.com",
            "support": {
                "source": "https://github.com/symfony/dom-crawler/tree/v6.3.4"
            },
            "funding": [
                {
                    "url": "https://symfony.com/sponsor",
                    "type": "custom"
                },
                {
                    "url": "https://github.com/fabpot",
                    "type": "github"
                },
                {
                    "url": "https://tidelift.com/funding/github/packagist/symfony/symfony",
                    "type": "tidelift"
                }
            ],
            "time": "2023-08-01T07:43:40+00:00"
        },
        {
            "name": "symfony/maker-bundle",
            "version": "v1.51.1",
            "source": {
                "type": "git",
                "url": "https://github.com/symfony/maker-bundle.git",
                "reference": "0890fd3cf1e2a5221f9b3c6ee1769c537aef683d"
            },
            "dist": {
                "type": "zip",
                "url": "https://api.github.com/repos/symfony/maker-bundle/zipball/0890fd3cf1e2a5221f9b3c6ee1769c537aef683d",
                "reference": "0890fd3cf1e2a5221f9b3c6ee1769c537aef683d",
                "shasum": ""
            },
            "require": {
                "doctrine/inflector": "^2.0",
                "nikic/php-parser": "^4.11",
                "php": ">=8.1",
                "symfony/config": "^6.3|^7.0",
                "symfony/console": "^6.3|^7.0",
                "symfony/dependency-injection": "^6.3|^7.0",
                "symfony/deprecation-contracts": "^2.2|^3",
                "symfony/filesystem": "^6.3|^7.0",
                "symfony/finder": "^6.3|^7.0",
                "symfony/framework-bundle": "^6.3|^7.0",
                "symfony/http-kernel": "^6.3|^7.0",
                "symfony/process": "^6.3|^7.0"
            },
            "conflict": {
                "doctrine/doctrine-bundle": "<2.4",
                "doctrine/orm": "<2.10"
            },
            "require-dev": {
                "composer/semver": "^3.0",
                "doctrine/doctrine-bundle": "^2.5.0",
                "doctrine/orm": "^2.10.0",
                "symfony/http-client": "^6.3|^7.0",
                "symfony/phpunit-bridge": "^6.3|^7.0",
                "symfony/security-core": "^6.3|^7.0",
                "symfony/yaml": "^6.3|^7.0",
                "twig/twig": "^2.0|^3.0"
            },
            "type": "symfony-bundle",
            "extra": {
                "branch-alias": {
                    "dev-main": "1.x-dev"
                }
            },
            "autoload": {
                "psr-4": {
                    "Symfony\\Bundle\\MakerBundle\\": "src/"
                }
            },
            "notification-url": "https://packagist.org/downloads/",
            "license": [
                "MIT"
            ],
            "authors": [
                {
                    "name": "Symfony Community",
                    "homepage": "https://symfony.com/contributors"
                }
            ],
            "description": "Symfony Maker helps you create empty commands, controllers, form classes, tests and more so you can forget about writing boilerplate code.",
            "homepage": "https://symfony.com/doc/current/bundles/SymfonyMakerBundle/index.html",
            "keywords": [
                "code generator",
                "dev",
                "generator",
                "scaffold",
                "scaffolding"
            ],
            "support": {
                "issues": "https://github.com/symfony/maker-bundle/issues",
                "source": "https://github.com/symfony/maker-bundle/tree/v1.51.1"
            },
            "funding": [
                {
                    "url": "https://symfony.com/sponsor",
                    "type": "custom"
                },
                {
                    "url": "https://github.com/fabpot",
                    "type": "github"
                },
                {
                    "url": "https://tidelift.com/funding/github/packagist/symfony/symfony",
                    "type": "tidelift"
                }
            ],
            "time": "2023-09-18T18:17:31+00:00"
        },
        {
            "name": "symfony/options-resolver",
            "version": "v6.3.0",
            "source": {
                "type": "git",
                "url": "https://github.com/symfony/options-resolver.git",
                "reference": "a10f19f5198d589d5c33333cffe98dc9820332dd"
            },
            "dist": {
                "type": "zip",
                "url": "https://api.github.com/repos/symfony/options-resolver/zipball/a10f19f5198d589d5c33333cffe98dc9820332dd",
                "reference": "a10f19f5198d589d5c33333cffe98dc9820332dd",
                "shasum": ""
            },
            "require": {
                "php": ">=8.1",
                "symfony/deprecation-contracts": "^2.5|^3"
            },
            "type": "library",
            "autoload": {
                "psr-4": {
                    "Symfony\\Component\\OptionsResolver\\": ""
                },
                "exclude-from-classmap": [
                    "/Tests/"
                ]
            },
            "notification-url": "https://packagist.org/downloads/",
            "license": [
                "MIT"
            ],
            "authors": [
                {
                    "name": "Fabien Potencier",
                    "email": "fabien@symfony.com"
                },
                {
                    "name": "Symfony Community",
                    "homepage": "https://symfony.com/contributors"
                }
            ],
            "description": "Provides an improved replacement for the array_replace PHP function",
            "homepage": "https://symfony.com",
            "keywords": [
                "config",
                "configuration",
                "options"
            ],
            "support": {
                "source": "https://github.com/symfony/options-resolver/tree/v6.3.0"
            },
            "funding": [
                {
                    "url": "https://symfony.com/sponsor",
                    "type": "custom"
                },
                {
                    "url": "https://github.com/fabpot",
                    "type": "github"
                },
                {
                    "url": "https://tidelift.com/funding/github/packagist/symfony/symfony",
                    "type": "tidelift"
                }
            ],
            "time": "2023-05-12T14:21:09+00:00"
        },
        {
            "name": "symfony/phpunit-bridge",
            "version": "v6.3.6",
            "source": {
                "type": "git",
                "url": "https://github.com/symfony/phpunit-bridge.git",
                "reference": "c6f1df6a76c2c12bd14a0a5bf7c556dd935efe1d"
            },
            "dist": {
                "type": "zip",
                "url": "https://api.github.com/repos/symfony/phpunit-bridge/zipball/c6f1df6a76c2c12bd14a0a5bf7c556dd935efe1d",
                "reference": "c6f1df6a76c2c12bd14a0a5bf7c556dd935efe1d",
                "shasum": ""
            },
            "require": {
                "php": ">=7.1.3"
            },
            "conflict": {
                "phpunit/phpunit": "<7.5|9.1.2"
            },
            "require-dev": {
                "symfony/deprecation-contracts": "^2.5|^3.0",
                "symfony/error-handler": "^5.4|^6.0",
                "symfony/polyfill-php81": "^1.27"
            },
            "bin": [
                "bin/simple-phpunit"
            ],
            "type": "symfony-bridge",
            "extra": {
                "thanks": {
                    "name": "phpunit/phpunit",
                    "url": "https://github.com/sebastianbergmann/phpunit"
                }
            },
            "autoload": {
                "files": [
                    "bootstrap.php"
                ],
                "psr-4": {
                    "Symfony\\Bridge\\PhpUnit\\": ""
                },
                "exclude-from-classmap": [
                    "/Tests/"
                ]
            },
            "notification-url": "https://packagist.org/downloads/",
            "license": [
                "MIT"
            ],
            "authors": [
                {
                    "name": "Nicolas Grekas",
                    "email": "p@tchwork.com"
                },
                {
                    "name": "Symfony Community",
                    "homepage": "https://symfony.com/contributors"
                }
            ],
            "description": "Provides utilities for PHPUnit, especially user deprecation notices management",
            "homepage": "https://symfony.com",
            "support": {
                "source": "https://github.com/symfony/phpunit-bridge/tree/v6.3.6"
            },
            "funding": [
                {
                    "url": "https://symfony.com/sponsor",
                    "type": "custom"
                },
                {
                    "url": "https://github.com/fabpot",
                    "type": "github"
                },
                {
                    "url": "https://tidelift.com/funding/github/packagist/symfony/symfony",
                    "type": "tidelift"
                }
            ],
            "time": "2023-10-12T15:02:41+00:00"
        },
        {
            "name": "symfony/process",
            "version": "v6.3.4",
            "source": {
                "type": "git",
                "url": "https://github.com/symfony/process.git",
                "reference": "0b5c29118f2e980d455d2e34a5659f4579847c54"
            },
            "dist": {
                "type": "zip",
                "url": "https://api.github.com/repos/symfony/process/zipball/0b5c29118f2e980d455d2e34a5659f4579847c54",
                "reference": "0b5c29118f2e980d455d2e34a5659f4579847c54",
                "shasum": ""
            },
            "require": {
                "php": ">=8.1"
            },
            "type": "library",
            "autoload": {
                "psr-4": {
                    "Symfony\\Component\\Process\\": ""
                },
                "exclude-from-classmap": [
                    "/Tests/"
                ]
            },
            "notification-url": "https://packagist.org/downloads/",
            "license": [
                "MIT"
            ],
            "authors": [
                {
                    "name": "Fabien Potencier",
                    "email": "fabien@symfony.com"
                },
                {
                    "name": "Symfony Community",
                    "homepage": "https://symfony.com/contributors"
                }
            ],
            "description": "Executes commands in sub-processes",
            "homepage": "https://symfony.com",
            "support": {
                "source": "https://github.com/symfony/process/tree/v6.3.4"
            },
            "funding": [
                {
                    "url": "https://symfony.com/sponsor",
                    "type": "custom"
                },
                {
                    "url": "https://github.com/fabpot",
                    "type": "github"
                },
                {
                    "url": "https://tidelift.com/funding/github/packagist/symfony/symfony",
                    "type": "tidelift"
                }
            ],
            "time": "2023-08-07T10:39:22+00:00"
        },
        {
            "name": "symfony/web-profiler-bundle",
            "version": "v6.3.6",
            "source": {
                "type": "git",
                "url": "https://github.com/symfony/web-profiler-bundle.git",
                "reference": "249cb2486597d3ab810d8bcc8e4db5ad0fc3e3bd"
            },
            "dist": {
                "type": "zip",
                "url": "https://api.github.com/repos/symfony/web-profiler-bundle/zipball/249cb2486597d3ab810d8bcc8e4db5ad0fc3e3bd",
                "reference": "249cb2486597d3ab810d8bcc8e4db5ad0fc3e3bd",
                "shasum": ""
            },
            "require": {
                "php": ">=8.1",
                "symfony/config": "^5.4|^6.0",
                "symfony/framework-bundle": "^5.4|^6.0",
                "symfony/http-kernel": "^6.3",
                "symfony/routing": "^5.4|^6.0",
                "symfony/twig-bundle": "^5.4|^6.0",
                "twig/twig": "^2.13|^3.0.4"
            },
            "conflict": {
                "symfony/form": "<5.4",
                "symfony/mailer": "<5.4",
                "symfony/messenger": "<5.4"
            },
            "require-dev": {
                "symfony/browser-kit": "^5.4|^6.0",
                "symfony/console": "^5.4|^6.0",
                "symfony/css-selector": "^5.4|^6.0",
                "symfony/stopwatch": "^5.4|^6.0"
            },
            "type": "symfony-bundle",
            "autoload": {
                "psr-4": {
                    "Symfony\\Bundle\\WebProfilerBundle\\": ""
                },
                "exclude-from-classmap": [
                    "/Tests/"
                ]
            },
            "notification-url": "https://packagist.org/downloads/",
            "license": [
                "MIT"
            ],
            "authors": [
                {
                    "name": "Fabien Potencier",
                    "email": "fabien@symfony.com"
                },
                {
                    "name": "Symfony Community",
                    "homepage": "https://symfony.com/contributors"
                }
            ],
            "description": "Provides a development tool that gives detailed information about the execution of any request",
            "homepage": "https://symfony.com",
            "keywords": [
                "dev"
            ],
            "support": {
                "source": "https://github.com/symfony/web-profiler-bundle/tree/v6.3.6"
            },
            "funding": [
                {
                    "url": "https://symfony.com/sponsor",
                    "type": "custom"
                },
                {
                    "url": "https://github.com/fabpot",
                    "type": "github"
                },
                {
                    "url": "https://tidelift.com/funding/github/packagist/symfony/symfony",
                    "type": "tidelift"
                }
            ],
            "time": "2023-10-11T18:18:20+00:00"
        },
        {
            "name": "theofidry/alice-data-fixtures",
            "version": "1.6.0",
            "source": {
                "type": "git",
                "url": "https://github.com/theofidry/AliceDataFixtures.git",
                "reference": "798ea2b5b8c6b2b938470d5330dc4beee77f4aff"
            },
            "dist": {
                "type": "zip",
                "url": "https://api.github.com/repos/theofidry/AliceDataFixtures/zipball/798ea2b5b8c6b2b938470d5330dc4beee77f4aff",
                "reference": "798ea2b5b8c6b2b938470d5330dc4beee77f4aff",
                "shasum": ""
            },
            "require": {
                "nelmio/alice": "^3.10",
                "php": "^8.1",
                "psr/log": "^1 || ^2 || ^3",
                "webmozart/assert": "^1.10"
            },
            "conflict": {
                "doctrine/orm": "<2.6.3",
                "doctrine/persistence": "<2.0",
                "illuminate/database": "<8.12",
                "ocramius/proxy-manager": "<2.1",
                "symfony/framework-bundle": "<5.4",
                "zendframework/zend-code": "<3.3.1"
            },
            "require-dev": {
                "bamarni/composer-bin-plugin": "^1.4.1",
                "doctrine/annotations": "^1.13",
                "phpspec/prophecy": "^1.14.0",
                "phpspec/prophecy-phpunit": "^2.0.1",
                "phpunit/phpunit": "^9.5.10",
                "symfony/phpunit-bridge": "^5.3.8 || ^6.0"
            },
            "suggest": {
                "alcaeus/mongo-php-adapter": "To use Doctrine with the MongoDB flavour",
                "doctrine/data-fixtures": "To use Doctrine",
                "doctrine/dbal": "To use Doctrine with the PHPCR flavour",
                "doctrine/mongodb": "To use Doctrine with the MongoDB flavour",
                "doctrine/mongodb-odm": "To use Doctrine with the MongoDB flavour",
                "doctrine/orm": "To use Doctrine ORM",
                "doctrine/phpcr-odm": "To use Doctrine with the PHPCR flavour",
                "illuminate/database": "To use Eloquent",
                "jackalope/jackalope-doctrine-dbal": "To use Doctrine with the PHPCR flavour",
                "ocramius/proxy-manager": "To avoid database connection on kernel boot"
            },
            "type": "library",
            "extra": {
                "bamarni-bin": {
                    "bin-links": false
                },
                "branch-alias": {
                    "dev-master": "1.x-dev"
                }
            },
            "autoload": {
                "psr-4": {
                    "Fidry\\AliceDataFixtures\\": "src"
                }
            },
            "notification-url": "https://packagist.org/downloads/",
            "license": [
                "MIT"
            ],
            "authors": [
                {
                    "name": "Théo FIDRY",
                    "email": "theo.fidry@gmail.com",
                    "homepage": "https://github.com/theofidry"
                }
            ],
            "description": "Nelmio alice extension to persist the loaded fixtures.",
            "keywords": [
                "Fixture",
                "alice",
                "data",
                "faker",
                "orm",
                "tests"
            ],
            "support": {
                "issues": "https://github.com/theofidry/AliceDataFixtures/issues",
                "source": "https://github.com/theofidry/AliceDataFixtures/tree/1.6.0"
            },
            "funding": [
                {
                    "url": "https://github.com/theofidry",
                    "type": "github"
                }
            ],
            "time": "2022-07-03T13:30:00+00:00"
        },
        {
            "name": "theseer/tokenizer",
            "version": "1.2.2",
            "source": {
                "type": "git",
                "url": "https://github.com/theseer/tokenizer.git",
                "reference": "b2ad5003ca10d4ee50a12da31de12a5774ba6b96"
            },
            "dist": {
                "type": "zip",
                "url": "https://api.github.com/repos/theseer/tokenizer/zipball/b2ad5003ca10d4ee50a12da31de12a5774ba6b96",
                "reference": "b2ad5003ca10d4ee50a12da31de12a5774ba6b96",
                "shasum": ""
            },
            "require": {
                "ext-dom": "*",
                "ext-tokenizer": "*",
                "ext-xmlwriter": "*",
                "php": "^7.2 || ^8.0"
            },
            "type": "library",
            "autoload": {
                "classmap": [
                    "src/"
                ]
            },
            "notification-url": "https://packagist.org/downloads/",
            "license": [
                "BSD-3-Clause"
            ],
            "authors": [
                {
                    "name": "Arne Blankerts",
                    "email": "arne@blankerts.de",
                    "role": "Developer"
                }
            ],
            "description": "A small library for converting tokenized PHP source code into XML and potentially other formats",
            "support": {
                "issues": "https://github.com/theseer/tokenizer/issues",
                "source": "https://github.com/theseer/tokenizer/tree/1.2.2"
            },
            "funding": [
                {
                    "url": "https://github.com/theseer",
                    "type": "github"
                }
            ],
            "time": "2023-11-20T00:12:19+00:00"
        }
    ],
    "aliases": [],
    "minimum-stability": "dev",
    "stability-flags": [],
    "prefer-stable": true,
    "prefer-lowest": false,
    "platform": {
        "php": ">=8.1",
        "ext-ctype": "*",
        "ext-iconv": "*"
    },
    "platform-dev": [],
    "plugin-api-version": "2.6.0"
}<|MERGE_RESOLUTION|>--- conflicted
+++ resolved
@@ -4,11 +4,7 @@
         "Read more about it at https://getcomposer.org/doc/01-basic-usage.md#installing-dependencies",
         "This file is @generated automatically"
     ],
-<<<<<<< HEAD
     "content-hash": "e70f0bad77a41571d1f52d5f1268e82d",
-=======
-    "content-hash": "03a33a2401c6c68f33d0a64cd93cb29e",
->>>>>>> 86d68daf
     "packages": [
         {
             "name": "api-platform/core",
